--- conflicted
+++ resolved
@@ -1,14 +1,9 @@
 [pytest]
 markers = 
   inference: mark as inference test (deselect with '-m "not inference"')
-<<<<<<< HEAD
+  execution: mark as execution test (deselect with '-m "not execution"')
 testpaths =
   tests
   tests-unit
 addopts = -s
-asyncio_mode = auto
-=======
-  execution: mark as execution test (deselect with '-m "not execution"')
-testpaths = tests
-addopts = -s
->>>>>>> 4712df8a
+asyncio_mode = auto