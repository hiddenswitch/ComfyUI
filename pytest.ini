[pytest]
markers = 
  inference: mark as inference test (deselect with '-m "not inference"')
<<<<<<< HEAD
testpaths = tests
addopts = -s
asyncio_mode = auto
=======
testpaths =
  tests
  tests-unit
addopts = -s
pythonpath = .
>>>>>>> 374e093e
<|MERGE_RESOLUTION|>--- conflicted
+++ resolved
@@ -1,14 +1,8 @@
 [pytest]
 markers = 
   inference: mark as inference test (deselect with '-m "not inference"')
-<<<<<<< HEAD
-testpaths = tests
-addopts = -s
-asyncio_mode = auto
-=======
 testpaths =
   tests
   tests-unit
 addopts = -s
-pythonpath = .
->>>>>>> 374e093e
+asyncio_mode = auto