<<<<<<< HEAD
*       @comfyanonymous
*       @doctorpangloss
=======
# Admins
* @comfyanonymous

# Note: Github teams syntax cannot be used here as the repo is not owned by Comfy-Org.
# Inlined the team members for now.

# Maintainers
*.md @yoland68 @robinjhuang @huchenlei @webfiltered @pythongosssss @ltdrdata @Kosinkadink
/tests/ @yoland68 @robinjhuang @huchenlei @webfiltered @pythongosssss @ltdrdata @Kosinkadink
/tests-unit/ @yoland68 @robinjhuang @huchenlei @webfiltered @pythongosssss @ltdrdata @Kosinkadink
/notebooks/ @yoland68 @robinjhuang @huchenlei @webfiltered @pythongosssss @ltdrdata @Kosinkadink
/script_examples/ @yoland68 @robinjhuang @huchenlei @webfiltered @pythongosssss @ltdrdata @Kosinkadink

# Python web server
/api_server/ @yoland68 @robinjhuang @huchenlei @webfiltered @pythongosssss @ltdrdata
/app/ @yoland68 @robinjhuang @huchenlei @webfiltered @pythongosssss @ltdrdata

# Frontend assets
/web/ @huchenlei @webfiltered @pythongosssss

# Extra nodes
/comfy_extras/ @yoland68 @robinjhuang @huchenlei @pythongosssss @ltdrdata @Kosinkadink
>>>>>>> 0fd4e6c7
<|MERGE_RESOLUTION|>--- conflicted
+++ resolved
@@ -1,9 +1,5 @@
-<<<<<<< HEAD
-*       @comfyanonymous
-*       @doctorpangloss
-=======
 # Admins
-* @comfyanonymous
+*    @doctorpangloss
 
 # Note: Github teams syntax cannot be used here as the repo is not owned by Comfy-Org.
 # Inlined the team members for now.
@@ -23,5 +19,4 @@
 /web/ @huchenlei @webfiltered @pythongosssss
 
 # Extra nodes
-/comfy_extras/ @yoland68 @robinjhuang @huchenlei @pythongosssss @ltdrdata @Kosinkadink
->>>>>>> 0fd4e6c7
+/comfy_extras/ @yoland68 @robinjhuang @huchenlei @pythongosssss @ltdrdata @Kosinkadink