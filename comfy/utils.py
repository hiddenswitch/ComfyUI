"""
    This file is part of ComfyUI.
    Copyright (C) 2024 Comfy

    This program is free software: you can redistribute it and/or modify
    it under the terms of the GNU General Public License as published by
    the Free Software Foundation, either version 3 of the License, or
    (at your option) any later version.

    This program is distributed in the hope that it will be useful,
    but WITHOUT ANY WARRANTY; without even the implied warranty of
    MERCHANTABILITY or FITNESS FOR A PARTICULAR PURPOSE.  See the
    GNU General Public License for more details.

    You should have received a copy of the GNU General Public License
    along with this program.  If not, see <https://www.gnu.org/licenses/>.
"""
from __future__ import annotations

import contextlib
import itertools
import logging
import math
import random
import struct
import sys
import warnings
from contextlib import contextmanager
from typing import Optional, Any

import numpy as np
import safetensors.torch
import torch
from PIL import Image
from tqdm import tqdm

from . import checkpoint_pickle, interruption
from .component_model import files
from .component_model.deprecation import _deprecate_method
from .component_model.executor_types import ExecutorToClientProgress, ProgressMessage
from .component_model.queue_types import BinaryEventTypes
from .execution_context import current_execution_context


# deprecate PROGRESS_BAR_ENABLED
def _get_progress_bar_enabled():
    warnings.warn(
        "The global variable 'PROGRESS_BAR_ENABLED' is deprecated and will be removed in a future version. Use current_execution_context().server.receive_all_progress_notifications instead.",
        DeprecationWarning,
        stacklevel=2
    )
    return current_execution_context().server.receive_all_progress_notifications


setattr(sys.modules[__name__], 'PROGRESS_BAR_ENABLED', property(_get_progress_bar_enabled))


def load_torch_file(ckpt, safe_load=False, device=None):
    if device is None:
        device = torch.device("cpu")
    if ckpt is None:
        raise FileNotFoundError("the checkpoint was not found")
    if ckpt.lower().endswith(".safetensors") or ckpt.lower().endswith(".sft"):
        sd = safetensors.torch.load_file(ckpt, device=device.type)
    else:
        if safe_load:
            if not 'weights_only' in torch.load.__code__.co_varnames:
                logging.warning("Warning torch.load doesn't support weights_only on this pytorch version, loading unsafely.")
                safe_load = False
        if safe_load:
            pl_sd = torch.load(ckpt, map_location=device, weights_only=True)
        else:
            pl_sd = torch.load(ckpt, map_location=device, pickle_module=checkpoint_pickle)
        if "global_step" in pl_sd:
            logging.debug(f"Global Step: {pl_sd['global_step']}")
        if "state_dict" in pl_sd:
            sd = pl_sd["state_dict"]
        else:
            sd = pl_sd
    return sd


def save_torch_file(sd, ckpt, metadata=None):
    if metadata is not None:
        safetensors.torch.save_file(sd, ckpt, metadata=metadata)
    else:
        safetensors.torch.save_file(sd, ckpt)


def calculate_parameters(sd, prefix=""):
    params = 0
    for k in sd.keys():
        if k.startswith(prefix):
            w = sd[k]
            params += w.nelement()
    return params

def weight_dtype(sd, prefix=""):
    dtypes = {}
    for k in sd.keys():
        if k.startswith(prefix):
            w = sd[k]
            dtypes[w.dtype] = dtypes.get(w.dtype, 0) + 1

    if len(dtypes) == 0:
        return None

    return max(dtypes, key=dtypes.get)

def state_dict_key_replace(state_dict, keys_to_replace):
    for x in keys_to_replace:
        if x in state_dict:
            state_dict[keys_to_replace[x]] = state_dict.pop(x)
    return state_dict


def state_dict_prefix_replace(state_dict, replace_prefix, filter_keys=False):
    if filter_keys:
        out = {}
    else:
        out = state_dict
    for rp in replace_prefix:
        replace = list(map(lambda a: (a, "{}{}".format(replace_prefix[rp], a[len(rp):])), filter(lambda a: a.startswith(rp), state_dict.keys())))
        for x in replace:
            w = state_dict.pop(x[0])
            out[x[1]] = w
    return out


def transformers_convert(sd, prefix_from, prefix_to, number):
    keys_to_replace = {
        "{}positional_embedding": "{}embeddings.position_embedding.weight",
        "{}token_embedding.weight": "{}embeddings.token_embedding.weight",
        "{}ln_final.weight": "{}final_layer_norm.weight",
        "{}ln_final.bias": "{}final_layer_norm.bias",
    }

    for k in keys_to_replace:
        x = k.format(prefix_from)
        if x in sd:
            sd[keys_to_replace[k].format(prefix_to)] = sd.pop(x)

    resblock_to_replace = {
        "ln_1": "layer_norm1",
        "ln_2": "layer_norm2",
        "mlp.c_fc": "mlp.fc1",
        "mlp.c_proj": "mlp.fc2",
        "attn.out_proj": "self_attn.out_proj",
    }

    for resblock in range(number):
        for x in resblock_to_replace:
            for y in ["weight", "bias"]:
                k = "{}transformer.resblocks.{}.{}.{}".format(prefix_from, resblock, x, y)
                k_to = "{}encoder.layers.{}.{}.{}".format(prefix_to, resblock, resblock_to_replace[x], y)
                if k in sd:
                    sd[k_to] = sd.pop(k)

        for y in ["weight", "bias"]:
            k_from = "{}transformer.resblocks.{}.attn.in_proj_{}".format(prefix_from, resblock, y)
            if k_from in sd:
                weights = sd.pop(k_from)
                shape_from = weights.shape[0] // 3
                for x in range(3):
                    p = ["self_attn.q_proj", "self_attn.k_proj", "self_attn.v_proj"]
                    k_to = "{}encoder.layers.{}.{}.{}".format(prefix_to, resblock, p[x], y)
                    sd[k_to] = weights[shape_from * x:shape_from * (x + 1)]

    return sd


def clip_text_transformers_convert(sd, prefix_from, prefix_to):
    sd = transformers_convert(sd, prefix_from, "{}text_model.".format(prefix_to), 32)

    tp = "{}text_projection.weight".format(prefix_from)
    if tp in sd:
        sd["{}text_projection.weight".format(prefix_to)] = sd.pop(tp)

    tp = "{}text_projection".format(prefix_from)
    if tp in sd:
        sd["{}text_projection.weight".format(prefix_to)] = sd.pop(tp).transpose(0, 1).contiguous()
    return sd


UNET_MAP_ATTENTIONS = {
    "proj_in.weight",
    "proj_in.bias",
    "proj_out.weight",
    "proj_out.bias",
    "norm.weight",
    "norm.bias",
}

TRANSFORMER_BLOCKS = {
    "norm1.weight",
    "norm1.bias",
    "norm2.weight",
    "norm2.bias",
    "norm3.weight",
    "norm3.bias",
    "attn1.to_q.weight",
    "attn1.to_k.weight",
    "attn1.to_v.weight",
    "attn1.to_out.0.weight",
    "attn1.to_out.0.bias",
    "attn2.to_q.weight",
    "attn2.to_k.weight",
    "attn2.to_v.weight",
    "attn2.to_out.0.weight",
    "attn2.to_out.0.bias",
    "ff.net.0.proj.weight",
    "ff.net.0.proj.bias",
    "ff.net.2.weight",
    "ff.net.2.bias",
}

UNET_MAP_RESNET = {
    "in_layers.2.weight": "conv1.weight",
    "in_layers.2.bias": "conv1.bias",
    "emb_layers.1.weight": "time_emb_proj.weight",
    "emb_layers.1.bias": "time_emb_proj.bias",
    "out_layers.3.weight": "conv2.weight",
    "out_layers.3.bias": "conv2.bias",
    "skip_connection.weight": "conv_shortcut.weight",
    "skip_connection.bias": "conv_shortcut.bias",
    "in_layers.0.weight": "norm1.weight",
    "in_layers.0.bias": "norm1.bias",
    "out_layers.0.weight": "norm2.weight",
    "out_layers.0.bias": "norm2.bias",
}

UNET_MAP_BASIC = {
    ("label_emb.0.0.weight", "class_embedding.linear_1.weight"),
    ("label_emb.0.0.bias", "class_embedding.linear_1.bias"),
    ("label_emb.0.2.weight", "class_embedding.linear_2.weight"),
    ("label_emb.0.2.bias", "class_embedding.linear_2.bias"),
    ("label_emb.0.0.weight", "add_embedding.linear_1.weight"),
    ("label_emb.0.0.bias", "add_embedding.linear_1.bias"),
    ("label_emb.0.2.weight", "add_embedding.linear_2.weight"),
    ("label_emb.0.2.bias", "add_embedding.linear_2.bias"),
    ("input_blocks.0.0.weight", "conv_in.weight"),
    ("input_blocks.0.0.bias", "conv_in.bias"),
    ("out.0.weight", "conv_norm_out.weight"),
    ("out.0.bias", "conv_norm_out.bias"),
    ("out.2.weight", "conv_out.weight"),
    ("out.2.bias", "conv_out.bias"),
    ("time_embed.0.weight", "time_embedding.linear_1.weight"),
    ("time_embed.0.bias", "time_embedding.linear_1.bias"),
    ("time_embed.2.weight", "time_embedding.linear_2.weight"),
    ("time_embed.2.bias", "time_embedding.linear_2.bias")
}


def unet_to_diffusers(unet_config):
    if "num_res_blocks" not in unet_config:
        return {}
    num_res_blocks = unet_config["num_res_blocks"]
    channel_mult = unet_config["channel_mult"]
    transformer_depth = unet_config["transformer_depth"][:]
    transformer_depth_output = unet_config["transformer_depth_output"][:]
    num_blocks = len(channel_mult)

    transformers_mid = unet_config.get("transformer_depth_middle", None)

    diffusers_unet_map = {}
    for x in range(num_blocks):
        n = 1 + (num_res_blocks[x] + 1) * x
        for i in range(num_res_blocks[x]):
            for b in UNET_MAP_RESNET:
                diffusers_unet_map["down_blocks.{}.resnets.{}.{}".format(x, i, UNET_MAP_RESNET[b])] = "input_blocks.{}.0.{}".format(n, b)
            num_transformers = transformer_depth.pop(0)
            if num_transformers > 0:
                for b in UNET_MAP_ATTENTIONS:
                    diffusers_unet_map["down_blocks.{}.attentions.{}.{}".format(x, i, b)] = "input_blocks.{}.1.{}".format(n, b)
                for t in range(num_transformers):
                    for b in TRANSFORMER_BLOCKS:
                        diffusers_unet_map["down_blocks.{}.attentions.{}.transformer_blocks.{}.{}".format(x, i, t, b)] = "input_blocks.{}.1.transformer_blocks.{}.{}".format(n, t, b)
            n += 1
        for k in ["weight", "bias"]:
            diffusers_unet_map["down_blocks.{}.downsamplers.0.conv.{}".format(x, k)] = "input_blocks.{}.0.op.{}".format(n, k)

    i = 0
    for b in UNET_MAP_ATTENTIONS:
        diffusers_unet_map["mid_block.attentions.{}.{}".format(i, b)] = "middle_block.1.{}".format(b)
    for t in range(transformers_mid):
        for b in TRANSFORMER_BLOCKS:
            diffusers_unet_map["mid_block.attentions.{}.transformer_blocks.{}.{}".format(i, t, b)] = "middle_block.1.transformer_blocks.{}.{}".format(t, b)

    for i, n in enumerate([0, 2]):
        for b in UNET_MAP_RESNET:
            diffusers_unet_map["mid_block.resnets.{}.{}".format(i, UNET_MAP_RESNET[b])] = "middle_block.{}.{}".format(n, b)

    num_res_blocks = list(reversed(num_res_blocks))
    for x in range(num_blocks):
        n = (num_res_blocks[x] + 1) * x
        l = num_res_blocks[x] + 1
        for i in range(l):
            c = 0
            for b in UNET_MAP_RESNET:
                diffusers_unet_map["up_blocks.{}.resnets.{}.{}".format(x, i, UNET_MAP_RESNET[b])] = "output_blocks.{}.0.{}".format(n, b)
            c += 1
            num_transformers = transformer_depth_output.pop()
            if num_transformers > 0:
                c += 1
                for b in UNET_MAP_ATTENTIONS:
                    diffusers_unet_map["up_blocks.{}.attentions.{}.{}".format(x, i, b)] = "output_blocks.{}.1.{}".format(n, b)
                for t in range(num_transformers):
                    for b in TRANSFORMER_BLOCKS:
                        diffusers_unet_map["up_blocks.{}.attentions.{}.transformer_blocks.{}.{}".format(x, i, t, b)] = "output_blocks.{}.1.transformer_blocks.{}.{}".format(n, t, b)
            if i == l - 1:
                for k in ["weight", "bias"]:
                    diffusers_unet_map["up_blocks.{}.upsamplers.0.conv.{}".format(x, k)] = "output_blocks.{}.{}.conv.{}".format(n, c, k)
            n += 1

    for k in UNET_MAP_BASIC:
        diffusers_unet_map[k[1]] = k[0]

    return diffusers_unet_map


def swap_scale_shift(weight):
    shift, scale = weight.chunk(2, dim=0)
    new_weight = torch.cat([scale, shift], dim=0)
    return new_weight


MMDIT_MAP_BASIC = {
    ("context_embedder.bias", "context_embedder.bias"),
    ("context_embedder.weight", "context_embedder.weight"),
    ("t_embedder.mlp.0.bias", "time_text_embed.timestep_embedder.linear_1.bias"),
    ("t_embedder.mlp.0.weight", "time_text_embed.timestep_embedder.linear_1.weight"),
    ("t_embedder.mlp.2.bias", "time_text_embed.timestep_embedder.linear_2.bias"),
    ("t_embedder.mlp.2.weight", "time_text_embed.timestep_embedder.linear_2.weight"),
    ("x_embedder.proj.bias", "pos_embed.proj.bias"),
    ("x_embedder.proj.weight", "pos_embed.proj.weight"),
    ("y_embedder.mlp.0.bias", "time_text_embed.text_embedder.linear_1.bias"),
    ("y_embedder.mlp.0.weight", "time_text_embed.text_embedder.linear_1.weight"),
    ("y_embedder.mlp.2.bias", "time_text_embed.text_embedder.linear_2.bias"),
    ("y_embedder.mlp.2.weight", "time_text_embed.text_embedder.linear_2.weight"),
    ("pos_embed", "pos_embed.pos_embed"),
    ("final_layer.adaLN_modulation.1.bias", "norm_out.linear.bias", swap_scale_shift),
    ("final_layer.adaLN_modulation.1.weight", "norm_out.linear.weight", swap_scale_shift),
    ("final_layer.linear.bias", "proj_out.bias"),
    ("final_layer.linear.weight", "proj_out.weight"),
}

MMDIT_MAP_BLOCK = {
    ("context_block.adaLN_modulation.1.bias", "norm1_context.linear.bias"),
    ("context_block.adaLN_modulation.1.weight", "norm1_context.linear.weight"),
    ("context_block.attn.proj.bias", "attn.to_add_out.bias"),
    ("context_block.attn.proj.weight", "attn.to_add_out.weight"),
    ("context_block.mlp.fc1.bias", "ff_context.net.0.proj.bias"),
    ("context_block.mlp.fc1.weight", "ff_context.net.0.proj.weight"),
    ("context_block.mlp.fc2.bias", "ff_context.net.2.bias"),
    ("context_block.mlp.fc2.weight", "ff_context.net.2.weight"),
    ("x_block.adaLN_modulation.1.bias", "norm1.linear.bias"),
    ("x_block.adaLN_modulation.1.weight", "norm1.linear.weight"),
    ("x_block.attn.proj.bias", "attn.to_out.0.bias"),
    ("x_block.attn.proj.weight", "attn.to_out.0.weight"),
    ("x_block.mlp.fc1.bias", "ff.net.0.proj.bias"),
    ("x_block.mlp.fc1.weight", "ff.net.0.proj.weight"),
    ("x_block.mlp.fc2.bias", "ff.net.2.bias"),
    ("x_block.mlp.fc2.weight", "ff.net.2.weight"),
}


def mmdit_to_diffusers(mmdit_config, output_prefix=""):
    key_map = {}

    depth = mmdit_config.get("depth", 0)
    num_blocks = mmdit_config.get("num_blocks", depth)
    for i in range(num_blocks):
        block_from = "transformer_blocks.{}".format(i)
        block_to = "{}joint_blocks.{}".format(output_prefix, i)

        offset = depth * 64

        for end in ("weight", "bias"):
            k = "{}.attn.".format(block_from)
            qkv = "{}.x_block.attn.qkv.{}".format(block_to, end)
            key_map["{}to_q.{}".format(k, end)] = (qkv, (0, 0, offset))
            key_map["{}to_k.{}".format(k, end)] = (qkv, (0, offset, offset))
            key_map["{}to_v.{}".format(k, end)] = (qkv, (0, offset * 2, offset))

            qkv = "{}.context_block.attn.qkv.{}".format(block_to, end)
            key_map["{}add_q_proj.{}".format(k, end)] = (qkv, (0, 0, offset))
            key_map["{}add_k_proj.{}".format(k, end)] = (qkv, (0, offset, offset))
            key_map["{}add_v_proj.{}".format(k, end)] = (qkv, (0, offset * 2, offset))

        for k in MMDIT_MAP_BLOCK:
            key_map["{}.{}".format(block_from, k[1])] = "{}.{}".format(block_to, k[0])

    map_basic = MMDIT_MAP_BASIC.copy()
    map_basic.add(("joint_blocks.{}.context_block.adaLN_modulation.1.bias".format(depth - 1), "transformer_blocks.{}.norm1_context.linear.bias".format(depth - 1), swap_scale_shift))
    map_basic.add(("joint_blocks.{}.context_block.adaLN_modulation.1.weight".format(depth - 1), "transformer_blocks.{}.norm1_context.linear.weight".format(depth - 1), swap_scale_shift))

    for k in map_basic:
        if len(k) > 2:
            key_map[k[1]] = ("{}{}".format(output_prefix, k[0]), None, k[2])
        else:
            key_map[k[1]] = "{}{}".format(output_prefix, k[0])

    return key_map


def auraflow_to_diffusers(mmdit_config, output_prefix=""):
    n_double_layers = mmdit_config.get("n_double_layers", 0)
    n_layers = mmdit_config.get("n_layers", 0)

    key_map = {}
    for i in range(n_layers):
        if i < n_double_layers:
            index = i
            prefix_from = "joint_transformer_blocks"
            prefix_to = "{}double_layers".format(output_prefix)
            block_map = {
                "attn.to_q.weight": "attn.w2q.weight",
                "attn.to_k.weight": "attn.w2k.weight",
                "attn.to_v.weight": "attn.w2v.weight",
                "attn.to_out.0.weight": "attn.w2o.weight",
                "attn.add_q_proj.weight": "attn.w1q.weight",
                "attn.add_k_proj.weight": "attn.w1k.weight",
                "attn.add_v_proj.weight": "attn.w1v.weight",
                "attn.to_add_out.weight": "attn.w1o.weight",
                "ff.linear_1.weight": "mlpX.c_fc1.weight",
                "ff.linear_2.weight": "mlpX.c_fc2.weight",
                "ff.out_projection.weight": "mlpX.c_proj.weight",
                "ff_context.linear_1.weight": "mlpC.c_fc1.weight",
                "ff_context.linear_2.weight": "mlpC.c_fc2.weight",
                "ff_context.out_projection.weight": "mlpC.c_proj.weight",
                "norm1.linear.weight": "modX.1.weight",
                "norm1_context.linear.weight": "modC.1.weight",
            }
        else:
            index = i - n_double_layers
            prefix_from = "single_transformer_blocks"
            prefix_to = "{}single_layers".format(output_prefix)

            block_map = {
                "attn.to_q.weight": "attn.w1q.weight",
                "attn.to_k.weight": "attn.w1k.weight",
                "attn.to_v.weight": "attn.w1v.weight",
                "attn.to_out.0.weight": "attn.w1o.weight",
                "norm1.linear.weight": "modCX.1.weight",
                "ff.linear_1.weight": "mlp.c_fc1.weight",
                "ff.linear_2.weight": "mlp.c_fc2.weight",
                "ff.out_projection.weight": "mlp.c_proj.weight"
            }

        for k in block_map:
            key_map["{}.{}.{}".format(prefix_from, index, k)] = "{}.{}.{}".format(prefix_to, index, block_map[k])

    MAP_BASIC = {
        ("positional_encoding", "pos_embed.pos_embed"),
        ("register_tokens", "register_tokens"),
        ("t_embedder.mlp.0.weight", "time_step_proj.linear_1.weight"),
        ("t_embedder.mlp.0.bias", "time_step_proj.linear_1.bias"),
        ("t_embedder.mlp.2.weight", "time_step_proj.linear_2.weight"),
        ("t_embedder.mlp.2.bias", "time_step_proj.linear_2.bias"),
        ("cond_seq_linear.weight", "context_embedder.weight"),
        ("init_x_linear.weight", "pos_embed.proj.weight"),
        ("init_x_linear.bias", "pos_embed.proj.bias"),
        ("final_linear.weight", "proj_out.weight"),
        ("modF.1.weight", "norm_out.linear.weight", swap_scale_shift),
    }

    for k in MAP_BASIC:
        if len(k) > 2:
            key_map[k[1]] = ("{}{}".format(output_prefix, k[0]), None, k[2])
        else:
            key_map[k[1]] = "{}{}".format(output_prefix, k[0])

    return key_map

def flux_to_diffusers(mmdit_config, output_prefix=""):
    n_double_layers = mmdit_config.get("depth", 0)
    n_single_layers = mmdit_config.get("depth_single_blocks", 0)
    hidden_size = mmdit_config.get("hidden_size", 0)

    key_map = {}
    for index in range(n_double_layers):
        prefix_from = "transformer_blocks.{}".format(index)
        prefix_to = "{}double_blocks.{}".format(output_prefix, index)

        for end in ("weight", "bias"):
            k = "{}.attn.".format(prefix_from)
            qkv = "{}.img_attn.qkv.{}".format(prefix_to, end)
            key_map["{}to_q.{}".format(k, end)] = (qkv, (0, 0, hidden_size))
            key_map["{}to_k.{}".format(k, end)] = (qkv, (0, hidden_size, hidden_size))
            key_map["{}to_v.{}".format(k, end)] = (qkv, (0, hidden_size * 2, hidden_size))

            k = "{}.attn.".format(prefix_from)
            qkv = "{}.txt_attn.qkv.{}".format(prefix_to, end)
            key_map["{}add_q_proj.{}".format(k, end)] = (qkv, (0, 0, hidden_size))
            key_map["{}add_k_proj.{}".format(k, end)] = (qkv, (0, hidden_size, hidden_size))
            key_map["{}add_v_proj.{}".format(k, end)] = (qkv, (0, hidden_size * 2, hidden_size))

        block_map = {
                        "attn.to_out.0.weight": "img_attn.proj.weight",
                        "attn.to_out.0.bias": "img_attn.proj.bias",
                        "norm1.linear.weight": "img_mod.lin.weight",
                        "norm1.linear.bias": "img_mod.lin.bias",
                        "norm1_context.linear.weight": "txt_mod.lin.weight",
                        "norm1_context.linear.bias": "txt_mod.lin.bias",
                        "attn.to_add_out.weight": "txt_attn.proj.weight",
                        "attn.to_add_out.bias": "txt_attn.proj.bias",
                        "ff.net.0.proj.weight": "img_mlp.0.weight",
                        "ff.net.0.proj.bias": "img_mlp.0.bias",
                        "ff.net.2.weight": "img_mlp.2.weight",
                        "ff.net.2.bias": "img_mlp.2.bias",
                        "ff_context.net.0.proj.weight": "txt_mlp.0.weight",
                        "ff_context.net.0.proj.bias": "txt_mlp.0.bias",
                        "ff_context.net.2.weight": "txt_mlp.2.weight",
                        "ff_context.net.2.bias": "txt_mlp.2.bias",
                        "attn.norm_q.weight": "img_attn.norm.query_norm.scale",
                        "attn.norm_k.weight": "img_attn.norm.key_norm.scale",
                        "attn.norm_added_q.weight": "txt_attn.norm.query_norm.scale",
                        "attn.norm_added_k.weight": "txt_attn.norm.key_norm.scale",
                    }

        for k in block_map:
            key_map["{}.{}".format(prefix_from, k)] = "{}.{}".format(prefix_to, block_map[k])

    for index in range(n_single_layers):
        prefix_from = "single_transformer_blocks.{}".format(index)
        prefix_to = "{}single_blocks.{}".format(output_prefix, index)

        for end in ("weight", "bias"):
            k = "{}.attn.".format(prefix_from)
            qkv = "{}.linear1.{}".format(prefix_to, end)
            key_map["{}to_q.{}".format(k, end)] = (qkv, (0, 0, hidden_size))
            key_map["{}to_k.{}".format(k, end)] = (qkv, (0, hidden_size, hidden_size))
            key_map["{}to_v.{}".format(k, end)] = (qkv, (0, hidden_size * 2, hidden_size))
            key_map["{}.proj_mlp.{}".format(prefix_from, end)] = (qkv, (0, hidden_size * 3, hidden_size * 4))

        block_map = {
                        "norm.linear.weight": "modulation.lin.weight",
                        "norm.linear.bias": "modulation.lin.bias",
                        "proj_out.weight": "linear2.weight",
                        "proj_out.bias": "linear2.bias",
                        "attn.norm_q.weight": "norm.query_norm.scale",
                        "attn.norm_k.weight": "norm.key_norm.scale",
                    }

        for k in block_map:
            key_map["{}.{}".format(prefix_from, k)] = "{}.{}".format(prefix_to, block_map[k])

    MAP_BASIC = {
        ("final_layer.linear.bias", "proj_out.bias"),
        ("final_layer.linear.weight", "proj_out.weight"),
        ("img_in.bias", "x_embedder.bias"),
        ("img_in.weight", "x_embedder.weight"),
        ("time_in.in_layer.bias", "time_text_embed.timestep_embedder.linear_1.bias"),
        ("time_in.in_layer.weight", "time_text_embed.timestep_embedder.linear_1.weight"),
        ("time_in.out_layer.bias", "time_text_embed.timestep_embedder.linear_2.bias"),
        ("time_in.out_layer.weight", "time_text_embed.timestep_embedder.linear_2.weight"),
        ("txt_in.bias", "context_embedder.bias"),
        ("txt_in.weight", "context_embedder.weight"),
        ("vector_in.in_layer.bias", "time_text_embed.text_embedder.linear_1.bias"),
        ("vector_in.in_layer.weight", "time_text_embed.text_embedder.linear_1.weight"),
        ("vector_in.out_layer.bias", "time_text_embed.text_embedder.linear_2.bias"),
        ("vector_in.out_layer.weight", "time_text_embed.text_embedder.linear_2.weight"),
        ("guidance_in.in_layer.bias", "time_text_embed.guidance_embedder.linear_1.bias"),
        ("guidance_in.in_layer.weight", "time_text_embed.guidance_embedder.linear_1.weight"),
        ("guidance_in.out_layer.bias", "time_text_embed.guidance_embedder.linear_2.bias"),
        ("guidance_in.out_layer.weight", "time_text_embed.guidance_embedder.linear_2.weight"),
        ("final_layer.adaLN_modulation.1.bias", "norm_out.linear.bias", swap_scale_shift),
        ("final_layer.adaLN_modulation.1.weight", "norm_out.linear.weight", swap_scale_shift),
        ("pos_embed_input.bias", "controlnet_x_embedder.bias"),
        ("pos_embed_input.weight", "controlnet_x_embedder.weight"),
    }

    for k in MAP_BASIC:
        if len(k) > 2:
            key_map[k[1]] = ("{}{}".format(output_prefix, k[0]), None, k[2])
        else:
            key_map[k[1]] = "{}{}".format(output_prefix, k[0])

    return key_map


def repeat_to_batch_size(tensor, batch_size, dim=0):
    if tensor.shape[dim] > batch_size:
        return tensor.narrow(dim, 0, batch_size)
    elif tensor.shape[dim] < batch_size:
        return tensor.repeat(dim * [1] + [math.ceil(batch_size / tensor.shape[dim])] + [1] * (len(tensor.shape) - 1 - dim)).narrow(dim, 0, batch_size)
    return tensor


def resize_to_batch_size(tensor, batch_size):
    in_batch_size = tensor.shape[0]
    if in_batch_size == batch_size:
        return tensor

    if batch_size <= 1:
        return tensor[:batch_size]

    output = torch.empty([batch_size] + list(tensor.shape)[1:], dtype=tensor.dtype, device=tensor.device)
    if batch_size < in_batch_size:
        scale = (in_batch_size - 1) / (batch_size - 1)
        for i in range(batch_size):
            output[i] = tensor[min(round(i * scale), in_batch_size - 1)]
    else:
        scale = in_batch_size / batch_size
        for i in range(batch_size):
            output[i] = tensor[min(math.floor((i + 0.5) * scale), in_batch_size - 1)]

    return output


def convert_sd_to(state_dict, dtype):
    keys = list(state_dict.keys())
    for k in keys:
        state_dict[k] = state_dict[k].to(dtype)
    return state_dict


def safetensors_header(safetensors_path, max_size=100 * 1024 * 1024):
    with open(safetensors_path, "rb") as f:
        header = f.read(8)
        length_of_header = struct.unpack('<Q', header)[0]
        if length_of_header > max_size:
            return None
        return f.read(length_of_header)


def set_attr(obj, attr, value):
    attrs = attr.split(".")
    for name in attrs[:-1]:
        obj = getattr(obj, name)
    prev = getattr(obj, attrs[-1])
    setattr(obj, attrs[-1], value)
    return prev


def set_attr_param(obj, attr, value):
    return set_attr(obj, attr, torch.nn.Parameter(value, requires_grad=False))


def copy_to_param(obj, attr, value):
    # inplace update tensor instead of replacing it
    attrs = attr.split(".")
    for name in attrs[:-1]:
        obj = getattr(obj, name)
    prev = getattr(obj, attrs[-1])
    prev.data.copy_(value)


def get_attr(obj, attr):
    attrs = attr.split(".")
    for name in attrs:
        obj = getattr(obj, name)
    return obj


def bislerp(samples, width, height):
    def slerp(b1, b2, r):
        '''slerps batches b1, b2 according to ratio r, batches should be flat e.g. NxC'''

        c = b1.shape[-1]

        # norms
        b1_norms = torch.norm(b1, dim=-1, keepdim=True)
        b2_norms = torch.norm(b2, dim=-1, keepdim=True)

        # normalize
        b1_normalized = b1 / b1_norms
        b2_normalized = b2 / b2_norms

        # zero when norms are zero
        b1_normalized[b1_norms.expand(-1, c) == 0.0] = 0.0
        b2_normalized[b2_norms.expand(-1, c) == 0.0] = 0.0

        # slerp
        dot = (b1_normalized * b2_normalized).sum(1)
        omega = torch.acos(dot)
        so = torch.sin(omega)

        # technically not mathematically correct, but more pleasing?
        res = (torch.sin((1.0 - r.squeeze(1)) * omega) / so).unsqueeze(1) * b1_normalized + (torch.sin(r.squeeze(1) * omega) / so).unsqueeze(1) * b2_normalized
        res *= (b1_norms * (1.0 - r) + b2_norms * r).expand(-1, c)

        # edge cases for same or polar opposites
        res[dot > 1 - 1e-5] = b1[dot > 1 - 1e-5]
        res[dot < 1e-5 - 1] = (b1 * (1.0 - r) + b2 * r)[dot < 1e-5 - 1]
        return res

    def generate_bilinear_data(length_old, length_new, device):
        coords_1 = torch.arange(length_old, dtype=torch.float32, device=device).reshape((1, 1, 1, -1))
        coords_1 = torch.nn.functional.interpolate(coords_1, size=(1, length_new), mode="bilinear")
        ratios = coords_1 - coords_1.floor()
        coords_1 = coords_1.to(torch.int64)

        coords_2 = torch.arange(length_old, dtype=torch.float32, device=device).reshape((1, 1, 1, -1)) + 1
        coords_2[:, :, :, -1] -= 1
        coords_2 = torch.nn.functional.interpolate(coords_2, size=(1, length_new), mode="bilinear")
        coords_2 = coords_2.to(torch.int64)
        return ratios, coords_1, coords_2

    orig_dtype = samples.dtype
    samples = samples.float()
    n, c, h, w = samples.shape
    h_new, w_new = (height, width)

    # linear w
    ratios, coords_1, coords_2 = generate_bilinear_data(w, w_new, samples.device)
    coords_1 = coords_1.expand((n, c, h, -1))
    coords_2 = coords_2.expand((n, c, h, -1))
    ratios = ratios.expand((n, 1, h, -1))

    pass_1 = samples.gather(-1, coords_1).movedim(1, -1).reshape((-1, c))
    pass_2 = samples.gather(-1, coords_2).movedim(1, -1).reshape((-1, c))
    ratios = ratios.movedim(1, -1).reshape((-1, 1))

    result = slerp(pass_1, pass_2, ratios)
    result = result.reshape(n, h, w_new, c).movedim(-1, 1)

    # linear h
    ratios, coords_1, coords_2 = generate_bilinear_data(h, h_new, samples.device)
    coords_1 = coords_1.reshape((1, 1, -1, 1)).expand((n, c, -1, w_new))
    coords_2 = coords_2.reshape((1, 1, -1, 1)).expand((n, c, -1, w_new))
    ratios = ratios.reshape((1, 1, -1, 1)).expand((n, 1, -1, w_new))

    pass_1 = result.gather(-2, coords_1).movedim(1, -1).reshape((-1, c))
    pass_2 = result.gather(-2, coords_2).movedim(1, -1).reshape((-1, c))
    ratios = ratios.movedim(1, -1).reshape((-1, 1))

    result = slerp(pass_1, pass_2, ratios)
    result = result.reshape(n, h_new, w_new, c).movedim(-1, 1)
    return result.to(orig_dtype)


def lanczos(samples, width, height):
    images = [Image.fromarray(np.clip(255. * image.movedim(0, -1).cpu().numpy(), 0, 255).astype(np.uint8)) for image in samples]
    images = [image.resize((width, height), resample=Image.Resampling.LANCZOS) for image in images]
    images = [torch.from_numpy(np.array(image).astype(np.float32) / 255.0).movedim(-1, 0) for image in images]
    result = torch.stack(images)
    return result.to(samples.device, samples.dtype)


def common_upscale(samples, width, height, upscale_method, crop):
    if crop == "center":
        old_width = samples.shape[3]
        old_height = samples.shape[2]
        old_aspect = old_width / old_height
        new_aspect = width / height
        x = 0
        y = 0
        if old_aspect > new_aspect:
            x = round((old_width - old_width * (new_aspect / old_aspect)) / 2)
        elif old_aspect < new_aspect:
            y = round((old_height - old_height * (old_aspect / new_aspect)) / 2)
        s = samples[:, :, y:old_height - y, x:old_width - x]
    else:
        s = samples

    if upscale_method == "bislerp":
        return bislerp(s, width, height)
    elif upscale_method == "lanczos":
        return lanczos(s, width, height)
    else:
        return torch.nn.functional.interpolate(s, size=(height, width), mode=upscale_method)


def get_tiled_scale_steps(width, height, tile_x, tile_y, overlap):
    rows = 1 if height <= tile_y else math.ceil((height - overlap) / (tile_y - overlap))
    cols = 1 if width <= tile_x else math.ceil((width - overlap) / (tile_x - overlap))
    return rows * cols


@torch.inference_mode()
def tiled_scale_multidim(samples, function, tile=(64, 64), overlap=8, upscale_amount=4, out_channels=3, output_device="cpu", pbar=None):
    dims = len(tile)
    output = torch.empty([samples.shape[0], out_channels] + list(map(lambda a: round(a * upscale_amount), samples.shape[2:])), device=output_device)

    for b in range(samples.shape[0]):
<<<<<<< HEAD
        s = samples[b:b + 1]
=======
        s = samples[b:b+1]

        # handle entire input fitting in a single tile
        if all(s.shape[d+2] <= tile[d] for d in range(dims)):
            output[b:b+1] = function(s).to(output_device)
            if pbar is not None:
                pbar.update(1)
            continue

>>>>>>> 3a0eeee3
        out = torch.zeros([s.shape[0], out_channels] + list(map(lambda a: round(a * upscale_amount), s.shape[2:])), device=output_device)
        out_div = torch.zeros([s.shape[0], out_channels] + list(map(lambda a: round(a * upscale_amount), s.shape[2:])), device=output_device)

        positions = [range(0, s.shape[d+2], tile[d] - overlap) if s.shape[d+2] > tile[d] else [0] for d in range(dims)]

        for it in itertools.product(*positions):
            s_in = s
            upscaled = []

            for d in range(dims):
                pos = max(0, min(s.shape[d + 2] - overlap, it[d]))
                l = min(tile[d], s.shape[d + 2] - pos)
                s_in = s_in.narrow(d + 2, pos, l)
                upscaled.append(round(pos * upscale_amount))

            ps = function(s_in).to(output_device)
            mask = torch.ones_like(ps)
            feather = round(overlap * upscale_amount)

            for t in range(feather):
                for d in range(2, dims + 2):
<<<<<<< HEAD
                    m = mask.narrow(d, t, 1)
                    m *= ((1.0 / feather) * (t + 1))
                    m = mask.narrow(d, mask.shape[d] - 1 - t, 1)
                    m *= ((1.0 / feather) * (t + 1))
=======
                    a = (t + 1) / feather
                    mask.narrow(d, t, 1).mul_(a)
                    mask.narrow(d, mask.shape[d] - 1 - t, 1).mul_(a)
>>>>>>> 3a0eeee3

            o = out
            o_d = out_div
            for d in range(dims):
                o = o.narrow(d + 2, upscaled[d], mask.shape[d + 2])
                o_d = o_d.narrow(d + 2, upscaled[d], mask.shape[d + 2])

            o.add_(ps * mask)
            o_d.add_(mask)

            if pbar is not None:
                pbar.update(1)

        output[b:b + 1] = out / out_div
    return output


def tiled_scale(samples, function, tile_x=64, tile_y=64, overlap=8, upscale_amount=4, out_channels=3, output_device="cpu", pbar=None):
    return tiled_scale_multidim(samples, function, (tile_y, tile_x), overlap, upscale_amount, out_channels, output_device, pbar)


def _progress_bar_update(value: float, total: float, preview_image_or_data: Optional[Any] = None, client_id: Optional[str] = None, server: Optional[ExecutorToClientProgress] = None):
    server = server or current_execution_context().server
    # todo: this should really be from the context. right now the server is behaving like a context
    client_id = client_id or server.client_id
    interruption.throw_exception_if_processing_interrupted()
    progress: ProgressMessage = {"value": value, "max": total, "prompt_id": server.last_prompt_id, "node": server.last_node_id}
    if isinstance(preview_image_or_data, dict):
        progress["output"] = preview_image_or_data

    server.send_sync("progress", progress, client_id)

    # todo: investigate a better way to send the image data, since it needs the node ID
    if preview_image_or_data is not None and not isinstance(preview_image_or_data, dict):
        server.send_sync(BinaryEventTypes.UNENCODED_PREVIEW_IMAGE, preview_image_or_data, client_id)


def set_progress_bar_enabled(enabled: bool):
    warnings.warn(
        "The global method 'set_progress_bar_enabled' is deprecated and will be removed in a future version. Use current_execution_context().server.receive_all_progress_notifications instead.",
        DeprecationWarning,
        stacklevel=2
    )

    current_execution_context().server.receive_all_progress_notifications = enabled
    pass


def get_progress_bar_enabled() -> bool:
    warnings.warn(
        "The global method 'get_progress_bar_enabled' is deprecated and will be removed in a future version. Use current_execution_context().server.receive_all_progress_notifications instead.",
        DeprecationWarning,
        stacklevel=2
    )
    return current_execution_context().server.receive_all_progress_notifications


class _DisabledProgressBar:
    def __init__(self, *args, **kwargs):
        pass

    def update(self, *args, **kwargs):
        pass

    def update_absolute(self, *args, **kwargs):
        pass


class ProgressBar:
    def __init__(self, total: float):
        self.total: float = total
        self.current: float = 0.0
        self.server = current_execution_context().server

    def update_absolute(self, value, total=None, preview_image_or_output=None):
        if total is not None:
            self.total = total
        if value > self.total:
            value = self.total
        self.current = value
        _progress_bar_update(self.current, self.total, preview_image_or_output, server=self.server)

    def update(self, value):
        self.update_absolute(self.current + value)


@_deprecate_method(version="1.0.0", message="The root project directory isn't valid when the application is installed as a package. Use os.getcwd() instead.")
def get_project_root() -> str:
    return files.get_package_as_path("comfy")


@contextmanager
def comfy_tqdm():
    """
    Monky patches child calls to tqdm and sends the progress to the UI
    :return:
    """
    _original_init = tqdm.__init__
    _original_update = tqdm.update
    try:
        def __init(self, *args, **kwargs):
            _original_init(self, *args, **kwargs)
            self._progress_bar = ProgressBar(self.total)

        def __update(self, n=1):
            assert self._progress_bar is not None
            _original_update(self, n)
            self._progress_bar.update(n)

        tqdm.__init__ = __init
        tqdm.update = __update
        yield
    finally:
        # Restore original tqdm
        tqdm.__init__ = _original_init
        tqdm.update = _original_update


@contextmanager
def comfy_progress(total: float) -> ProgressBar:
    ctx = current_execution_context()
    if ctx.server.receive_all_progress_notifications:
        yield ProgressBar(total)
    else:
        yield _DisabledProgressBar()


@contextlib.contextmanager
def seed_for_block(seed):
    # Save the current random state
    torch_rng_state = torch.get_rng_state()
    random_state = random.getstate()
    numpy_rng_state = np.random.get_state()
    # todo: investigate with torch.random.fork_rng(devices=(device,))
    if torch.cuda.is_available():
        cuda_rng_state = torch.cuda.get_rng_state_all()
    else:
        cuda_rng_state = None

    # Set the new seed
    torch.manual_seed(seed)
    random.seed(seed)
    np.random.seed(seed)
    if torch.cuda.is_available():
        torch.cuda.manual_seed_all(seed)

    try:
        yield
    finally:
        # Restore the previous random state
        torch.set_rng_state(torch_rng_state)
        random.setstate(random_state)
        np.random.set_state(numpy_rng_state)
        if torch.cuda.is_available():
            torch.cuda.set_rng_state_all(cuda_rng_state)


def pil2tensor(image: Image) -> torch.Tensor:
    return torch.from_numpy(np.array(image).astype(np.float32) / 255.0).unsqueeze(0)


def tensor2pil(t_image: torch.Tensor) -> Image:
    return Image.fromarray(np.clip(255.0 * t_image.cpu().numpy().squeeze(), 0, 255).astype(np.uint8))<|MERGE_RESOLUTION|>--- conflicted
+++ resolved
@@ -95,6 +95,7 @@
             params += w.nelement()
     return params
 
+
 def weight_dtype(sd, prefix=""):
     dtypes = {}
     for k in sd.keys():
@@ -106,6 +107,7 @@
         return None
 
     return max(dtypes, key=dtypes.get)
+
 
 def state_dict_key_replace(state_dict, keys_to_replace):
     for x in keys_to_replace:
@@ -472,6 +474,7 @@
 
     return key_map
 
+
 def flux_to_diffusers(mmdit_config, output_prefix=""):
     n_double_layers = mmdit_config.get("depth", 0)
     n_single_layers = mmdit_config.get("depth_single_blocks", 0)
@@ -496,27 +499,27 @@
             key_map["{}add_v_proj.{}".format(k, end)] = (qkv, (0, hidden_size * 2, hidden_size))
 
         block_map = {
-                        "attn.to_out.0.weight": "img_attn.proj.weight",
-                        "attn.to_out.0.bias": "img_attn.proj.bias",
-                        "norm1.linear.weight": "img_mod.lin.weight",
-                        "norm1.linear.bias": "img_mod.lin.bias",
-                        "norm1_context.linear.weight": "txt_mod.lin.weight",
-                        "norm1_context.linear.bias": "txt_mod.lin.bias",
-                        "attn.to_add_out.weight": "txt_attn.proj.weight",
-                        "attn.to_add_out.bias": "txt_attn.proj.bias",
-                        "ff.net.0.proj.weight": "img_mlp.0.weight",
-                        "ff.net.0.proj.bias": "img_mlp.0.bias",
-                        "ff.net.2.weight": "img_mlp.2.weight",
-                        "ff.net.2.bias": "img_mlp.2.bias",
-                        "ff_context.net.0.proj.weight": "txt_mlp.0.weight",
-                        "ff_context.net.0.proj.bias": "txt_mlp.0.bias",
-                        "ff_context.net.2.weight": "txt_mlp.2.weight",
-                        "ff_context.net.2.bias": "txt_mlp.2.bias",
-                        "attn.norm_q.weight": "img_attn.norm.query_norm.scale",
-                        "attn.norm_k.weight": "img_attn.norm.key_norm.scale",
-                        "attn.norm_added_q.weight": "txt_attn.norm.query_norm.scale",
-                        "attn.norm_added_k.weight": "txt_attn.norm.key_norm.scale",
-                    }
+            "attn.to_out.0.weight": "img_attn.proj.weight",
+            "attn.to_out.0.bias": "img_attn.proj.bias",
+            "norm1.linear.weight": "img_mod.lin.weight",
+            "norm1.linear.bias": "img_mod.lin.bias",
+            "norm1_context.linear.weight": "txt_mod.lin.weight",
+            "norm1_context.linear.bias": "txt_mod.lin.bias",
+            "attn.to_add_out.weight": "txt_attn.proj.weight",
+            "attn.to_add_out.bias": "txt_attn.proj.bias",
+            "ff.net.0.proj.weight": "img_mlp.0.weight",
+            "ff.net.0.proj.bias": "img_mlp.0.bias",
+            "ff.net.2.weight": "img_mlp.2.weight",
+            "ff.net.2.bias": "img_mlp.2.bias",
+            "ff_context.net.0.proj.weight": "txt_mlp.0.weight",
+            "ff_context.net.0.proj.bias": "txt_mlp.0.bias",
+            "ff_context.net.2.weight": "txt_mlp.2.weight",
+            "ff_context.net.2.bias": "txt_mlp.2.bias",
+            "attn.norm_q.weight": "img_attn.norm.query_norm.scale",
+            "attn.norm_k.weight": "img_attn.norm.key_norm.scale",
+            "attn.norm_added_q.weight": "txt_attn.norm.query_norm.scale",
+            "attn.norm_added_k.weight": "txt_attn.norm.key_norm.scale",
+        }
 
         for k in block_map:
             key_map["{}.{}".format(prefix_from, k)] = "{}.{}".format(prefix_to, block_map[k])
@@ -534,13 +537,13 @@
             key_map["{}.proj_mlp.{}".format(prefix_from, end)] = (qkv, (0, hidden_size * 3, hidden_size * 4))
 
         block_map = {
-                        "norm.linear.weight": "modulation.lin.weight",
-                        "norm.linear.bias": "modulation.lin.bias",
-                        "proj_out.weight": "linear2.weight",
-                        "proj_out.bias": "linear2.bias",
-                        "attn.norm_q.weight": "norm.query_norm.scale",
-                        "attn.norm_k.weight": "norm.key_norm.scale",
-                    }
+            "norm.linear.weight": "modulation.lin.weight",
+            "norm.linear.bias": "modulation.lin.bias",
+            "proj_out.weight": "linear2.weight",
+            "proj_out.bias": "linear2.bias",
+            "attn.norm_q.weight": "norm.query_norm.scale",
+            "attn.norm_k.weight": "norm.key_norm.scale",
+        }
 
         for k in block_map:
             key_map["{}.{}".format(prefix_from, k)] = "{}.{}".format(prefix_to, block_map[k])
@@ -774,23 +777,18 @@
     output = torch.empty([samples.shape[0], out_channels] + list(map(lambda a: round(a * upscale_amount), samples.shape[2:])), device=output_device)
 
     for b in range(samples.shape[0]):
-<<<<<<< HEAD
         s = samples[b:b + 1]
-=======
-        s = samples[b:b+1]
 
         # handle entire input fitting in a single tile
-        if all(s.shape[d+2] <= tile[d] for d in range(dims)):
-            output[b:b+1] = function(s).to(output_device)
+        if all(s.shape[d + 2] <= tile[d] for d in range(dims)):
+            output[b:b + 1] = function(s).to(output_device)
             if pbar is not None:
                 pbar.update(1)
             continue
-
->>>>>>> 3a0eeee3
         out = torch.zeros([s.shape[0], out_channels] + list(map(lambda a: round(a * upscale_amount), s.shape[2:])), device=output_device)
         out_div = torch.zeros([s.shape[0], out_channels] + list(map(lambda a: round(a * upscale_amount), s.shape[2:])), device=output_device)
 
-        positions = [range(0, s.shape[d+2], tile[d] - overlap) if s.shape[d+2] > tile[d] else [0] for d in range(dims)]
+        positions = [range(0, s.shape[d + 2], tile[d] - overlap) if s.shape[d + 2] > tile[d] else [0] for d in range(dims)]
 
         for it in itertools.product(*positions):
             s_in = s
@@ -808,16 +806,9 @@
 
             for t in range(feather):
                 for d in range(2, dims + 2):
-<<<<<<< HEAD
-                    m = mask.narrow(d, t, 1)
-                    m *= ((1.0 / feather) * (t + 1))
-                    m = mask.narrow(d, mask.shape[d] - 1 - t, 1)
-                    m *= ((1.0 / feather) * (t + 1))
-=======
                     a = (t + 1) / feather
                     mask.narrow(d, t, 1).mul_(a)
                     mask.narrow(d, mask.shape[d] - 1 - t, 1).mul_(a)
->>>>>>> 3a0eeee3
 
             o = out
             o_d = out_div
