"""
    This file is part of ComfyUI.
    Copyright (C) 2024 Comfy

    This program is free software: you can redistribute it and/or modify
    it under the terms of the GNU General Public License as published by
    the Free Software Foundation, either version 3 of the License, or
    (at your option) any later version.

    This program is distributed in the hope that it will be useful,
    but WITHOUT ANY WARRANTY; without even the implied warranty of
    MERCHANTABILITY or FITNESS FOR A PARTICULAR PURPOSE.  See the
    GNU General Public License for more details.

    You should have received a copy of the GNU General Public License
    along with this program.  If not, see <https://www.gnu.org/licenses/>.
"""
from __future__ import annotations

import contextlib
import contextvars
import itertools
import json
import logging
import math
import os
import random
import struct
import sys
import warnings
from contextlib import contextmanager
from pathlib import Path
from pickle import UnpicklingError
from typing import Optional, Any

import numpy as np
import safetensors.torch
import torch
from PIL import Image
from einops import rearrange
<<<<<<< HEAD
from torch.nn.functional import interpolate
from tqdm import tqdm

from . import interruption, checkpoint_pickle
from .component_model import files
from .component_model.deprecation import _deprecate_method
from .component_model.executor_types import ExecutorToClientProgress, ProgressMessage
from .component_model.queue_types import BinaryEventTypes
from .execution_context import current_execution_context

logger = logging.getLogger(__name__)
=======
from comfy.cli_args import args

MMAP_TORCH_FILES = args.mmap_torch_files
>>>>>>> c7b25784

ALWAYS_SAFE_LOAD = False
if hasattr(torch.serialization, "add_safe_globals"):  # TODO: this was added in pytorch 2.4, the unsafe path should be removed once earlier versions are deprecated
    class ModelCheckpoint:
        pass


    ModelCheckpoint.__module__ = "pytorch_lightning.callbacks.model_checkpoint"

    from numpy.core.multiarray import scalar  # pylint: disable=no-name-in-module
    from numpy import dtype
    from numpy.dtypes import Float64DType  # pylint: disable=no-name-in-module
    from _codecs import encode

    torch.serialization.add_safe_globals([ModelCheckpoint, scalar, dtype, Float64DType, encode])
    ALWAYS_SAFE_LOAD = True
    logging.debug("Checkpoint files will always be loaded safely.")
else:
    logging.debug("Warning, you are using an old pytorch version and some ckpt/pt files might be loaded unsafely. Upgrading to 2.4 or above is recommended.")


# deprecate PROGRESS_BAR_ENABLED
def _get_progress_bar_enabled():
    warnings.warn(
        "The global variable 'PROGRESS_BAR_ENABLED' is deprecated and will be removed in a future version. Use current_execution_context().server.receive_all_progress_notifications instead.",
        DeprecationWarning,
        stacklevel=2
    )
    return current_execution_context().server.receive_all_progress_notifications


setattr(sys.modules[__name__], 'PROGRESS_BAR_ENABLED', property(_get_progress_bar_enabled))


def load_torch_file(ckpt: str, safe_load=False, device=None, return_metadata=False):
    if device is None:
        device = torch.device("cpu")
    if ckpt is None:
        raise FileNotFoundError("the checkpoint was not found")
    metadata = None
    if ckpt.lower().endswith(".safetensors") or ckpt.lower().endswith(".sft"):
        try:
            with safetensors.safe_open(Path(ckpt).resolve(strict=True), framework="pt", device=device.type) as f:
                sd = {}
                for k in f.keys():
                    sd[k] = f.get_tensor(k)
                if return_metadata:
                    metadata = f.metadata()
        except Exception as e:
            if len(e.args) > 0:
                message = e.args[0]
                if "HeaderTooLarge" in message:
                    raise ValueError("{}\n\nFile path: {}\n\nThe safetensors file is corrupt or invalid. Make sure this is actually a safetensors file and not a ckpt or pt or other filetype.".format(message, ckpt))
                if "MetadataIncompleteBuffer" in message:
                    raise ValueError("{}\n\nFile path: {}\n\nThe safetensors file is corrupt/incomplete. Check the file size and make sure you have copied/downloaded it correctly.".format(message, ckpt))
            raise e
    elif ckpt.lower().endswith("index.json"):
        # from accelerate
        index_filename = ckpt
        checkpoint_folder = os.path.split(index_filename)[0]
        with open(index_filename) as f:
            index = json.loads(f.read())

        if "weight_map" in index:
            index = index["weight_map"]
        checkpoint_files = sorted(list(set(index.values())))
        checkpoint_files = [os.path.join(checkpoint_folder, f) for f in checkpoint_files]
        sd: dict[str, torch.Tensor] = {}
        for checkpoint_file in checkpoint_files:
            sd.update(safetensors.torch.load_file(str(checkpoint_file), device=device.type))
    else:
<<<<<<< HEAD
        try:
            if safe_load or ALWAYS_SAFE_LOAD:
                if not 'weights_only' in torch.load.__code__.co_varnames:
                    logger.warning("Warning torch.load doesn't support weights_only on this pytorch version, loading unsafely.")
                    safe_load = False
            if safe_load:
                pl_sd = torch.load(ckpt, map_location=device, weights_only=True)
=======
        torch_args = {}
        if MMAP_TORCH_FILES:
            torch_args["mmap"] = True

        if safe_load or ALWAYS_SAFE_LOAD:
            pl_sd = torch.load(ckpt, map_location=device, weights_only=True, **torch_args)
        else:
            pl_sd = torch.load(ckpt, map_location=device, pickle_module=comfy.checkpoint_pickle)
        if "state_dict" in pl_sd:
            sd = pl_sd["state_dict"]
        else:
            if len(pl_sd) == 1:
                key = list(pl_sd.keys())[0]
                sd = pl_sd[key]
                if not isinstance(sd, dict):
                    sd = pl_sd
>>>>>>> c7b25784
            else:
                pl_sd = torch.load(ckpt, map_location=device, pickle_module=checkpoint_pickle)
            if "global_step" in pl_sd:
                logger.debug(f"Global Step: {pl_sd['global_step']}")
            if "state_dict" in pl_sd:
                sd = pl_sd["state_dict"]
            else:
                if len(pl_sd) == 1:
                    key = list(pl_sd.keys())[0]
                    sd = pl_sd[key]
                    if not isinstance(sd, dict):
                        sd = pl_sd
                else:
                    sd = pl_sd
        except UnpicklingError as exc_info:
            try:
                # wrong extension is most likely, try to load as safetensors anyway
                sd = safetensors.torch.load_file(Path(ckpt).resolve(strict=True), device=device.type)
                return sd
            except Exception:
                msg = f"The checkpoint at {ckpt} could not be loaded as a safetensor nor a torch checkpoint. The file at the path is corrupted or unexpected. Try deleting it and downloading it again"
                if hasattr(exc_info, "add_note"):
                    exc_info.add_note(msg)
                else:
                    logger.error(msg, exc_info=exc_info)
            raise exc_info
    return (sd, metadata) if return_metadata else sd


def save_torch_file(sd, ckpt, metadata=None):
    if metadata is not None:
        safetensors.torch.save_file(sd, ckpt, metadata=metadata)
    else:
        safetensors.torch.save_file(sd, ckpt)


def calculate_parameters(sd, prefix=""):
    params = 0
    for k in sd.keys():
        if k.startswith(prefix):
            w = sd[k]
            params += w.nelement()
    return params


def weight_dtype(sd, prefix=""):
    dtypes = {}
    for k in sd.keys():
        if k.startswith(prefix):
            w = sd[k]
            dtypes[w.dtype] = dtypes.get(w.dtype, 0) + w.numel()

    if len(dtypes) == 0:
        return None

    return max(dtypes, key=dtypes.get)


def state_dict_key_replace(state_dict, keys_to_replace):
    for x in keys_to_replace:
        if x in state_dict:
            state_dict[keys_to_replace[x]] = state_dict.pop(x)
    return state_dict


def state_dict_prefix_replace(state_dict, replace_prefix, filter_keys=False):
    if filter_keys:
        out = {}
    else:
        out = state_dict
    for rp in replace_prefix:
        replace = list(map(lambda a: (a, "{}{}".format(replace_prefix[rp], a[len(rp):])), filter(lambda a: a.startswith(rp), state_dict.keys())))
        for x in replace:
            w = state_dict.pop(x[0])
            out[x[1]] = w
    return out


def transformers_convert(sd, prefix_from, prefix_to, number):
    keys_to_replace = {
        "{}positional_embedding": "{}embeddings.position_embedding.weight",
        "{}token_embedding.weight": "{}embeddings.token_embedding.weight",
        "{}ln_final.weight": "{}final_layer_norm.weight",
        "{}ln_final.bias": "{}final_layer_norm.bias",
    }

    for k in keys_to_replace:
        x = k.format(prefix_from)
        if x in sd:
            sd[keys_to_replace[k].format(prefix_to)] = sd.pop(x)

    resblock_to_replace = {
        "ln_1": "layer_norm1",
        "ln_2": "layer_norm2",
        "mlp.c_fc": "mlp.fc1",
        "mlp.c_proj": "mlp.fc2",
        "attn.out_proj": "self_attn.out_proj",
    }

    for resblock in range(number):
        for x in resblock_to_replace:
            for y in ["weight", "bias"]:
                k = "{}transformer.resblocks.{}.{}.{}".format(prefix_from, resblock, x, y)
                k_to = "{}encoder.layers.{}.{}.{}".format(prefix_to, resblock, resblock_to_replace[x], y)
                if k in sd:
                    sd[k_to] = sd.pop(k)

        for y in ["weight", "bias"]:
            k_from = "{}transformer.resblocks.{}.attn.in_proj_{}".format(prefix_from, resblock, y)
            if k_from in sd:
                weights = sd.pop(k_from)
                shape_from = weights.shape[0] // 3
                for x in range(3):
                    p = ["self_attn.q_proj", "self_attn.k_proj", "self_attn.v_proj"]
                    k_to = "{}encoder.layers.{}.{}.{}".format(prefix_to, resblock, p[x], y)
                    sd[k_to] = weights[shape_from * x:shape_from * (x + 1)]

    return sd


def clip_text_transformers_convert(sd, prefix_from, prefix_to):
    sd = transformers_convert(sd, prefix_from, "{}text_model.".format(prefix_to), 32)

    tp = "{}text_projection.weight".format(prefix_from)
    if tp in sd:
        sd["{}text_projection.weight".format(prefix_to)] = sd.pop(tp)

    tp = "{}text_projection".format(prefix_from)
    if tp in sd:
        sd["{}text_projection.weight".format(prefix_to)] = sd.pop(tp).transpose(0, 1).contiguous()
    return sd


UNET_MAP_ATTENTIONS = {
    "proj_in.weight",
    "proj_in.bias",
    "proj_out.weight",
    "proj_out.bias",
    "norm.weight",
    "norm.bias",
}

TRANSFORMER_BLOCKS = {
    "norm1.weight",
    "norm1.bias",
    "norm2.weight",
    "norm2.bias",
    "norm3.weight",
    "norm3.bias",
    "attn1.to_q.weight",
    "attn1.to_k.weight",
    "attn1.to_v.weight",
    "attn1.to_out.0.weight",
    "attn1.to_out.0.bias",
    "attn2.to_q.weight",
    "attn2.to_k.weight",
    "attn2.to_v.weight",
    "attn2.to_out.0.weight",
    "attn2.to_out.0.bias",
    "ff.net.0.proj.weight",
    "ff.net.0.proj.bias",
    "ff.net.2.weight",
    "ff.net.2.bias",
}

UNET_MAP_RESNET = {
    "in_layers.2.weight": "conv1.weight",
    "in_layers.2.bias": "conv1.bias",
    "emb_layers.1.weight": "time_emb_proj.weight",
    "emb_layers.1.bias": "time_emb_proj.bias",
    "out_layers.3.weight": "conv2.weight",
    "out_layers.3.bias": "conv2.bias",
    "skip_connection.weight": "conv_shortcut.weight",
    "skip_connection.bias": "conv_shortcut.bias",
    "in_layers.0.weight": "norm1.weight",
    "in_layers.0.bias": "norm1.bias",
    "out_layers.0.weight": "norm2.weight",
    "out_layers.0.bias": "norm2.bias",
}

UNET_MAP_BASIC = {
    ("label_emb.0.0.weight", "class_embedding.linear_1.weight"),
    ("label_emb.0.0.bias", "class_embedding.linear_1.bias"),
    ("label_emb.0.2.weight", "class_embedding.linear_2.weight"),
    ("label_emb.0.2.bias", "class_embedding.linear_2.bias"),
    ("label_emb.0.0.weight", "add_embedding.linear_1.weight"),
    ("label_emb.0.0.bias", "add_embedding.linear_1.bias"),
    ("label_emb.0.2.weight", "add_embedding.linear_2.weight"),
    ("label_emb.0.2.bias", "add_embedding.linear_2.bias"),
    ("input_blocks.0.0.weight", "conv_in.weight"),
    ("input_blocks.0.0.bias", "conv_in.bias"),
    ("out.0.weight", "conv_norm_out.weight"),
    ("out.0.bias", "conv_norm_out.bias"),
    ("out.2.weight", "conv_out.weight"),
    ("out.2.bias", "conv_out.bias"),
    ("time_embed.0.weight", "time_embedding.linear_1.weight"),
    ("time_embed.0.bias", "time_embedding.linear_1.bias"),
    ("time_embed.2.weight", "time_embedding.linear_2.weight"),
    ("time_embed.2.bias", "time_embedding.linear_2.bias")
}


def unet_to_diffusers(unet_config):
    if "num_res_blocks" not in unet_config:
        return {}
    num_res_blocks = unet_config["num_res_blocks"]
    channel_mult = unet_config["channel_mult"]
    transformer_depth = unet_config["transformer_depth"][:]
    transformer_depth_output = unet_config["transformer_depth_output"][:]
    num_blocks = len(channel_mult)

    transformers_mid = unet_config.get("transformer_depth_middle", None)

    diffusers_unet_map = {}
    for x in range(num_blocks):
        n = 1 + (num_res_blocks[x] + 1) * x
        for i in range(num_res_blocks[x]):
            for b in UNET_MAP_RESNET:
                diffusers_unet_map["down_blocks.{}.resnets.{}.{}".format(x, i, UNET_MAP_RESNET[b])] = "input_blocks.{}.0.{}".format(n, b)
            num_transformers = transformer_depth.pop(0)
            if num_transformers > 0:
                for b in UNET_MAP_ATTENTIONS:
                    diffusers_unet_map["down_blocks.{}.attentions.{}.{}".format(x, i, b)] = "input_blocks.{}.1.{}".format(n, b)
                for t in range(num_transformers):
                    for b in TRANSFORMER_BLOCKS:
                        diffusers_unet_map["down_blocks.{}.attentions.{}.transformer_blocks.{}.{}".format(x, i, t, b)] = "input_blocks.{}.1.transformer_blocks.{}.{}".format(n, t, b)
            n += 1
        for k in ["weight", "bias"]:
            diffusers_unet_map["down_blocks.{}.downsamplers.0.conv.{}".format(x, k)] = "input_blocks.{}.0.op.{}".format(n, k)

    i = 0
    for b in UNET_MAP_ATTENTIONS:
        diffusers_unet_map["mid_block.attentions.{}.{}".format(i, b)] = "middle_block.1.{}".format(b)
    for t in range(transformers_mid):
        for b in TRANSFORMER_BLOCKS:
            diffusers_unet_map["mid_block.attentions.{}.transformer_blocks.{}.{}".format(i, t, b)] = "middle_block.1.transformer_blocks.{}.{}".format(t, b)

    for i, n in enumerate([0, 2]):
        for b in UNET_MAP_RESNET:
            diffusers_unet_map["mid_block.resnets.{}.{}".format(i, UNET_MAP_RESNET[b])] = "middle_block.{}.{}".format(n, b)

    num_res_blocks = list(reversed(num_res_blocks))
    for x in range(num_blocks):
        n = (num_res_blocks[x] + 1) * x
        l = num_res_blocks[x] + 1
        for i in range(l):
            c = 0
            for b in UNET_MAP_RESNET:
                diffusers_unet_map["up_blocks.{}.resnets.{}.{}".format(x, i, UNET_MAP_RESNET[b])] = "output_blocks.{}.0.{}".format(n, b)
            c += 1
            num_transformers = transformer_depth_output.pop()
            if num_transformers > 0:
                c += 1
                for b in UNET_MAP_ATTENTIONS:
                    diffusers_unet_map["up_blocks.{}.attentions.{}.{}".format(x, i, b)] = "output_blocks.{}.1.{}".format(n, b)
                for t in range(num_transformers):
                    for b in TRANSFORMER_BLOCKS:
                        diffusers_unet_map["up_blocks.{}.attentions.{}.transformer_blocks.{}.{}".format(x, i, t, b)] = "output_blocks.{}.1.transformer_blocks.{}.{}".format(n, t, b)
            if i == l - 1:
                for k in ["weight", "bias"]:
                    diffusers_unet_map["up_blocks.{}.upsamplers.0.conv.{}".format(x, k)] = "output_blocks.{}.{}.conv.{}".format(n, c, k)
            n += 1

    for k in UNET_MAP_BASIC:
        diffusers_unet_map[k[1]] = k[0]

    return diffusers_unet_map


def swap_scale_shift(weight):
    shift, scale = weight.chunk(2, dim=0)
    new_weight = torch.cat([scale, shift], dim=0)
    return new_weight


MMDIT_MAP_BASIC = {
    ("context_embedder.bias", "context_embedder.bias"),
    ("context_embedder.weight", "context_embedder.weight"),
    ("t_embedder.mlp.0.bias", "time_text_embed.timestep_embedder.linear_1.bias"),
    ("t_embedder.mlp.0.weight", "time_text_embed.timestep_embedder.linear_1.weight"),
    ("t_embedder.mlp.2.bias", "time_text_embed.timestep_embedder.linear_2.bias"),
    ("t_embedder.mlp.2.weight", "time_text_embed.timestep_embedder.linear_2.weight"),
    ("x_embedder.proj.bias", "pos_embed.proj.bias"),
    ("x_embedder.proj.weight", "pos_embed.proj.weight"),
    ("y_embedder.mlp.0.bias", "time_text_embed.text_embedder.linear_1.bias"),
    ("y_embedder.mlp.0.weight", "time_text_embed.text_embedder.linear_1.weight"),
    ("y_embedder.mlp.2.bias", "time_text_embed.text_embedder.linear_2.bias"),
    ("y_embedder.mlp.2.weight", "time_text_embed.text_embedder.linear_2.weight"),
    ("pos_embed", "pos_embed.pos_embed"),
    ("final_layer.adaLN_modulation.1.bias", "norm_out.linear.bias", swap_scale_shift),
    ("final_layer.adaLN_modulation.1.weight", "norm_out.linear.weight", swap_scale_shift),
    ("final_layer.linear.bias", "proj_out.bias"),
    ("final_layer.linear.weight", "proj_out.weight"),
}

MMDIT_MAP_BLOCK = {
    ("context_block.adaLN_modulation.1.bias", "norm1_context.linear.bias"),
    ("context_block.adaLN_modulation.1.weight", "norm1_context.linear.weight"),
    ("context_block.attn.proj.bias", "attn.to_add_out.bias"),
    ("context_block.attn.proj.weight", "attn.to_add_out.weight"),
    ("context_block.mlp.fc1.bias", "ff_context.net.0.proj.bias"),
    ("context_block.mlp.fc1.weight", "ff_context.net.0.proj.weight"),
    ("context_block.mlp.fc2.bias", "ff_context.net.2.bias"),
    ("context_block.mlp.fc2.weight", "ff_context.net.2.weight"),
    ("context_block.attn.ln_q.weight", "attn.norm_added_q.weight"),
    ("context_block.attn.ln_k.weight", "attn.norm_added_k.weight"),
    ("x_block.adaLN_modulation.1.bias", "norm1.linear.bias"),
    ("x_block.adaLN_modulation.1.weight", "norm1.linear.weight"),
    ("x_block.attn.proj.bias", "attn.to_out.0.bias"),
    ("x_block.attn.proj.weight", "attn.to_out.0.weight"),
    ("x_block.attn.ln_q.weight", "attn.norm_q.weight"),
    ("x_block.attn.ln_k.weight", "attn.norm_k.weight"),
    ("x_block.attn2.proj.bias", "attn2.to_out.0.bias"),
    ("x_block.attn2.proj.weight", "attn2.to_out.0.weight"),
    ("x_block.attn2.ln_q.weight", "attn2.norm_q.weight"),
    ("x_block.attn2.ln_k.weight", "attn2.norm_k.weight"),
    ("x_block.mlp.fc1.bias", "ff.net.0.proj.bias"),
    ("x_block.mlp.fc1.weight", "ff.net.0.proj.weight"),
    ("x_block.mlp.fc2.bias", "ff.net.2.bias"),
    ("x_block.mlp.fc2.weight", "ff.net.2.weight"),
}


def mmdit_to_diffusers(mmdit_config, output_prefix=""):
    key_map = {}

    depth = mmdit_config.get("depth", 0)
    num_blocks = mmdit_config.get("num_blocks", depth)
    for i in range(num_blocks):
        block_from = "transformer_blocks.{}".format(i)
        block_to = "{}joint_blocks.{}".format(output_prefix, i)

        offset = depth * 64

        for end in ("weight", "bias"):
            k = "{}.attn.".format(block_from)
            qkv = "{}.x_block.attn.qkv.{}".format(block_to, end)
            key_map["{}to_q.{}".format(k, end)] = (qkv, (0, 0, offset))
            key_map["{}to_k.{}".format(k, end)] = (qkv, (0, offset, offset))
            key_map["{}to_v.{}".format(k, end)] = (qkv, (0, offset * 2, offset))

            qkv = "{}.context_block.attn.qkv.{}".format(block_to, end)
            key_map["{}add_q_proj.{}".format(k, end)] = (qkv, (0, 0, offset))
            key_map["{}add_k_proj.{}".format(k, end)] = (qkv, (0, offset, offset))
            key_map["{}add_v_proj.{}".format(k, end)] = (qkv, (0, offset * 2, offset))

            k = "{}.attn2.".format(block_from)
            qkv = "{}.x_block.attn2.qkv.{}".format(block_to, end)
            key_map["{}to_q.{}".format(k, end)] = (qkv, (0, 0, offset))
            key_map["{}to_k.{}".format(k, end)] = (qkv, (0, offset, offset))
            key_map["{}to_v.{}".format(k, end)] = (qkv, (0, offset * 2, offset))

        for k in MMDIT_MAP_BLOCK:
            key_map["{}.{}".format(block_from, k[1])] = "{}.{}".format(block_to, k[0])

    map_basic = MMDIT_MAP_BASIC.copy()
    map_basic.add(("joint_blocks.{}.context_block.adaLN_modulation.1.bias".format(depth - 1), "transformer_blocks.{}.norm1_context.linear.bias".format(depth - 1), swap_scale_shift))
    map_basic.add(("joint_blocks.{}.context_block.adaLN_modulation.1.weight".format(depth - 1), "transformer_blocks.{}.norm1_context.linear.weight".format(depth - 1), swap_scale_shift))

    for k in map_basic:
        if len(k) > 2:
            key_map[k[1]] = ("{}{}".format(output_prefix, k[0]), None, k[2])
        else:
            key_map[k[1]] = "{}{}".format(output_prefix, k[0])

    return key_map


PIXART_MAP_BASIC = {
    ("csize_embedder.mlp.0.weight", "adaln_single.emb.resolution_embedder.linear_1.weight"),
    ("csize_embedder.mlp.0.bias", "adaln_single.emb.resolution_embedder.linear_1.bias"),
    ("csize_embedder.mlp.2.weight", "adaln_single.emb.resolution_embedder.linear_2.weight"),
    ("csize_embedder.mlp.2.bias", "adaln_single.emb.resolution_embedder.linear_2.bias"),
    ("ar_embedder.mlp.0.weight", "adaln_single.emb.aspect_ratio_embedder.linear_1.weight"),
    ("ar_embedder.mlp.0.bias", "adaln_single.emb.aspect_ratio_embedder.linear_1.bias"),
    ("ar_embedder.mlp.2.weight", "adaln_single.emb.aspect_ratio_embedder.linear_2.weight"),
    ("ar_embedder.mlp.2.bias", "adaln_single.emb.aspect_ratio_embedder.linear_2.bias"),
    ("x_embedder.proj.weight", "pos_embed.proj.weight"),
    ("x_embedder.proj.bias", "pos_embed.proj.bias"),
    ("y_embedder.y_embedding", "caption_projection.y_embedding"),
    ("y_embedder.y_proj.fc1.weight", "caption_projection.linear_1.weight"),
    ("y_embedder.y_proj.fc1.bias", "caption_projection.linear_1.bias"),
    ("y_embedder.y_proj.fc2.weight", "caption_projection.linear_2.weight"),
    ("y_embedder.y_proj.fc2.bias", "caption_projection.linear_2.bias"),
    ("t_embedder.mlp.0.weight", "adaln_single.emb.timestep_embedder.linear_1.weight"),
    ("t_embedder.mlp.0.bias", "adaln_single.emb.timestep_embedder.linear_1.bias"),
    ("t_embedder.mlp.2.weight", "adaln_single.emb.timestep_embedder.linear_2.weight"),
    ("t_embedder.mlp.2.bias", "adaln_single.emb.timestep_embedder.linear_2.bias"),
    ("t_block.1.weight", "adaln_single.linear.weight"),
    ("t_block.1.bias", "adaln_single.linear.bias"),
    ("final_layer.linear.weight", "proj_out.weight"),
    ("final_layer.linear.bias", "proj_out.bias"),
    ("final_layer.scale_shift_table", "scale_shift_table"),
}

PIXART_MAP_BLOCK = {
    ("scale_shift_table", "scale_shift_table"),
    ("attn.proj.weight", "attn1.to_out.0.weight"),
    ("attn.proj.bias", "attn1.to_out.0.bias"),
    ("mlp.fc1.weight", "ff.net.0.proj.weight"),
    ("mlp.fc1.bias", "ff.net.0.proj.bias"),
    ("mlp.fc2.weight", "ff.net.2.weight"),
    ("mlp.fc2.bias", "ff.net.2.bias"),
    ("cross_attn.proj.weight", "attn2.to_out.0.weight"),
    ("cross_attn.proj.bias", "attn2.to_out.0.bias"),
}


def pixart_to_diffusers(mmdit_config, output_prefix=""):
    key_map = {}

    depth = mmdit_config.get("depth", 0)
    offset = mmdit_config.get("hidden_size", 1152)

    for i in range(depth):
        block_from = "transformer_blocks.{}".format(i)
        block_to = "{}blocks.{}".format(output_prefix, i)

        for end in ("weight", "bias"):
            s = "{}.attn1.".format(block_from)
            qkv = "{}.attn.qkv.{}".format(block_to, end)
            key_map["{}to_q.{}".format(s, end)] = (qkv, (0, 0, offset))
            key_map["{}to_k.{}".format(s, end)] = (qkv, (0, offset, offset))
            key_map["{}to_v.{}".format(s, end)] = (qkv, (0, offset * 2, offset))

            s = "{}.attn2.".format(block_from)
            q = "{}.cross_attn.q_linear.{}".format(block_to, end)
            kv = "{}.cross_attn.kv_linear.{}".format(block_to, end)

            key_map["{}to_q.{}".format(s, end)] = q
            key_map["{}to_k.{}".format(s, end)] = (kv, (0, 0, offset))
            key_map["{}to_v.{}".format(s, end)] = (kv, (0, offset, offset))

        for k in PIXART_MAP_BLOCK:
            key_map["{}.{}".format(block_from, k[1])] = "{}.{}".format(block_to, k[0])

    for k in PIXART_MAP_BASIC:
        key_map[k[1]] = "{}{}".format(output_prefix, k[0])

    return key_map


def auraflow_to_diffusers(mmdit_config, output_prefix=""):
    n_double_layers = mmdit_config.get("n_double_layers", 0)
    n_layers = mmdit_config.get("n_layers", 0)

    key_map = {}
    for i in range(n_layers):
        if i < n_double_layers:
            index = i
            prefix_from = "joint_transformer_blocks"
            prefix_to = "{}double_layers".format(output_prefix)
            block_map = {
                "attn.to_q.weight": "attn.w2q.weight",
                "attn.to_k.weight": "attn.w2k.weight",
                "attn.to_v.weight": "attn.w2v.weight",
                "attn.to_out.0.weight": "attn.w2o.weight",
                "attn.add_q_proj.weight": "attn.w1q.weight",
                "attn.add_k_proj.weight": "attn.w1k.weight",
                "attn.add_v_proj.weight": "attn.w1v.weight",
                "attn.to_add_out.weight": "attn.w1o.weight",
                "ff.linear_1.weight": "mlpX.c_fc1.weight",
                "ff.linear_2.weight": "mlpX.c_fc2.weight",
                "ff.out_projection.weight": "mlpX.c_proj.weight",
                "ff_context.linear_1.weight": "mlpC.c_fc1.weight",
                "ff_context.linear_2.weight": "mlpC.c_fc2.weight",
                "ff_context.out_projection.weight": "mlpC.c_proj.weight",
                "norm1.linear.weight": "modX.1.weight",
                "norm1_context.linear.weight": "modC.1.weight",
            }
        else:
            index = i - n_double_layers
            prefix_from = "single_transformer_blocks"
            prefix_to = "{}single_layers".format(output_prefix)

            block_map = {
                "attn.to_q.weight": "attn.w1q.weight",
                "attn.to_k.weight": "attn.w1k.weight",
                "attn.to_v.weight": "attn.w1v.weight",
                "attn.to_out.0.weight": "attn.w1o.weight",
                "norm1.linear.weight": "modCX.1.weight",
                "ff.linear_1.weight": "mlp.c_fc1.weight",
                "ff.linear_2.weight": "mlp.c_fc2.weight",
                "ff.out_projection.weight": "mlp.c_proj.weight"
            }

        for k in block_map:
            key_map["{}.{}.{}".format(prefix_from, index, k)] = "{}.{}.{}".format(prefix_to, index, block_map[k])

    MAP_BASIC = {
        ("positional_encoding", "pos_embed.pos_embed"),
        ("register_tokens", "register_tokens"),
        ("t_embedder.mlp.0.weight", "time_step_proj.linear_1.weight"),
        ("t_embedder.mlp.0.bias", "time_step_proj.linear_1.bias"),
        ("t_embedder.mlp.2.weight", "time_step_proj.linear_2.weight"),
        ("t_embedder.mlp.2.bias", "time_step_proj.linear_2.bias"),
        ("cond_seq_linear.weight", "context_embedder.weight"),
        ("init_x_linear.weight", "pos_embed.proj.weight"),
        ("init_x_linear.bias", "pos_embed.proj.bias"),
        ("final_linear.weight", "proj_out.weight"),
        ("modF.1.weight", "norm_out.linear.weight", swap_scale_shift),
    }

    for k in MAP_BASIC:
        if len(k) > 2:
            key_map[k[1]] = ("{}{}".format(output_prefix, k[0]), None, k[2])
        else:
            key_map[k[1]] = "{}{}".format(output_prefix, k[0])

    return key_map


def flux_to_diffusers(mmdit_config, output_prefix=""):
    n_double_layers = mmdit_config.get("depth", 0)
    n_single_layers = mmdit_config.get("depth_single_blocks", 0)
    hidden_size = mmdit_config.get("hidden_size", 0)

    key_map = {}
    for index in range(n_double_layers):
        prefix_from = "transformer_blocks.{}".format(index)
        prefix_to = "{}double_blocks.{}".format(output_prefix, index)

        for end in ("weight", "bias"):
            k = "{}.attn.".format(prefix_from)
            qkv = "{}.img_attn.qkv.{}".format(prefix_to, end)
            key_map["{}to_q.{}".format(k, end)] = (qkv, (0, 0, hidden_size))
            key_map["{}to_k.{}".format(k, end)] = (qkv, (0, hidden_size, hidden_size))
            key_map["{}to_v.{}".format(k, end)] = (qkv, (0, hidden_size * 2, hidden_size))

            k = "{}.attn.".format(prefix_from)
            qkv = "{}.txt_attn.qkv.{}".format(prefix_to, end)
            key_map["{}add_q_proj.{}".format(k, end)] = (qkv, (0, 0, hidden_size))
            key_map["{}add_k_proj.{}".format(k, end)] = (qkv, (0, hidden_size, hidden_size))
            key_map["{}add_v_proj.{}".format(k, end)] = (qkv, (0, hidden_size * 2, hidden_size))

        block_map = {
            "attn.to_out.0.weight": "img_attn.proj.weight",
            "attn.to_out.0.bias": "img_attn.proj.bias",
            "norm1.linear.weight": "img_mod.lin.weight",
            "norm1.linear.bias": "img_mod.lin.bias",
            "norm1_context.linear.weight": "txt_mod.lin.weight",
            "norm1_context.linear.bias": "txt_mod.lin.bias",
            "attn.to_add_out.weight": "txt_attn.proj.weight",
            "attn.to_add_out.bias": "txt_attn.proj.bias",
            "ff.net.0.proj.weight": "img_mlp.0.weight",
            "ff.net.0.proj.bias": "img_mlp.0.bias",
            "ff.net.2.weight": "img_mlp.2.weight",
            "ff.net.2.bias": "img_mlp.2.bias",
            "ff_context.net.0.proj.weight": "txt_mlp.0.weight",
            "ff_context.net.0.proj.bias": "txt_mlp.0.bias",
            "ff_context.net.2.weight": "txt_mlp.2.weight",
            "ff_context.net.2.bias": "txt_mlp.2.bias",
            "attn.norm_q.weight": "img_attn.norm.query_norm.scale",
            "attn.norm_k.weight": "img_attn.norm.key_norm.scale",
            "attn.norm_added_q.weight": "txt_attn.norm.query_norm.scale",
            "attn.norm_added_k.weight": "txt_attn.norm.key_norm.scale",
        }

        for k in block_map:
            key_map["{}.{}".format(prefix_from, k)] = "{}.{}".format(prefix_to, block_map[k])

    for index in range(n_single_layers):
        prefix_from = "single_transformer_blocks.{}".format(index)
        prefix_to = "{}single_blocks.{}".format(output_prefix, index)

        for end in ("weight", "bias"):
            k = "{}.attn.".format(prefix_from)
            qkv = "{}.linear1.{}".format(prefix_to, end)
            key_map["{}to_q.{}".format(k, end)] = (qkv, (0, 0, hidden_size))
            key_map["{}to_k.{}".format(k, end)] = (qkv, (0, hidden_size, hidden_size))
            key_map["{}to_v.{}".format(k, end)] = (qkv, (0, hidden_size * 2, hidden_size))
            key_map["{}.proj_mlp.{}".format(prefix_from, end)] = (qkv, (0, hidden_size * 3, hidden_size * 4))

        block_map = {
            "norm.linear.weight": "modulation.lin.weight",
            "norm.linear.bias": "modulation.lin.bias",
            "proj_out.weight": "linear2.weight",
            "proj_out.bias": "linear2.bias",
            "attn.norm_q.weight": "norm.query_norm.scale",
            "attn.norm_k.weight": "norm.key_norm.scale",
        }

        for k in block_map:
            key_map["{}.{}".format(prefix_from, k)] = "{}.{}".format(prefix_to, block_map[k])

    MAP_BASIC = {
        ("final_layer.linear.bias", "proj_out.bias"),
        ("final_layer.linear.weight", "proj_out.weight"),
        ("img_in.bias", "x_embedder.bias"),
        ("img_in.weight", "x_embedder.weight"),
        ("time_in.in_layer.bias", "time_text_embed.timestep_embedder.linear_1.bias"),
        ("time_in.in_layer.weight", "time_text_embed.timestep_embedder.linear_1.weight"),
        ("time_in.out_layer.bias", "time_text_embed.timestep_embedder.linear_2.bias"),
        ("time_in.out_layer.weight", "time_text_embed.timestep_embedder.linear_2.weight"),
        ("txt_in.bias", "context_embedder.bias"),
        ("txt_in.weight", "context_embedder.weight"),
        ("vector_in.in_layer.bias", "time_text_embed.text_embedder.linear_1.bias"),
        ("vector_in.in_layer.weight", "time_text_embed.text_embedder.linear_1.weight"),
        ("vector_in.out_layer.bias", "time_text_embed.text_embedder.linear_2.bias"),
        ("vector_in.out_layer.weight", "time_text_embed.text_embedder.linear_2.weight"),
        ("guidance_in.in_layer.bias", "time_text_embed.guidance_embedder.linear_1.bias"),
        ("guidance_in.in_layer.weight", "time_text_embed.guidance_embedder.linear_1.weight"),
        ("guidance_in.out_layer.bias", "time_text_embed.guidance_embedder.linear_2.bias"),
        ("guidance_in.out_layer.weight", "time_text_embed.guidance_embedder.linear_2.weight"),
        ("final_layer.adaLN_modulation.1.bias", "norm_out.linear.bias", swap_scale_shift),
        ("final_layer.adaLN_modulation.1.weight", "norm_out.linear.weight", swap_scale_shift),
        ("pos_embed_input.bias", "controlnet_x_embedder.bias"),
        ("pos_embed_input.weight", "controlnet_x_embedder.weight"),
    }

    for k in MAP_BASIC:
        if len(k) > 2:
            key_map[k[1]] = ("{}{}".format(output_prefix, k[0]), None, k[2])
        else:
            key_map[k[1]] = "{}{}".format(output_prefix, k[0])

    return key_map


def repeat_to_batch_size(tensor, batch_size, dim=0):
    if tensor.shape[dim] > batch_size:
        return tensor.narrow(dim, 0, batch_size)
    elif tensor.shape[dim] < batch_size:
        return tensor.repeat(dim * [1] + [math.ceil(batch_size / tensor.shape[dim])] + [1] * (len(tensor.shape) - 1 - dim)).narrow(dim, 0, batch_size)
    return tensor


def resize_to_batch_size(tensor, batch_size):
    in_batch_size = tensor.shape[0]
    if in_batch_size == batch_size:
        return tensor

    if batch_size <= 1:
        return tensor[:batch_size]

    output = torch.empty([batch_size] + list(tensor.shape)[1:], dtype=tensor.dtype, device=tensor.device)
    if batch_size < in_batch_size:
        scale = (in_batch_size - 1) / (batch_size - 1)
        for i in range(batch_size):
            output[i] = tensor[min(round(i * scale), in_batch_size - 1)]
    else:
        scale = in_batch_size / batch_size
        for i in range(batch_size):
            output[i] = tensor[min(math.floor((i + 0.5) * scale), in_batch_size - 1)]

    return output


def convert_sd_to(state_dict, dtype):
    keys = list(state_dict.keys())
    for k in keys:
        state_dict[k] = state_dict[k].to(dtype)
    return state_dict


def safetensors_header(safetensors_path, max_size=100 * 1024 * 1024):
    with open(safetensors_path, "rb") as f:
        header = f.read(8)
        length_of_header = struct.unpack('<Q', header)[0]
        if length_of_header > max_size:
            return None
        return f.read(length_of_header)


def set_attr(obj, attr, value):
    attrs = attr.split(".")
    for name in attrs[:-1]:
        obj = getattr(obj, name)
    prev = getattr(obj, attrs[-1])
    setattr(obj, attrs[-1], value)
    return prev


def set_attr_param(obj, attr, value):
    return set_attr(obj, attr, torch.nn.Parameter(value, requires_grad=False))


def copy_to_param(obj, attr, value):
    # inplace update tensor instead of replacing it
    attrs = attr.split(".")
    for name in attrs[:-1]:
        obj = getattr(obj, name)
    prev = getattr(obj, attrs[-1])
    prev.data.copy_(value)


def get_attr(obj, attr: str):
    """Retrieves a nested attribute from an object using dot notation.

    Args:
        obj: The object to get the attribute from
        attr (str): The attribute path using dot notation (e.g. "model.layer.weight")

    Returns:
        The value of the requested attribute

    Example:
        model = MyModel()
        weight = get_attr(model, "layer1.conv.weight")
        # Equivalent to: model.layer1.conv.weight

    Important:
        Always prefer `comfy.model_patcher.ModelPatcher.get_model_object` when
        accessing nested model objects under `ModelPatcher.model`.
    """
    attrs = attr.split(".")
    for name in attrs:
        obj = getattr(obj, name)
    return obj


def bislerp(samples, width, height):
    def slerp(b1, b2, r):
        '''slerps batches b1, b2 according to ratio r, batches should be flat e.g. NxC'''

        c = b1.shape[-1]

        # norms
        b1_norms = torch.norm(b1, dim=-1, keepdim=True)
        b2_norms = torch.norm(b2, dim=-1, keepdim=True)

        # normalize
        b1_normalized = b1 / b1_norms
        b2_normalized = b2 / b2_norms

        # zero when norms are zero
        b1_normalized[b1_norms.expand(-1, c) == 0.0] = 0.0
        b2_normalized[b2_norms.expand(-1, c) == 0.0] = 0.0

        # slerp
        dot = (b1_normalized * b2_normalized).sum(1)
        omega = torch.acos(dot)
        so = torch.sin(omega)

        # technically not mathematically correct, but more pleasing?
        res = (torch.sin((1.0 - r.squeeze(1)) * omega) / so).unsqueeze(1) * b1_normalized + (torch.sin(r.squeeze(1) * omega) / so).unsqueeze(1) * b2_normalized
        res *= (b1_norms * (1.0 - r) + b2_norms * r).expand(-1, c)

        # edge cases for same or polar opposites
        res[dot > 1 - 1e-5] = b1[dot > 1 - 1e-5]
        res[dot < 1e-5 - 1] = (b1 * (1.0 - r) + b2 * r)[dot < 1e-5 - 1]
        return res

    def generate_bilinear_data(length_old, length_new, device):
        coords_1 = torch.arange(length_old, dtype=torch.float32, device=device).reshape((1, 1, 1, -1))
        coords_1 = torch.nn.functional.interpolate(coords_1, size=(1, length_new), mode="bilinear")
        ratios = coords_1 - coords_1.floor()
        coords_1 = coords_1.to(torch.int64)

        coords_2 = torch.arange(length_old, dtype=torch.float32, device=device).reshape((1, 1, 1, -1)) + 1
        coords_2[:, :, :, -1] -= 1
        coords_2 = torch.nn.functional.interpolate(coords_2, size=(1, length_new), mode="bilinear")
        coords_2 = coords_2.to(torch.int64)
        return ratios, coords_1, coords_2

    orig_dtype = samples.dtype
    samples = samples.float()
    n, c, h, w = samples.shape
    h_new, w_new = (height, width)

    # linear w
    ratios, coords_1, coords_2 = generate_bilinear_data(w, w_new, samples.device)
    coords_1 = coords_1.expand((n, c, h, -1))
    coords_2 = coords_2.expand((n, c, h, -1))
    ratios = ratios.expand((n, 1, h, -1))

    pass_1 = samples.gather(-1, coords_1).movedim(1, -1).reshape((-1, c))
    pass_2 = samples.gather(-1, coords_2).movedim(1, -1).reshape((-1, c))
    ratios = ratios.movedim(1, -1).reshape((-1, 1))

    result = slerp(pass_1, pass_2, ratios)
    result = result.reshape(n, h, w_new, c).movedim(-1, 1)

    # linear h
    ratios, coords_1, coords_2 = generate_bilinear_data(h, h_new, samples.device)
    coords_1 = coords_1.reshape((1, 1, -1, 1)).expand((n, c, -1, w_new))
    coords_2 = coords_2.reshape((1, 1, -1, 1)).expand((n, c, -1, w_new))
    ratios = ratios.reshape((1, 1, -1, 1)).expand((n, 1, -1, w_new))

    pass_1 = result.gather(-2, coords_1).movedim(1, -1).reshape((-1, c))
    pass_2 = result.gather(-2, coords_2).movedim(1, -1).reshape((-1, c))
    ratios = ratios.movedim(1, -1).reshape((-1, 1))

    result = slerp(pass_1, pass_2, ratios)
    result = result.reshape(n, h_new, w_new, c).movedim(-1, 1)
    return result.to(orig_dtype)


def lanczos(samples, width, height):
    images = [Image.fromarray(np.clip(255. * image.movedim(0, -1).cpu().numpy(), 0, 255).astype(np.uint8)) for image in samples]
    images = [image.resize((width, height), resample=Image.Resampling.LANCZOS) for image in images]
    images = [torch.from_numpy(np.array(image).astype(np.float32) / 255.0).movedim(-1, 0) for image in images]
    result = torch.stack(images)
    return result.to(samples.device, samples.dtype)


def common_upscale(samples, width, height, upscale_method, crop):
    orig_shape = tuple(samples.shape)
    if len(orig_shape) > 4:
        samples = samples.reshape(samples.shape[0], samples.shape[1], -1, samples.shape[-2], samples.shape[-1])
        samples = samples.movedim(2, 1)
        samples = samples.reshape(-1, orig_shape[1], orig_shape[-2], orig_shape[-1])
    if crop == "center":
        old_width = samples.shape[-1]
        old_height = samples.shape[-2]
        old_aspect = old_width / old_height
        new_aspect = width / height
        x = 0
        y = 0
        if old_aspect > new_aspect:
            x = round((old_width - old_width * (new_aspect / old_aspect)) / 2)
        elif old_aspect < new_aspect:
            y = round((old_height - old_height * (old_aspect / new_aspect)) / 2)
        s = samples.narrow(-2, y, old_height - y * 2).narrow(-1, x, old_width - x * 2)
    else:
        s = samples

    if upscale_method == "bislerp":
        out = bislerp(s, width, height)
    elif upscale_method == "lanczos":
        out = lanczos(s, width, height)
    else:
        out = torch.nn.functional.interpolate(s, size=(height, width), mode=upscale_method)

    if len(orig_shape) == 4:
        return out

    out = out.reshape((orig_shape[0], -1, orig_shape[1]) + (height, width))
    return out.movedim(2, 1).reshape(orig_shape[:-2] + (height, width))


def get_tiled_scale_steps(width, height, tile_x, tile_y, overlap):
    rows = 1 if height <= tile_y else math.ceil((height - overlap) / (tile_y - overlap))
    cols = 1 if width <= tile_x else math.ceil((width - overlap) / (tile_x - overlap))
    return rows * cols


@torch.inference_mode()
def tiled_scale_multidim(samples, function, tile=(64, 64), overlap=8, upscale_amount=4, out_channels=3, output_device="cpu", downscale=False, index_formulas=None, pbar=None):
    dims = len(tile)

    if not (isinstance(upscale_amount, (tuple, list))):
        upscale_amount = [upscale_amount] * dims

    if not (isinstance(overlap, (tuple, list))):
        overlap = [overlap] * dims

    if index_formulas is None:
        index_formulas = upscale_amount

    if not (isinstance(index_formulas, (tuple, list))):
        index_formulas = [index_formulas] * dims

    def get_upscale(dim, val):
        up = upscale_amount[dim]
        if callable(up):
            return up(val)
        else:
            return up * val

    def get_downscale(dim, val):
        up = upscale_amount[dim]
        if callable(up):
            return up(val)
        else:
            return val / up

    def get_upscale_pos(dim, val):
        up = index_formulas[dim]
        if callable(up):
            return up(val)
        else:
            return up * val

    def get_downscale_pos(dim, val):
        up = index_formulas[dim]
        if callable(up):
            return up(val)
        else:
            return val / up

    if downscale:
        get_scale = get_downscale
        get_pos = get_downscale_pos
    else:
        get_scale = get_upscale
        get_pos = get_upscale_pos

    def mult_list_upscale(a):
        out = []
        for i in range(len(a)):
            out.append(round(get_scale(i, a[i])))
        return out

    output = torch.empty([samples.shape[0], out_channels] + mult_list_upscale(samples.shape[2:]), device=output_device)

    for b in range(samples.shape[0]):
        s = samples[b:b + 1]

        # handle entire input fitting in a single tile
        if all(s.shape[d + 2] <= tile[d] for d in range(dims)):
            output[b:b + 1] = function(s).to(output_device)
            if pbar is not None:
                pbar.update(1)
            continue
        out = torch.zeros([s.shape[0], out_channels] + mult_list_upscale(s.shape[2:]), device=output_device)
        out_div = torch.zeros([s.shape[0], out_channels] + mult_list_upscale(s.shape[2:]), device=output_device)

        positions = [range(0, s.shape[d + 2] - overlap[d], tile[d] - overlap[d]) if s.shape[d + 2] > tile[d] else [0] for d in range(dims)]

        for it in itertools.product(*positions):
            s_in = s
            upscaled = []

            for d in range(dims):
                pos = max(0, min(s.shape[d + 2] - overlap[d], it[d]))
                l = min(tile[d], s.shape[d + 2] - pos)
                s_in = s_in.narrow(d + 2, pos, l)
                upscaled.append(round(get_pos(d, pos)))

            ps = function(s_in).to(output_device)
            mask = torch.ones_like(ps)

            for d in range(2, dims + 2):
                feather = round(get_scale(d - 2, overlap[d - 2]))
                if feather >= mask.shape[d]:
                    continue
                for t in range(feather):
                    a = (t + 1) / feather
                    mask.narrow(d, t, 1).mul_(a)
                    mask.narrow(d, mask.shape[d] - 1 - t, 1).mul_(a)

            o = out
            o_d = out_div
            for d in range(dims):
                o = o.narrow(d + 2, upscaled[d], mask.shape[d + 2])
                o_d = o_d.narrow(d + 2, upscaled[d], mask.shape[d + 2])

            o.add_(ps * mask)
            o_d.add_(mask)

            if pbar is not None:
                pbar.update(1)

        output[b:b + 1] = out / out_div
    return output


def tiled_scale(samples, function, tile_x=64, tile_y=64, overlap=8, upscale_amount=4, out_channels=3, output_device="cpu", pbar=None):
    return tiled_scale_multidim(samples, function, (tile_y, tile_x), overlap=overlap, upscale_amount=upscale_amount, out_channels=out_channels, output_device=output_device, pbar=pbar)


def _progress_bar_update(value: float, total: float, preview_image_or_data: Optional[Any] = None, client_id: Optional[str] = None, server: Optional[ExecutorToClientProgress] = None):
    server = server or current_execution_context().server
    # todo: this should really be from the context. right now the server is behaving like a context
    client_id = client_id or server.client_id
    interruption.throw_exception_if_processing_interrupted()
    progress: ProgressMessage = {"value": value, "max": total, "prompt_id": server.last_prompt_id, "node": server.last_node_id}
    if isinstance(preview_image_or_data, dict):
        progress["output"] = preview_image_or_data

    server.send_sync("progress", progress, client_id)

    # todo: investigate a better way to send the image data, since it needs the node ID
    if preview_image_or_data is not None and not isinstance(preview_image_or_data, dict):
        server.send_sync(BinaryEventTypes.UNENCODED_PREVIEW_IMAGE, preview_image_or_data, client_id)


def set_progress_bar_enabled(enabled: bool):
    warnings.warn(
        "The global method 'set_progress_bar_enabled' is deprecated and will be removed in a future version. Use current_execution_context().server.receive_all_progress_notifications instead.",
        DeprecationWarning,
        stacklevel=2
    )

    current_execution_context().server.receive_all_progress_notifications = enabled
    pass


def get_progress_bar_enabled() -> bool:
    warnings.warn(
        "The global method 'get_progress_bar_enabled' is deprecated and will be removed in a future version. Use current_execution_context().server.receive_all_progress_notifications instead.",
        DeprecationWarning,
        stacklevel=2
    )
    return current_execution_context().server.receive_all_progress_notifications


class _DisabledProgressBar:
    def __init__(self, *args, **kwargs):
        pass

    def update(self, *args, **kwargs):
        pass

    def update_absolute(self, *args, **kwargs):
        pass


class ProgressBar:
    def __init__(self, total: float):
        self.total: float = total
        self.current: float = 0.0
        self.server = current_execution_context().server

    def update_absolute(self, value, total=None, preview_image_or_output=None):
        if total is not None:
            self.total = total
        if value > self.total:
            value = self.total
        self.current = value
        _progress_bar_update(self.current, self.total, preview_image_or_output, server=self.server)

    def update(self, value):
        self.update_absolute(self.current + value)


@_deprecate_method(version="1.0.0", message="The root project directory isn't valid when the application is installed as a package. Use os.getcwd() instead.")
def get_project_root() -> str:
    return files.get_package_as_path("comfy")


@contextmanager
def comfy_tqdm():
    """
    Monky patches child calls to tqdm and sends the progress to the UI
    :return:
    """
    _original_init = tqdm.__init__
    _original_call = tqdm.__call__
    _original_update = tqdm.update
    context = contextvars.copy_context()
    try:
        def __init(self, *args, **kwargs):
            _original_init(self, *args, **kwargs)
            self._progress_bar = ProgressBar(self.total)

        def __update(self, n=1):
            assert self._progress_bar is not None
            _original_update(self, n)
            self._progress_bar.update(n)

        def __call(self, *args, **kwargs):
            # When TQDM is called to wrap an iterable, ensure the instance is created
            # with the captured context
            instance = context.run(lambda: _original_call(self, *args, **kwargs))
            return instance

        tqdm.__init__ = __init
        tqdm.__call__ = __call
        tqdm.update = __update
        # todo: modify the tqdm class here to correctly copy the context into the function that tqdm is passed
        yield
    finally:
        # Restore original tqdm
        tqdm.__init__ = _original_init
        tqdm.__call__ = _original_call
        tqdm.update = _original_update
        # todo: restore the context copying away


@contextmanager
def comfy_progress(total: float) -> ProgressBar:
    ctx = current_execution_context()
    if ctx.server.receive_all_progress_notifications:
        yield ProgressBar(total)
    else:
        yield _DisabledProgressBar()


@contextlib.contextmanager
def seed_for_block(seed):
    # Save the current random state
    torch_rng_state = torch.get_rng_state()
    random_state = random.getstate()
    numpy_rng_state = np.random.get_state()
    # todo: investigate with torch.random.fork_rng(devices=(device,))
    if torch.cuda.is_available():
        cuda_rng_state = torch.cuda.get_rng_state_all()
    else:
        cuda_rng_state = None

    # Set the new seed
    torch.manual_seed(seed)
    random.seed(seed)
    np.random.seed(seed)
    if torch.cuda.is_available():
        torch.cuda.manual_seed_all(seed)

    try:
        yield
    finally:
        # Restore the previous random state
        torch.set_rng_state(torch_rng_state)
        random.setstate(random_state)
        np.random.set_state(numpy_rng_state)
        if torch.cuda.is_available():
            torch.cuda.set_rng_state_all(cuda_rng_state)


def pil2tensor(image: Image) -> torch.Tensor:
    return torch.from_numpy(np.array(image).astype(np.float32) / 255.0).unsqueeze(0)


def tensor2pil(t_image: torch.Tensor) -> Image:
    return Image.fromarray(np.clip(255.0 * t_image.cpu().numpy().squeeze(), 0, 255).astype(np.uint8))


def pil2mask(image):
    image_np = np.array(image.convert("L")).astype(np.float32) / 255.0
    mask = torch.from_numpy(image_np)
    return 1.0 - mask


def reshape_mask(input_mask, output_shape):
    dims = len(output_shape) - 2

    if dims == 1:
        scale_mode = "linear"
    elif dims == 2:
        input_mask = input_mask.reshape((-1, 1, input_mask.shape[-2], input_mask.shape[-1]))
        scale_mode = "bilinear"
    elif dims == 3:
        if len(input_mask.shape) < 5:
            input_mask = input_mask.reshape((1, 1, -1, input_mask.shape[-2], input_mask.shape[-1]))
        scale_mode = "trilinear"
    else:
        raise ValueError(f"invalid dims={dims}")

    mask = torch.nn.functional.interpolate(input_mask, size=output_shape[2:], mode=scale_mode)
    if mask.shape[1] < output_shape[1]:
        mask = mask.repeat((1, output_shape[1]) + (1,) * dims)[:, :output_shape[1]]
    mask = repeat_to_batch_size(mask, output_shape[0])
    return mask


def upscale_dit_mask(mask: torch.Tensor, img_size_in, img_size_out):
    hi, wi = img_size_in
    ho, wo = img_size_out
    # if it's already the correct size, no need to do anything
    if (hi, wi) == (ho, wo):
        return mask
    if mask.ndim == 2:
        mask = mask.unsqueeze(0)
    if mask.ndim != 3:
        raise ValueError(f"Got a mask of shape {list(mask.shape)}, expected [b, q, k] or [q, k]")
    txt_tokens = mask.shape[1] - (hi * wi)
    # quadrants of the mask
    txt_to_txt = mask[:, :txt_tokens, :txt_tokens]
    txt_to_img = mask[:, :txt_tokens, txt_tokens:]
    img_to_img = mask[:, txt_tokens:, txt_tokens:]
    img_to_txt = mask[:, txt_tokens:, :txt_tokens]

    # convert to 1d x 2d, interpolate, then back to 1d x 1d
    txt_to_img = rearrange(txt_to_img, "b t (h w) -> b t h w", h=hi, w=wi)
    txt_to_img = interpolate(txt_to_img, size=img_size_out, mode="bilinear")
    txt_to_img = rearrange(txt_to_img, "b t h w -> b t (h w)")
    # this one is hard because we have to do it twice
    # convert to 1d x 2d, interpolate, then to 2d x 1d, interpolate, then 1d x 1d
    img_to_img = rearrange(img_to_img, "b hw (h w) -> b hw h w", h=hi, w=wi)
    img_to_img = interpolate(img_to_img, size=img_size_out, mode="bilinear")
    img_to_img = rearrange(img_to_img, "b (hk wk) hq wq -> b (hq wq) hk wk", hk=hi, wk=wi)
    img_to_img = interpolate(img_to_img, size=img_size_out, mode="bilinear")
    img_to_img = rearrange(img_to_img, "b (hq wq) hk wk -> b (hk wk) (hq wq)", hq=ho, wq=wo)
    # convert to 2d x 1d, interpolate, then back to 1d x 1d
    img_to_txt = rearrange(img_to_txt, "b (h w) t -> b t h w", h=hi, w=wi)
    img_to_txt = interpolate(img_to_txt, size=img_size_out, mode="bilinear")
    img_to_txt = rearrange(img_to_txt, "b t h w -> b (h w) t")

    # reassemble the mask from blocks
    out = torch.cat([
        torch.cat([txt_to_txt, txt_to_img], dim=2),
        torch.cat([img_to_txt, img_to_img], dim=2)],
        dim=1
    )
    return out<|MERGE_RESOLUTION|>--- conflicted
+++ resolved
@@ -17,44 +17,40 @@
 """
 from __future__ import annotations
 
+import itertools
+import math
+import sys
+
 import contextlib
 import contextvars
-import itertools
 import json
 import logging
-import math
+import numpy as np
 import os
 import random
+import safetensors.torch
 import struct
-import sys
+import torch
 import warnings
+from PIL import Image
 from contextlib import contextmanager
+from einops import rearrange
 from pathlib import Path
 from pickle import UnpicklingError
-from typing import Optional, Any
-
-import numpy as np
-import safetensors.torch
-import torch
-from PIL import Image
-from einops import rearrange
-<<<<<<< HEAD
 from torch.nn.functional import interpolate
 from tqdm import tqdm
+from typing import Optional, Any
 
 from . import interruption, checkpoint_pickle
+from .cli_args import args
 from .component_model import files
 from .component_model.deprecation import _deprecate_method
 from .component_model.executor_types import ExecutorToClientProgress, ProgressMessage
 from .component_model.queue_types import BinaryEventTypes
 from .execution_context import current_execution_context
 
+MMAP_TORCH_FILES = args.mmap_torch_files
 logger = logging.getLogger(__name__)
-=======
-from comfy.cli_args import args
-
-MMAP_TORCH_FILES = args.mmap_torch_files
->>>>>>> c7b25784
 
 ALWAYS_SAFE_LOAD = False
 if hasattr(torch.serialization, "add_safe_globals"):  # TODO: this was added in pytorch 2.4, the unsafe path should be removed once earlier versions are deprecated
@@ -126,36 +122,15 @@
         for checkpoint_file in checkpoint_files:
             sd.update(safetensors.torch.load_file(str(checkpoint_file), device=device.type))
     else:
-<<<<<<< HEAD
         try:
+            torch_args = {}
+            if MMAP_TORCH_FILES:
+                torch_args["mmap"] = True
+
             if safe_load or ALWAYS_SAFE_LOAD:
-                if not 'weights_only' in torch.load.__code__.co_varnames:
-                    logger.warning("Warning torch.load doesn't support weights_only on this pytorch version, loading unsafely.")
-                    safe_load = False
-            if safe_load:
-                pl_sd = torch.load(ckpt, map_location=device, weights_only=True)
-=======
-        torch_args = {}
-        if MMAP_TORCH_FILES:
-            torch_args["mmap"] = True
-
-        if safe_load or ALWAYS_SAFE_LOAD:
-            pl_sd = torch.load(ckpt, map_location=device, weights_only=True, **torch_args)
-        else:
-            pl_sd = torch.load(ckpt, map_location=device, pickle_module=comfy.checkpoint_pickle)
-        if "state_dict" in pl_sd:
-            sd = pl_sd["state_dict"]
-        else:
-            if len(pl_sd) == 1:
-                key = list(pl_sd.keys())[0]
-                sd = pl_sd[key]
-                if not isinstance(sd, dict):
-                    sd = pl_sd
->>>>>>> c7b25784
+                pl_sd = torch.load(ckpt, map_location=device, weights_only=True, **torch_args)
             else:
                 pl_sd = torch.load(ckpt, map_location=device, pickle_module=checkpoint_pickle)
-            if "global_step" in pl_sd:
-                logger.debug(f"Global Step: {pl_sd['global_step']}")
             if "state_dict" in pl_sd:
                 sd = pl_sd["state_dict"]
             else:
