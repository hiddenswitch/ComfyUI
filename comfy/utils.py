--- conflicted
+++ resolved
@@ -68,18 +68,16 @@
 
     ModelCheckpoint.__module__ = "pytorch_lightning.callbacks.model_checkpoint"
 
-<<<<<<< HEAD
+    # todo: upstream had a patch here for scalar, ours seems to work better, so i'm not sure
+    # def scalar(*args, **kwargs):
+    #     from numpy.core.multiarray import scalar as sc
+    #     return sc(*args, **kwargs)
+    # scalar.__module__ = "numpy.core.multiarray"
+
     try:
         from numpy.core.multiarray import scalar  # pylint: disable=no-name-in-module
     except (ImportError, ModuleNotFoundError):
         from numpy import generic as scalar
-=======
-    def scalar(*args, **kwargs):
-        from numpy.core.multiarray import scalar as sc
-        return sc(*args, **kwargs)
-    scalar.__module__ = "numpy.core.multiarray"
-
->>>>>>> a4787ac8
     from numpy import dtype
     try:
         from numpy.dtypes import Float64DType  # pylint: disable=no-name-in-module,import-error
