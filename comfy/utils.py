--- conflicted
+++ resolved
@@ -17,29 +17,29 @@
 """
 from __future__ import annotations
 
-import itertools
-import math
-import sys
-
 import contextlib
 import contextvars
+import itertools
 import json
 import logging
-import numpy as np
+import math
 import os
 import random
-import safetensors.torch
 import struct
-import torch
+import sys
 import warnings
-from PIL import Image
 from contextlib import contextmanager
-from einops import rearrange
 from pathlib import Path
 from pickle import UnpicklingError
+from typing import Optional, Any
+
+import numpy as np
+import safetensors.torch
+import torch
+from PIL import Image
+from einops import rearrange
 from torch.nn.functional import interpolate
 from tqdm import tqdm
-from typing import Optional, Any
 
 from . import interruption, checkpoint_pickle
 from .cli_args import args
@@ -127,28 +127,13 @@
             if MMAP_TORCH_FILES:
                 torch_args["mmap"] = True
 
-<<<<<<< HEAD
             if safe_load or ALWAYS_SAFE_LOAD:
                 pl_sd = torch.load(ckpt, map_location=device, weights_only=True, **torch_args)
             else:
-                pl_sd = torch.load(ckpt, map_location=device, pickle_module=checkpoint_pickle)
+                logging.warning("WARNING: loading {} unsafely, upgrade your pytorch to 2.4 or newer to load this file safely.".format(ckpt))
+            pl_sd = torch.load(ckpt, map_location=device, pickle_module=checkpoint_pickle)
             if "state_dict" in pl_sd:
                 sd = pl_sd["state_dict"]
-=======
-        if safe_load or ALWAYS_SAFE_LOAD:
-            pl_sd = torch.load(ckpt, map_location=device, weights_only=True, **torch_args)
-        else:
-            logging.warning("WARNING: loading {} unsafely, upgrade your pytorch to 2.4 or newer to load this file safely.".format(ckpt))
-            pl_sd = torch.load(ckpt, map_location=device, pickle_module=comfy.checkpoint_pickle)
-        if "state_dict" in pl_sd:
-            sd = pl_sd["state_dict"]
-        else:
-            if len(pl_sd) == 1:
-                key = list(pl_sd.keys())[0]
-                sd = pl_sd[key]
-                if not isinstance(sd, dict):
-                    sd = pl_sd
->>>>>>> 861c3bbb
             else:
                 if len(pl_sd) == 1:
                     key = list(pl_sd.keys())[0]
@@ -1095,12 +1080,12 @@
     return tiled_scale_multidim(samples, function, (tile_y, tile_x), overlap=overlap, upscale_amount=upscale_amount, out_channels=out_channels, output_device=output_device, pbar=pbar)
 
 
-def _progress_bar_update(value: float, total: float, preview_image_or_data: Optional[Any] = None, client_id: Optional[str] = None, server: Optional[ExecutorToClientProgress] = None):
+def _progress_bar_update(value: float, total: float, preview_image_or_data: Optional[Any] = None, client_id: Optional[str] = None, server: Optional[ExecutorToClientProgress] = None, node_id: str = None):
     server = server or current_execution_context().server
     # todo: this should really be from the context. right now the server is behaving like a context
     client_id = client_id or server.client_id
     interruption.throw_exception_if_processing_interrupted()
-    progress: ProgressMessage = {"value": value, "max": total, "prompt_id": server.last_prompt_id, "node": server.last_node_id}
+    progress: ProgressMessage = {"value": value, "max": total, "prompt_id": server.last_prompt_id, "node": node_id or server.last_node_id}
     if isinstance(preview_image_or_data, dict):
         progress["output"] = preview_image_or_data
 
@@ -1143,19 +1128,11 @@
 
 
 class ProgressBar:
-<<<<<<< HEAD
-    def __init__(self, total: float):
+    def __init__(self, total: float, node_id: Any = None):
         self.total: float = total
         self.current: float = 0.0
         self.server = current_execution_context().server
-=======
-    def __init__(self, total, node_id=None):
-        global PROGRESS_BAR_HOOK
-        self.total = total
-        self.current = 0
-        self.hook = PROGRESS_BAR_HOOK
         self.node_id = node_id
->>>>>>> 861c3bbb
 
     def update_absolute(self, value, total=None, preview_image_or_output=None):
         if total is not None:
@@ -1163,12 +1140,7 @@
         if value > self.total:
             value = self.total
         self.current = value
-<<<<<<< HEAD
-        _progress_bar_update(self.current, self.total, preview_image_or_output, server=self.server)
-=======
-        if self.hook is not None:
-            self.hook(self.current, self.total, preview, node_id=self.node_id)
->>>>>>> 861c3bbb
+        _progress_bar_update(self.current, self.total, preview_image_or_output, server=self.server, node_id=self.node_id)
 
     def update(self, value):
         self.update_absolute(self.current + value)
