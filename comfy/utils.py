"""
    This file is part of ComfyUI.
    Copyright (C) 2024 Comfy

    This program is free software: you can redistribute it and/or modify
    it under the terms of the GNU General Public License as published by
    the Free Software Foundation, either version 3 of the License, or
    (at your option) any later version.

    This program is distributed in the hope that it will be useful,
    but WITHOUT ANY WARRANTY; without even the implied warranty of
    MERCHANTABILITY or FITNESS FOR A PARTICULAR PURPOSE.  See the
    GNU General Public License for more details.

    You should have received a copy of the GNU General Public License
    along with this program.  If not, see <https://www.gnu.org/licenses/>.
"""
from __future__ import annotations

import contextlib
import contextvars
import itertools
import json
import logging
import math
import os
import random
import struct
import sys
import threading
import warnings
from contextlib import contextmanager
from pathlib import Path
from pickle import UnpicklingError
from typing import Optional, Any, Literal, Generator

import numpy as np
import safetensors.torch
import torch
from PIL import Image
from einops import rearrange
<<<<<<< HEAD
from torch.nn.functional import interpolate
from tqdm import tqdm
from typing_extensions import TypedDict, NotRequired

from comfy_execution.progress import get_progress_state
from . import interruption, checkpoint_pickle
from .cli_args import args
from .component_model import files
from .component_model.deprecation import _deprecate_method
from .component_model.executor_types import ExecutorToClientProgress, ProgressMessage
from .component_model.tqdm_watcher import TqdmWatcher
from .execution_context import current_execution_context
=======
from comfy.cli_args import args
import json
>>>>>>> fd271ded

MMAP_TORCH_FILES = args.mmap_torch_files
DISABLE_MMAP = args.disable_mmap

logger = logging.getLogger(__name__)

ALWAYS_SAFE_LOAD = False

_lock = threading.RLock()

if hasattr(torch.serialization, "add_safe_globals"):  # TODO: this was added in pytorch 2.4, the unsafe path should be removed once earlier versions are deprecated
    class ModelCheckpoint:
        pass


    ModelCheckpoint.__module__ = "pytorch_lightning.callbacks.model_checkpoint"

    # todo: upstream had a patch here for scalar, ours seems to work better, so i'm not sure
    # def scalar(*args, **kwargs):
    #     from numpy.core.multiarray import scalar as sc
    #     return sc(*args, **kwargs)
    # scalar.__module__ = "numpy.core.multiarray"

    try:
        from numpy.core.multiarray import scalar  # pylint: disable=no-name-in-module
    except (ImportError, ModuleNotFoundError):
        from numpy import generic as scalar
    from numpy import dtype
    try:
        from numpy.dtypes import Float64DType  # pylint: disable=no-name-in-module,import-error
    except (ImportError, ModuleNotFoundError):
        Float64DType = np.float64
    from _codecs import encode

    torch.serialization.add_safe_globals([ModelCheckpoint, scalar, dtype, Float64DType, encode])
    ALWAYS_SAFE_LOAD = True
    logger.debug("Checkpoint files will always be loaded safely.")
else:
    logger.debug("Warning, you are using an old pytorch version and some ckpt/pt files might be loaded unsafely. Upgrading to 2.4 or above is recommended.")


# deprecate PROGRESS_BAR_ENABLED
def _get_progress_bar_enabled():
    warnings.warn(
        "The global variable 'PROGRESS_BAR_ENABLED' is deprecated and will be removed in a future version. Use current_execution_context().server.receive_all_progress_notifications instead.",
        DeprecationWarning,
        stacklevel=2
    )
    return current_execution_context().server.receive_all_progress_notifications


setattr(sys.modules[__name__], 'PROGRESS_BAR_ENABLED', property(_get_progress_bar_enabled))


class FileMetadata(TypedDict):
    format: NotRequired[Literal["gguf"]]


def load_torch_file(ckpt: str, safe_load=False, device=None, return_metadata=False) -> dict[str, torch.Tensor] | tuple[dict[str, torch.Tensor], Optional[FileMetadata]]:
    if device is None:
        device = torch.device("cpu")
    if ckpt is None:
        raise FileNotFoundError("The checkpoint was not found")
    metadata: Optional[dict[str, str]] = None
    sd: dict[str, torch.Tensor] = None
    if ckpt.lower().endswith(".safetensors") or ckpt.lower().endswith(".sft"):
        try:
            with safetensors.safe_open(Path(ckpt).resolve(strict=True), framework="pt", device=device.type) as f:
                sd = {}
                for k in f.keys():
                    tensor = f.get_tensor(k)
                    if DISABLE_MMAP:  # TODO: Not sure if this is the best way to bypass the mmap issues
                        tensor = tensor.to(device=device, copy=True)
                    sd[k] = tensor
                if return_metadata:
                    metadata = f.metadata()
        except Exception as e:
            message = str(e)
            if "HeaderTooLarge" in message:
                raise ValueError(f"{message} (File path: {ckpt} The safetensors file is corrupt or invalid. Make sure this is actually a safetensors file and not a ckpt or pt or other filetype.")
            if "MetadataIncompleteBuffer" in message or "InvalidHeaderDeserialization" in message:
                raise ValueError(f"{message} (File path: {ckpt} The safetensors file is corrupt/incomplete. Check the file size and make sure you have copied/downloaded it correctly.")
            raise e
    elif ckpt.lower().endswith("index.json"):
        # from accelerate
        index_filename = ckpt
        checkpoint_folder = os.path.split(index_filename)[0]
        with open(index_filename) as f:
            index = json.loads(f.read())

        if "weight_map" in index:
            index = index["weight_map"]
        checkpoint_files = sorted(list(set(index.values())))
        checkpoint_files = [os.path.join(checkpoint_folder, f) for f in checkpoint_files]
        sd: dict[str, torch.Tensor] = {}
        for checkpoint_file in checkpoint_files:
            sd.update(safetensors.torch.load_file(str(checkpoint_file), device=device.type))
    elif ckpt.lower().endswith(".gguf"):
        # from gguf
        # avoiding circular imports here by importing it lazily
        from .gguf import gguf_sd_loader
        sd = gguf_sd_loader(ckpt)
        metadata = {"format": "gguf"}
    else:
        try:
            torch_args = {}
            if MMAP_TORCH_FILES:
                torch_args["mmap"] = True

            if safe_load or ALWAYS_SAFE_LOAD:
                pl_sd = torch.load(ckpt, map_location=device, weights_only=True, **torch_args)
            else:
                logger.warning("WARNING: loading {} unsafely, upgrade your pytorch to 2.4 or newer to load this file safely.".format(ckpt))
                pl_sd = torch.load(ckpt, map_location=device, pickle_module=checkpoint_pickle)
            if "state_dict" in pl_sd:
                sd = pl_sd["state_dict"]
            else:
                if len(pl_sd) == 1:
                    key = list(pl_sd.keys())[0]
                    sd = pl_sd[key]
                    if not isinstance(sd, dict):
                        sd = pl_sd
                else:
                    sd = pl_sd
        except UnpicklingError as exc_info:
            try:
                # wrong extension is most likely, try to load as safetensors anyway
                sd = safetensors.torch.load_file(Path(ckpt).resolve(strict=True), device=device.type)
            except Exception:
                msg = f"The checkpoint at {ckpt} could not be loaded as a safetensor nor a torch checkpoint. The file at the path is corrupted or unexpected. Try deleting it and downloading it again"
                if hasattr(exc_info, "add_note"):
                    exc_info.add_note(msg)
                else:
                    logger.error(msg, exc_info=exc_info)
            if sd is None:
                raise exc_info
    return (sd, metadata) if return_metadata else sd


def save_torch_file(sd, ckpt, metadata=None):
    if metadata is not None:
        safetensors.torch.save_file(sd, ckpt, metadata=metadata)
    else:
        safetensors.torch.save_file(sd, ckpt)


def calculate_parameters(sd, prefix=""):
    params = 0
    for k in sd.keys():
        if k.startswith(prefix):
            w = sd[k]
            params += w.nelement()
    return params


def weight_dtype(sd, prefix=""):
    dtypes = {}
    for k in sd.keys():
        if k.startswith(prefix):
            w = sd[k]
            dtypes[w.dtype] = dtypes.get(w.dtype, 0) + w.numel()

    if len(dtypes) == 0:
        return None

    return max(dtypes, key=dtypes.get)


def state_dict_key_replace(state_dict, keys_to_replace):
    for x in keys_to_replace:
        if x in state_dict:
            state_dict[keys_to_replace[x]] = state_dict.pop(x)
    return state_dict


def state_dict_prefix_replace(state_dict, replace_prefix, filter_keys=False):
    if filter_keys:
        out = {}
    else:
        out = state_dict
    for rp in replace_prefix:
        replace = list(map(lambda a: (a, "{}{}".format(replace_prefix[rp], a[len(rp):])), filter(lambda a: a.startswith(rp), state_dict.keys())))
        for x in replace:
            w = state_dict.pop(x[0])
            out[x[1]] = w
    return out


def transformers_convert(sd, prefix_from, prefix_to, number):
    keys_to_replace = {
        "{}positional_embedding": "{}embeddings.position_embedding.weight",
        "{}token_embedding.weight": "{}embeddings.token_embedding.weight",
        "{}ln_final.weight": "{}final_layer_norm.weight",
        "{}ln_final.bias": "{}final_layer_norm.bias",
    }

    for k in keys_to_replace:
        x = k.format(prefix_from)
        if x in sd:
            sd[keys_to_replace[k].format(prefix_to)] = sd.pop(x)

    resblock_to_replace = {
        "ln_1": "layer_norm1",
        "ln_2": "layer_norm2",
        "mlp.c_fc": "mlp.fc1",
        "mlp.c_proj": "mlp.fc2",
        "attn.out_proj": "self_attn.out_proj",
    }

    for resblock in range(number):
        for x in resblock_to_replace:
            for y in ["weight", "bias"]:
                k = "{}transformer.resblocks.{}.{}.{}".format(prefix_from, resblock, x, y)
                k_to = "{}encoder.layers.{}.{}.{}".format(prefix_to, resblock, resblock_to_replace[x], y)
                if k in sd:
                    sd[k_to] = sd.pop(k)

        for y in ["weight", "bias"]:
            k_from = "{}transformer.resblocks.{}.attn.in_proj_{}".format(prefix_from, resblock, y)
            if k_from in sd:
                weights = sd.pop(k_from)
                shape_from = weights.shape[0] // 3
                for x in range(3):
                    p = ["self_attn.q_proj", "self_attn.k_proj", "self_attn.v_proj"]
                    k_to = "{}encoder.layers.{}.{}.{}".format(prefix_to, resblock, p[x], y)
                    sd[k_to] = weights[shape_from * x:shape_from * (x + 1)]

    return sd


def clip_text_transformers_convert(sd, prefix_from, prefix_to):
    sd = transformers_convert(sd, prefix_from, "{}text_model.".format(prefix_to), 32)

    tp = "{}text_projection.weight".format(prefix_from)
    if tp in sd:
        sd["{}text_projection.weight".format(prefix_to)] = sd.pop(tp)

    tp = "{}text_projection".format(prefix_from)
    if tp in sd:
        sd["{}text_projection.weight".format(prefix_to)] = sd.pop(tp).transpose(0, 1).contiguous()
    return sd


UNET_MAP_ATTENTIONS = {
    "proj_in.weight",
    "proj_in.bias",
    "proj_out.weight",
    "proj_out.bias",
    "norm.weight",
    "norm.bias",
}

TRANSFORMER_BLOCKS = {
    "norm1.weight",
    "norm1.bias",
    "norm2.weight",
    "norm2.bias",
    "norm3.weight",
    "norm3.bias",
    "attn1.to_q.weight",
    "attn1.to_k.weight",
    "attn1.to_v.weight",
    "attn1.to_out.0.weight",
    "attn1.to_out.0.bias",
    "attn2.to_q.weight",
    "attn2.to_k.weight",
    "attn2.to_v.weight",
    "attn2.to_out.0.weight",
    "attn2.to_out.0.bias",
    "ff.net.0.proj.weight",
    "ff.net.0.proj.bias",
    "ff.net.2.weight",
    "ff.net.2.bias",
}

UNET_MAP_RESNET = {
    "in_layers.2.weight": "conv1.weight",
    "in_layers.2.bias": "conv1.bias",
    "emb_layers.1.weight": "time_emb_proj.weight",
    "emb_layers.1.bias": "time_emb_proj.bias",
    "out_layers.3.weight": "conv2.weight",
    "out_layers.3.bias": "conv2.bias",
    "skip_connection.weight": "conv_shortcut.weight",
    "skip_connection.bias": "conv_shortcut.bias",
    "in_layers.0.weight": "norm1.weight",
    "in_layers.0.bias": "norm1.bias",
    "out_layers.0.weight": "norm2.weight",
    "out_layers.0.bias": "norm2.bias",
}

UNET_MAP_BASIC = {
    ("label_emb.0.0.weight", "class_embedding.linear_1.weight"),
    ("label_emb.0.0.bias", "class_embedding.linear_1.bias"),
    ("label_emb.0.2.weight", "class_embedding.linear_2.weight"),
    ("label_emb.0.2.bias", "class_embedding.linear_2.bias"),
    ("label_emb.0.0.weight", "add_embedding.linear_1.weight"),
    ("label_emb.0.0.bias", "add_embedding.linear_1.bias"),
    ("label_emb.0.2.weight", "add_embedding.linear_2.weight"),
    ("label_emb.0.2.bias", "add_embedding.linear_2.bias"),
    ("input_blocks.0.0.weight", "conv_in.weight"),
    ("input_blocks.0.0.bias", "conv_in.bias"),
    ("out.0.weight", "conv_norm_out.weight"),
    ("out.0.bias", "conv_norm_out.bias"),
    ("out.2.weight", "conv_out.weight"),
    ("out.2.bias", "conv_out.bias"),
    ("time_embed.0.weight", "time_embedding.linear_1.weight"),
    ("time_embed.0.bias", "time_embedding.linear_1.bias"),
    ("time_embed.2.weight", "time_embedding.linear_2.weight"),
    ("time_embed.2.bias", "time_embedding.linear_2.bias")
}


def unet_to_diffusers(unet_config):
    if "num_res_blocks" not in unet_config:
        return {}
    num_res_blocks = unet_config["num_res_blocks"]
    channel_mult = unet_config["channel_mult"]
    transformer_depth = unet_config["transformer_depth"][:]
    transformer_depth_output = unet_config["transformer_depth_output"][:]
    num_blocks = len(channel_mult)

    transformers_mid = unet_config.get("transformer_depth_middle", None)

    diffusers_unet_map = {}
    for x in range(num_blocks):
        n = 1 + (num_res_blocks[x] + 1) * x
        for i in range(num_res_blocks[x]):
            for b in UNET_MAP_RESNET:
                diffusers_unet_map["down_blocks.{}.resnets.{}.{}".format(x, i, UNET_MAP_RESNET[b])] = "input_blocks.{}.0.{}".format(n, b)
            num_transformers = transformer_depth.pop(0)
            if num_transformers > 0:
                for b in UNET_MAP_ATTENTIONS:
                    diffusers_unet_map["down_blocks.{}.attentions.{}.{}".format(x, i, b)] = "input_blocks.{}.1.{}".format(n, b)
                for t in range(num_transformers):
                    for b in TRANSFORMER_BLOCKS:
                        diffusers_unet_map["down_blocks.{}.attentions.{}.transformer_blocks.{}.{}".format(x, i, t, b)] = "input_blocks.{}.1.transformer_blocks.{}.{}".format(n, t, b)
            n += 1
        for k in ["weight", "bias"]:
            diffusers_unet_map["down_blocks.{}.downsamplers.0.conv.{}".format(x, k)] = "input_blocks.{}.0.op.{}".format(n, k)

    i = 0
    for b in UNET_MAP_ATTENTIONS:
        diffusers_unet_map["mid_block.attentions.{}.{}".format(i, b)] = "middle_block.1.{}".format(b)
    for t in range(transformers_mid):
        for b in TRANSFORMER_BLOCKS:
            diffusers_unet_map["mid_block.attentions.{}.transformer_blocks.{}.{}".format(i, t, b)] = "middle_block.1.transformer_blocks.{}.{}".format(t, b)

    for i, n in enumerate([0, 2]):
        for b in UNET_MAP_RESNET:
            diffusers_unet_map["mid_block.resnets.{}.{}".format(i, UNET_MAP_RESNET[b])] = "middle_block.{}.{}".format(n, b)

    num_res_blocks = list(reversed(num_res_blocks))
    for x in range(num_blocks):
        n = (num_res_blocks[x] + 1) * x
        l = num_res_blocks[x] + 1
        for i in range(l):
            c = 0
            for b in UNET_MAP_RESNET:
                diffusers_unet_map["up_blocks.{}.resnets.{}.{}".format(x, i, UNET_MAP_RESNET[b])] = "output_blocks.{}.0.{}".format(n, b)
            c += 1
            num_transformers = transformer_depth_output.pop()
            if num_transformers > 0:
                c += 1
                for b in UNET_MAP_ATTENTIONS:
                    diffusers_unet_map["up_blocks.{}.attentions.{}.{}".format(x, i, b)] = "output_blocks.{}.1.{}".format(n, b)
                for t in range(num_transformers):
                    for b in TRANSFORMER_BLOCKS:
                        diffusers_unet_map["up_blocks.{}.attentions.{}.transformer_blocks.{}.{}".format(x, i, t, b)] = "output_blocks.{}.1.transformer_blocks.{}.{}".format(n, t, b)
            if i == l - 1:
                for k in ["weight", "bias"]:
                    diffusers_unet_map["up_blocks.{}.upsamplers.0.conv.{}".format(x, k)] = "output_blocks.{}.{}.conv.{}".format(n, c, k)
            n += 1

    for k in UNET_MAP_BASIC:
        diffusers_unet_map[k[1]] = k[0]

    return diffusers_unet_map


def swap_scale_shift(weight):
    shift, scale = weight.chunk(2, dim=0)
    new_weight = torch.cat([scale, shift], dim=0)
    return new_weight


MMDIT_MAP_BASIC = {
    ("context_embedder.bias", "context_embedder.bias"),
    ("context_embedder.weight", "context_embedder.weight"),
    ("t_embedder.mlp.0.bias", "time_text_embed.timestep_embedder.linear_1.bias"),
    ("t_embedder.mlp.0.weight", "time_text_embed.timestep_embedder.linear_1.weight"),
    ("t_embedder.mlp.2.bias", "time_text_embed.timestep_embedder.linear_2.bias"),
    ("t_embedder.mlp.2.weight", "time_text_embed.timestep_embedder.linear_2.weight"),
    ("x_embedder.proj.bias", "pos_embed.proj.bias"),
    ("x_embedder.proj.weight", "pos_embed.proj.weight"),
    ("y_embedder.mlp.0.bias", "time_text_embed.text_embedder.linear_1.bias"),
    ("y_embedder.mlp.0.weight", "time_text_embed.text_embedder.linear_1.weight"),
    ("y_embedder.mlp.2.bias", "time_text_embed.text_embedder.linear_2.bias"),
    ("y_embedder.mlp.2.weight", "time_text_embed.text_embedder.linear_2.weight"),
    ("pos_embed", "pos_embed.pos_embed"),
    ("final_layer.adaLN_modulation.1.bias", "norm_out.linear.bias", swap_scale_shift),
    ("final_layer.adaLN_modulation.1.weight", "norm_out.linear.weight", swap_scale_shift),
    ("final_layer.linear.bias", "proj_out.bias"),
    ("final_layer.linear.weight", "proj_out.weight"),
}

MMDIT_MAP_BLOCK = {
    ("context_block.adaLN_modulation.1.bias", "norm1_context.linear.bias"),
    ("context_block.adaLN_modulation.1.weight", "norm1_context.linear.weight"),
    ("context_block.attn.proj.bias", "attn.to_add_out.bias"),
    ("context_block.attn.proj.weight", "attn.to_add_out.weight"),
    ("context_block.mlp.fc1.bias", "ff_context.net.0.proj.bias"),
    ("context_block.mlp.fc1.weight", "ff_context.net.0.proj.weight"),
    ("context_block.mlp.fc2.bias", "ff_context.net.2.bias"),
    ("context_block.mlp.fc2.weight", "ff_context.net.2.weight"),
    ("context_block.attn.ln_q.weight", "attn.norm_added_q.weight"),
    ("context_block.attn.ln_k.weight", "attn.norm_added_k.weight"),
    ("x_block.adaLN_modulation.1.bias", "norm1.linear.bias"),
    ("x_block.adaLN_modulation.1.weight", "norm1.linear.weight"),
    ("x_block.attn.proj.bias", "attn.to_out.0.bias"),
    ("x_block.attn.proj.weight", "attn.to_out.0.weight"),
    ("x_block.attn.ln_q.weight", "attn.norm_q.weight"),
    ("x_block.attn.ln_k.weight", "attn.norm_k.weight"),
    ("x_block.attn2.proj.bias", "attn2.to_out.0.bias"),
    ("x_block.attn2.proj.weight", "attn2.to_out.0.weight"),
    ("x_block.attn2.ln_q.weight", "attn2.norm_q.weight"),
    ("x_block.attn2.ln_k.weight", "attn2.norm_k.weight"),
    ("x_block.mlp.fc1.bias", "ff.net.0.proj.bias"),
    ("x_block.mlp.fc1.weight", "ff.net.0.proj.weight"),
    ("x_block.mlp.fc2.bias", "ff.net.2.bias"),
    ("x_block.mlp.fc2.weight", "ff.net.2.weight"),
}


def mmdit_to_diffusers(mmdit_config, output_prefix=""):
    key_map = {}

    depth = mmdit_config.get("depth", 0)
    num_blocks = mmdit_config.get("num_blocks", depth)
    for i in range(num_blocks):
        block_from = "transformer_blocks.{}".format(i)
        block_to = "{}joint_blocks.{}".format(output_prefix, i)

        offset = depth * 64

        for end in ("weight", "bias"):
            k = "{}.attn.".format(block_from)
            qkv = "{}.x_block.attn.qkv.{}".format(block_to, end)
            key_map["{}to_q.{}".format(k, end)] = (qkv, (0, 0, offset))
            key_map["{}to_k.{}".format(k, end)] = (qkv, (0, offset, offset))
            key_map["{}to_v.{}".format(k, end)] = (qkv, (0, offset * 2, offset))

            qkv = "{}.context_block.attn.qkv.{}".format(block_to, end)
            key_map["{}add_q_proj.{}".format(k, end)] = (qkv, (0, 0, offset))
            key_map["{}add_k_proj.{}".format(k, end)] = (qkv, (0, offset, offset))
            key_map["{}add_v_proj.{}".format(k, end)] = (qkv, (0, offset * 2, offset))

            k = "{}.attn2.".format(block_from)
            qkv = "{}.x_block.attn2.qkv.{}".format(block_to, end)
            key_map["{}to_q.{}".format(k, end)] = (qkv, (0, 0, offset))
            key_map["{}to_k.{}".format(k, end)] = (qkv, (0, offset, offset))
            key_map["{}to_v.{}".format(k, end)] = (qkv, (0, offset * 2, offset))

        for k in MMDIT_MAP_BLOCK:
            key_map["{}.{}".format(block_from, k[1])] = "{}.{}".format(block_to, k[0])

    map_basic = MMDIT_MAP_BASIC.copy()
    map_basic.add(("joint_blocks.{}.context_block.adaLN_modulation.1.bias".format(depth - 1), "transformer_blocks.{}.norm1_context.linear.bias".format(depth - 1), swap_scale_shift))
    map_basic.add(("joint_blocks.{}.context_block.adaLN_modulation.1.weight".format(depth - 1), "transformer_blocks.{}.norm1_context.linear.weight".format(depth - 1), swap_scale_shift))

    for k in map_basic:
        if len(k) > 2:
            key_map[k[1]] = ("{}{}".format(output_prefix, k[0]), None, k[2])
        else:
            key_map[k[1]] = "{}{}".format(output_prefix, k[0])

    return key_map


PIXART_MAP_BASIC = {
    ("csize_embedder.mlp.0.weight", "adaln_single.emb.resolution_embedder.linear_1.weight"),
    ("csize_embedder.mlp.0.bias", "adaln_single.emb.resolution_embedder.linear_1.bias"),
    ("csize_embedder.mlp.2.weight", "adaln_single.emb.resolution_embedder.linear_2.weight"),
    ("csize_embedder.mlp.2.bias", "adaln_single.emb.resolution_embedder.linear_2.bias"),
    ("ar_embedder.mlp.0.weight", "adaln_single.emb.aspect_ratio_embedder.linear_1.weight"),
    ("ar_embedder.mlp.0.bias", "adaln_single.emb.aspect_ratio_embedder.linear_1.bias"),
    ("ar_embedder.mlp.2.weight", "adaln_single.emb.aspect_ratio_embedder.linear_2.weight"),
    ("ar_embedder.mlp.2.bias", "adaln_single.emb.aspect_ratio_embedder.linear_2.bias"),
    ("x_embedder.proj.weight", "pos_embed.proj.weight"),
    ("x_embedder.proj.bias", "pos_embed.proj.bias"),
    ("y_embedder.y_embedding", "caption_projection.y_embedding"),
    ("y_embedder.y_proj.fc1.weight", "caption_projection.linear_1.weight"),
    ("y_embedder.y_proj.fc1.bias", "caption_projection.linear_1.bias"),
    ("y_embedder.y_proj.fc2.weight", "caption_projection.linear_2.weight"),
    ("y_embedder.y_proj.fc2.bias", "caption_projection.linear_2.bias"),
    ("t_embedder.mlp.0.weight", "adaln_single.emb.timestep_embedder.linear_1.weight"),
    ("t_embedder.mlp.0.bias", "adaln_single.emb.timestep_embedder.linear_1.bias"),
    ("t_embedder.mlp.2.weight", "adaln_single.emb.timestep_embedder.linear_2.weight"),
    ("t_embedder.mlp.2.bias", "adaln_single.emb.timestep_embedder.linear_2.bias"),
    ("t_block.1.weight", "adaln_single.linear.weight"),
    ("t_block.1.bias", "adaln_single.linear.bias"),
    ("final_layer.linear.weight", "proj_out.weight"),
    ("final_layer.linear.bias", "proj_out.bias"),
    ("final_layer.scale_shift_table", "scale_shift_table"),
}

PIXART_MAP_BLOCK = {
    ("scale_shift_table", "scale_shift_table"),
    ("attn.proj.weight", "attn1.to_out.0.weight"),
    ("attn.proj.bias", "attn1.to_out.0.bias"),
    ("mlp.fc1.weight", "ff.net.0.proj.weight"),
    ("mlp.fc1.bias", "ff.net.0.proj.bias"),
    ("mlp.fc2.weight", "ff.net.2.weight"),
    ("mlp.fc2.bias", "ff.net.2.bias"),
    ("cross_attn.proj.weight", "attn2.to_out.0.weight"),
    ("cross_attn.proj.bias", "attn2.to_out.0.bias"),
}


def pixart_to_diffusers(mmdit_config, output_prefix=""):
    key_map = {}

    depth = mmdit_config.get("depth", 0)
    offset = mmdit_config.get("hidden_size", 1152)

    for i in range(depth):
        block_from = "transformer_blocks.{}".format(i)
        block_to = "{}blocks.{}".format(output_prefix, i)

        for end in ("weight", "bias"):
            s = "{}.attn1.".format(block_from)
            qkv = "{}.attn.qkv.{}".format(block_to, end)
            key_map["{}to_q.{}".format(s, end)] = (qkv, (0, 0, offset))
            key_map["{}to_k.{}".format(s, end)] = (qkv, (0, offset, offset))
            key_map["{}to_v.{}".format(s, end)] = (qkv, (0, offset * 2, offset))

            s = "{}.attn2.".format(block_from)
            q = "{}.cross_attn.q_linear.{}".format(block_to, end)
            kv = "{}.cross_attn.kv_linear.{}".format(block_to, end)

            key_map["{}to_q.{}".format(s, end)] = q
            key_map["{}to_k.{}".format(s, end)] = (kv, (0, 0, offset))
            key_map["{}to_v.{}".format(s, end)] = (kv, (0, offset, offset))

        for k in PIXART_MAP_BLOCK:
            key_map["{}.{}".format(block_from, k[1])] = "{}.{}".format(block_to, k[0])

    for k in PIXART_MAP_BASIC:
        key_map[k[1]] = "{}{}".format(output_prefix, k[0])

    return key_map


def auraflow_to_diffusers(mmdit_config, output_prefix=""):
    n_double_layers = mmdit_config.get("n_double_layers", 0)
    n_layers = mmdit_config.get("n_layers", 0)

    key_map = {}
    for i in range(n_layers):
        if i < n_double_layers:
            index = i
            prefix_from = "joint_transformer_blocks"
            prefix_to = "{}double_layers".format(output_prefix)
            block_map = {
                "attn.to_q.weight": "attn.w2q.weight",
                "attn.to_k.weight": "attn.w2k.weight",
                "attn.to_v.weight": "attn.w2v.weight",
                "attn.to_out.0.weight": "attn.w2o.weight",
                "attn.add_q_proj.weight": "attn.w1q.weight",
                "attn.add_k_proj.weight": "attn.w1k.weight",
                "attn.add_v_proj.weight": "attn.w1v.weight",
                "attn.to_add_out.weight": "attn.w1o.weight",
                "ff.linear_1.weight": "mlpX.c_fc1.weight",
                "ff.linear_2.weight": "mlpX.c_fc2.weight",
                "ff.out_projection.weight": "mlpX.c_proj.weight",
                "ff_context.linear_1.weight": "mlpC.c_fc1.weight",
                "ff_context.linear_2.weight": "mlpC.c_fc2.weight",
                "ff_context.out_projection.weight": "mlpC.c_proj.weight",
                "norm1.linear.weight": "modX.1.weight",
                "norm1_context.linear.weight": "modC.1.weight",
            }
        else:
            index = i - n_double_layers
            prefix_from = "single_transformer_blocks"
            prefix_to = "{}single_layers".format(output_prefix)

            block_map = {
                "attn.to_q.weight": "attn.w1q.weight",
                "attn.to_k.weight": "attn.w1k.weight",
                "attn.to_v.weight": "attn.w1v.weight",
                "attn.to_out.0.weight": "attn.w1o.weight",
                "norm1.linear.weight": "modCX.1.weight",
                "ff.linear_1.weight": "mlp.c_fc1.weight",
                "ff.linear_2.weight": "mlp.c_fc2.weight",
                "ff.out_projection.weight": "mlp.c_proj.weight"
            }

        for k in block_map:
            key_map["{}.{}.{}".format(prefix_from, index, k)] = "{}.{}.{}".format(prefix_to, index, block_map[k])

    MAP_BASIC = {
        ("positional_encoding", "pos_embed.pos_embed"),
        ("register_tokens", "register_tokens"),
        ("t_embedder.mlp.0.weight", "time_step_proj.linear_1.weight"),
        ("t_embedder.mlp.0.bias", "time_step_proj.linear_1.bias"),
        ("t_embedder.mlp.2.weight", "time_step_proj.linear_2.weight"),
        ("t_embedder.mlp.2.bias", "time_step_proj.linear_2.bias"),
        ("cond_seq_linear.weight", "context_embedder.weight"),
        ("init_x_linear.weight", "pos_embed.proj.weight"),
        ("init_x_linear.bias", "pos_embed.proj.bias"),
        ("final_linear.weight", "proj_out.weight"),
        ("modF.1.weight", "norm_out.linear.weight", swap_scale_shift),
    }

    for k in MAP_BASIC:
        if len(k) > 2:
            key_map[k[1]] = ("{}{}".format(output_prefix, k[0]), None, k[2])
        else:
            key_map[k[1]] = "{}{}".format(output_prefix, k[0])

    return key_map


def flux_to_diffusers(mmdit_config, output_prefix=""):
    n_double_layers = mmdit_config.get("depth", 0)
    n_single_layers = mmdit_config.get("depth_single_blocks", 0)
    hidden_size = mmdit_config.get("hidden_size", 0)

    key_map = {}
    for index in range(n_double_layers):
        prefix_from = "transformer_blocks.{}".format(index)
        prefix_to = "{}double_blocks.{}".format(output_prefix, index)

        for end in ("weight", "bias"):
            k = "{}.attn.".format(prefix_from)
            qkv = "{}.img_attn.qkv.{}".format(prefix_to, end)
            key_map["{}to_q.{}".format(k, end)] = (qkv, (0, 0, hidden_size))
            key_map["{}to_k.{}".format(k, end)] = (qkv, (0, hidden_size, hidden_size))
            key_map["{}to_v.{}".format(k, end)] = (qkv, (0, hidden_size * 2, hidden_size))

            k = "{}.attn.".format(prefix_from)
            qkv = "{}.txt_attn.qkv.{}".format(prefix_to, end)
            key_map["{}add_q_proj.{}".format(k, end)] = (qkv, (0, 0, hidden_size))
            key_map["{}add_k_proj.{}".format(k, end)] = (qkv, (0, hidden_size, hidden_size))
            key_map["{}add_v_proj.{}".format(k, end)] = (qkv, (0, hidden_size * 2, hidden_size))

        block_map = {
            "attn.to_out.0.weight": "img_attn.proj.weight",
            "attn.to_out.0.bias": "img_attn.proj.bias",
            "norm1.linear.weight": "img_mod.lin.weight",
            "norm1.linear.bias": "img_mod.lin.bias",
            "norm1_context.linear.weight": "txt_mod.lin.weight",
            "norm1_context.linear.bias": "txt_mod.lin.bias",
            "attn.to_add_out.weight": "txt_attn.proj.weight",
            "attn.to_add_out.bias": "txt_attn.proj.bias",
            "ff.net.0.proj.weight": "img_mlp.0.weight",
            "ff.net.0.proj.bias": "img_mlp.0.bias",
            "ff.net.2.weight": "img_mlp.2.weight",
            "ff.net.2.bias": "img_mlp.2.bias",
            "ff_context.net.0.proj.weight": "txt_mlp.0.weight",
            "ff_context.net.0.proj.bias": "txt_mlp.0.bias",
            "ff_context.net.2.weight": "txt_mlp.2.weight",
            "ff_context.net.2.bias": "txt_mlp.2.bias",
            "attn.norm_q.weight": "img_attn.norm.query_norm.scale",
            "attn.norm_k.weight": "img_attn.norm.key_norm.scale",
            "attn.norm_added_q.weight": "txt_attn.norm.query_norm.scale",
            "attn.norm_added_k.weight": "txt_attn.norm.key_norm.scale",
        }

        for k in block_map:
            key_map["{}.{}".format(prefix_from, k)] = "{}.{}".format(prefix_to, block_map[k])

    for index in range(n_single_layers):
        prefix_from = "single_transformer_blocks.{}".format(index)
        prefix_to = "{}single_blocks.{}".format(output_prefix, index)

        for end in ("weight", "bias"):
            k = "{}.attn.".format(prefix_from)
            qkv = "{}.linear1.{}".format(prefix_to, end)
            key_map["{}to_q.{}".format(k, end)] = (qkv, (0, 0, hidden_size))
            key_map["{}to_k.{}".format(k, end)] = (qkv, (0, hidden_size, hidden_size))
            key_map["{}to_v.{}".format(k, end)] = (qkv, (0, hidden_size * 2, hidden_size))
            key_map["{}.proj_mlp.{}".format(prefix_from, end)] = (qkv, (0, hidden_size * 3, hidden_size * 4))

        block_map = {
            "norm.linear.weight": "modulation.lin.weight",
            "norm.linear.bias": "modulation.lin.bias",
            "proj_out.weight": "linear2.weight",
            "proj_out.bias": "linear2.bias",
            "attn.norm_q.weight": "norm.query_norm.scale",
            "attn.norm_k.weight": "norm.key_norm.scale",
        }

        for k in block_map:
            key_map["{}.{}".format(prefix_from, k)] = "{}.{}".format(prefix_to, block_map[k])

    MAP_BASIC = {
        ("final_layer.linear.bias", "proj_out.bias"),
        ("final_layer.linear.weight", "proj_out.weight"),
        ("img_in.bias", "x_embedder.bias"),
        ("img_in.weight", "x_embedder.weight"),
        ("time_in.in_layer.bias", "time_text_embed.timestep_embedder.linear_1.bias"),
        ("time_in.in_layer.weight", "time_text_embed.timestep_embedder.linear_1.weight"),
        ("time_in.out_layer.bias", "time_text_embed.timestep_embedder.linear_2.bias"),
        ("time_in.out_layer.weight", "time_text_embed.timestep_embedder.linear_2.weight"),
        ("txt_in.bias", "context_embedder.bias"),
        ("txt_in.weight", "context_embedder.weight"),
        ("vector_in.in_layer.bias", "time_text_embed.text_embedder.linear_1.bias"),
        ("vector_in.in_layer.weight", "time_text_embed.text_embedder.linear_1.weight"),
        ("vector_in.out_layer.bias", "time_text_embed.text_embedder.linear_2.bias"),
        ("vector_in.out_layer.weight", "time_text_embed.text_embedder.linear_2.weight"),
        ("guidance_in.in_layer.bias", "time_text_embed.guidance_embedder.linear_1.bias"),
        ("guidance_in.in_layer.weight", "time_text_embed.guidance_embedder.linear_1.weight"),
        ("guidance_in.out_layer.bias", "time_text_embed.guidance_embedder.linear_2.bias"),
        ("guidance_in.out_layer.weight", "time_text_embed.guidance_embedder.linear_2.weight"),
        ("final_layer.adaLN_modulation.1.bias", "norm_out.linear.bias", swap_scale_shift),
        ("final_layer.adaLN_modulation.1.weight", "norm_out.linear.weight", swap_scale_shift),
        ("pos_embed_input.bias", "controlnet_x_embedder.bias"),
        ("pos_embed_input.weight", "controlnet_x_embedder.weight"),
    }

    for k in MAP_BASIC:
        if len(k) > 2:
            key_map[k[1]] = ("{}{}".format(output_prefix, k[0]), None, k[2])
        else:
            key_map[k[1]] = "{}{}".format(output_prefix, k[0])

    return key_map

<<<<<<< HEAD
=======
def z_image_to_diffusers(mmdit_config, output_prefix=""):
    n_layers = mmdit_config.get("n_layers", 0)
    hidden_size = mmdit_config.get("dim", 0)
    n_context_refiner = mmdit_config.get("n_refiner_layers", 2)
    n_noise_refiner = mmdit_config.get("n_refiner_layers", 2)
    key_map = {}

    def add_block_keys(prefix_from, prefix_to, has_adaln=True):
        for end in ("weight", "bias"):
            k = "{}.attention.".format(prefix_from)
            qkv = "{}.attention.qkv.{}".format(prefix_to, end)
            key_map["{}to_q.{}".format(k, end)] = (qkv, (0, 0, hidden_size))
            key_map["{}to_k.{}".format(k, end)] = (qkv, (0, hidden_size, hidden_size))
            key_map["{}to_v.{}".format(k, end)] = (qkv, (0, hidden_size * 2, hidden_size))

        block_map = {
            "attention.norm_q.weight": "attention.q_norm.weight",
            "attention.norm_k.weight": "attention.k_norm.weight",
            "attention.to_out.0.weight": "attention.out.weight",
            "attention.to_out.0.bias": "attention.out.bias",
            "attention_norm1.weight": "attention_norm1.weight",
            "attention_norm2.weight": "attention_norm2.weight",
            "feed_forward.w1.weight": "feed_forward.w1.weight",
            "feed_forward.w2.weight": "feed_forward.w2.weight",
            "feed_forward.w3.weight": "feed_forward.w3.weight",
            "ffn_norm1.weight": "ffn_norm1.weight",
            "ffn_norm2.weight": "ffn_norm2.weight",
        }
        if has_adaln:
            block_map["adaLN_modulation.0.weight"] = "adaLN_modulation.0.weight"
            block_map["adaLN_modulation.0.bias"] = "adaLN_modulation.0.bias"
        for k, v in block_map.items():
            key_map["{}.{}".format(prefix_from, k)] = "{}.{}".format(prefix_to, v)

    for i in range(n_layers):
        add_block_keys("layers.{}".format(i), "{}layers.{}".format(output_prefix, i))

    for i in range(n_context_refiner):
        add_block_keys("context_refiner.{}".format(i), "{}context_refiner.{}".format(output_prefix, i))

    for i in range(n_noise_refiner):
        add_block_keys("noise_refiner.{}".format(i), "{}noise_refiner.{}".format(output_prefix, i))

    MAP_BASIC = [
        ("final_layer.linear.weight", "all_final_layer.2-1.linear.weight"),
        ("final_layer.linear.bias", "all_final_layer.2-1.linear.bias"),
        ("final_layer.adaLN_modulation.1.weight", "all_final_layer.2-1.adaLN_modulation.1.weight"),
        ("final_layer.adaLN_modulation.1.bias", "all_final_layer.2-1.adaLN_modulation.1.bias"),
        ("x_embedder.weight", "all_x_embedder.2-1.weight"),
        ("x_embedder.bias", "all_x_embedder.2-1.bias"),
        ("x_pad_token", "x_pad_token"),
        ("cap_embedder.0.weight", "cap_embedder.0.weight"),
        ("cap_embedder.1.weight", "cap_embedder.1.weight"),
        ("cap_embedder.1.bias", "cap_embedder.1.bias"),
        ("cap_pad_token", "cap_pad_token"),
        ("t_embedder.mlp.0.weight", "t_embedder.mlp.0.weight"),
        ("t_embedder.mlp.0.bias", "t_embedder.mlp.0.bias"),
        ("t_embedder.mlp.2.weight", "t_embedder.mlp.2.weight"),
        ("t_embedder.mlp.2.bias", "t_embedder.mlp.2.bias"),
    ]

    for c, diffusers in MAP_BASIC:
        key_map[diffusers] = "{}{}".format(output_prefix, c)

    return key_map
>>>>>>> fd271ded

def repeat_to_batch_size(tensor, batch_size, dim=0):
    if tensor.shape[dim] > batch_size:
        return tensor.narrow(dim, 0, batch_size)
    elif tensor.shape[dim] < batch_size:
        return tensor.repeat(dim * [1] + [math.ceil(batch_size / tensor.shape[dim])] + [1] * (len(tensor.shape) - 1 - dim)).narrow(dim, 0, batch_size)
    return tensor


def resize_to_batch_size(tensor, batch_size):
    in_batch_size = tensor.shape[0]
    if in_batch_size == batch_size:
        return tensor

    if batch_size <= 1:
        return tensor[:batch_size]

    output = torch.empty([batch_size] + list(tensor.shape)[1:], dtype=tensor.dtype, device=tensor.device)
    if batch_size < in_batch_size:
        scale = (in_batch_size - 1) / (batch_size - 1)
        for i in range(batch_size):
            output[i] = tensor[min(round(i * scale), in_batch_size - 1)]
    else:
        scale = in_batch_size / batch_size
        for i in range(batch_size):
            output[i] = tensor[min(math.floor((i + 0.5) * scale), in_batch_size - 1)]

    return output


def resize_list_to_batch_size(l, batch_size):
    in_batch_size = len(l)
    if in_batch_size == batch_size or in_batch_size == 0:
        return l

    if batch_size <= 1:
        return l[:batch_size]

    output = []
    if batch_size < in_batch_size:
        scale = (in_batch_size - 1) / (batch_size - 1)
        for i in range(batch_size):
            output.append(l[min(round(i * scale), in_batch_size - 1)])
    else:
        scale = in_batch_size / batch_size
        for i in range(batch_size):
            output.append(l[min(math.floor((i + 0.5) * scale), in_batch_size - 1)])

    return output


def convert_sd_to(state_dict, dtype):
    keys = list(state_dict.keys())
    for k in keys:
        state_dict[k] = state_dict[k].to(dtype)
    return state_dict


def safetensors_header(safetensors_path, max_size=100 * 1024 * 1024):
    with open(safetensors_path, "rb") as f:
        header = f.read(8)
        length_of_header = struct.unpack('<Q', header)[0]
        if length_of_header > max_size:
            return None
        return f.read(length_of_header)


def set_attr(obj, attr, value):
    attrs = attr.split(".")
    for name in attrs[:-1]:
        obj = getattr(obj, name)
    prev = getattr(obj, attrs[-1])
    setattr(obj, attrs[-1], value)
    return prev


def set_attr_param(obj, attr, value):
    return set_attr(obj, attr, torch.nn.Parameter(value, requires_grad=False))


def copy_to_param(obj, attr, value):
    # inplace update tensor instead of replacing it
    attrs = attr.split(".")
    for name in attrs[:-1]:
        obj = getattr(obj, name)
    prev = getattr(obj, attrs[-1])
    prev.data.copy_(value)


def get_attr(obj, attr: str):
    """Retrieves a nested attribute from an object using dot notation.

    Args:
        obj: The object to get the attribute from
        attr (str): The attribute path using dot notation (e.g. "model.layer.weight")

    Returns:
        The value of the requested attribute

    Example:
        model = MyModel()
        weight = get_attr(model, "layer1.conv.weight")
        # Equivalent to: model.layer1.conv.weight

    Important:
        Always prefer `comfy.model_patcher.ModelPatcher.get_model_object` when
        accessing nested model objects under `ModelPatcher.model`.
    """
    attrs = attr.split(".")
    for name in attrs:
        obj = getattr(obj, name)
    return obj


def bislerp(samples, width, height):
    def slerp(b1, b2, r):
        '''slerps batches b1, b2 according to ratio r, batches should be flat e.g. NxC'''

        c = b1.shape[-1]

        # norms
        b1_norms = torch.norm(b1, dim=-1, keepdim=True)
        b2_norms = torch.norm(b2, dim=-1, keepdim=True)

        # normalize
        b1_normalized = b1 / b1_norms
        b2_normalized = b2 / b2_norms

        # zero when norms are zero
        b1_normalized[b1_norms.expand(-1, c) == 0.0] = 0.0
        b2_normalized[b2_norms.expand(-1, c) == 0.0] = 0.0

        # slerp
        dot = (b1_normalized * b2_normalized).sum(1)
        omega = torch.acos(dot)
        so = torch.sin(omega)

        # technically not mathematically correct, but more pleasing?
        res = (torch.sin((1.0 - r.squeeze(1)) * omega) / so).unsqueeze(1) * b1_normalized + (torch.sin(r.squeeze(1) * omega) / so).unsqueeze(1) * b2_normalized
        res *= (b1_norms * (1.0 - r) + b2_norms * r).expand(-1, c)

        # edge cases for same or polar opposites
        res[dot > 1 - 1e-5] = b1[dot > 1 - 1e-5]
        res[dot < 1e-5 - 1] = (b1 * (1.0 - r) + b2 * r)[dot < 1e-5 - 1]
        return res

    def generate_bilinear_data(length_old, length_new, device):
        coords_1 = torch.arange(length_old, dtype=torch.float32, device=device).reshape((1, 1, 1, -1))
        coords_1 = torch.nn.functional.interpolate(coords_1, size=(1, length_new), mode="bilinear")
        ratios = coords_1 - coords_1.floor()
        coords_1 = coords_1.to(torch.int64)

        coords_2 = torch.arange(length_old, dtype=torch.float32, device=device).reshape((1, 1, 1, -1)) + 1
        coords_2[:, :, :, -1] -= 1
        coords_2 = torch.nn.functional.interpolate(coords_2, size=(1, length_new), mode="bilinear")
        coords_2 = coords_2.to(torch.int64)
        return ratios, coords_1, coords_2

    orig_dtype = samples.dtype
    samples = samples.float()
    n, c, h, w = samples.shape
    h_new, w_new = (height, width)

    # linear w
    ratios, coords_1, coords_2 = generate_bilinear_data(w, w_new, samples.device)
    coords_1 = coords_1.expand((n, c, h, -1))
    coords_2 = coords_2.expand((n, c, h, -1))
    ratios = ratios.expand((n, 1, h, -1))

    pass_1 = samples.gather(-1, coords_1).movedim(1, -1).reshape((-1, c))
    pass_2 = samples.gather(-1, coords_2).movedim(1, -1).reshape((-1, c))
    ratios = ratios.movedim(1, -1).reshape((-1, 1))

    result = slerp(pass_1, pass_2, ratios)
    result = result.reshape(n, h, w_new, c).movedim(-1, 1)

    # linear h
    ratios, coords_1, coords_2 = generate_bilinear_data(h, h_new, samples.device)
    coords_1 = coords_1.reshape((1, 1, -1, 1)).expand((n, c, -1, w_new))
    coords_2 = coords_2.reshape((1, 1, -1, 1)).expand((n, c, -1, w_new))
    ratios = ratios.reshape((1, 1, -1, 1)).expand((n, 1, -1, w_new))

    pass_1 = result.gather(-2, coords_1).movedim(1, -1).reshape((-1, c))
    pass_2 = result.gather(-2, coords_2).movedim(1, -1).reshape((-1, c))
    ratios = ratios.movedim(1, -1).reshape((-1, 1))

    result = slerp(pass_1, pass_2, ratios)
    result = result.reshape(n, h_new, w_new, c).movedim(-1, 1)
    return result.to(orig_dtype)


def lanczos(samples, width, height):
    images = [Image.fromarray(np.clip(255. * image.movedim(0, -1).cpu().numpy(), 0, 255).astype(np.uint8)) for image in samples]
    images = [image.resize((width, height), resample=Image.Resampling.LANCZOS) for image in images]
    images = [torch.from_numpy(np.array(image).astype(np.float32) / 255.0).movedim(-1, 0) for image in images]
    result = torch.stack(images)
    return result.to(samples.device, samples.dtype)


def common_upscale(samples, width, height, upscale_method, crop):
    orig_shape = tuple(samples.shape)
    if len(orig_shape) > 4:
        samples = samples.reshape(samples.shape[0], samples.shape[1], -1, samples.shape[-2], samples.shape[-1])
        samples = samples.movedim(2, 1)
        samples = samples.reshape(-1, orig_shape[1], orig_shape[-2], orig_shape[-1])
    if crop == "center":
        old_width = samples.shape[-1]
        old_height = samples.shape[-2]
        old_aspect = old_width / old_height
        new_aspect = width / height
        x = 0
        y = 0
        if old_aspect > new_aspect:
            x = round((old_width - old_width * (new_aspect / old_aspect)) / 2)
        elif old_aspect < new_aspect:
            y = round((old_height - old_height * (old_aspect / new_aspect)) / 2)
        s = samples.narrow(-2, y, old_height - y * 2).narrow(-1, x, old_width - x * 2)
    else:
        s = samples

    if upscale_method == "bislerp":
        out = bislerp(s, width, height)
    elif upscale_method == "lanczos":
        out = lanczos(s, width, height)
    else:
        out = torch.nn.functional.interpolate(s, size=(height, width), mode=upscale_method)

    if len(orig_shape) == 4:
        return out

    out = out.reshape((orig_shape[0], -1, orig_shape[1]) + (height, width))
    return out.movedim(2, 1).reshape(orig_shape[:-2] + (height, width))


def get_tiled_scale_steps(width, height, tile_x, tile_y, overlap):
    rows = 1 if height <= tile_y else math.ceil((height - overlap) / (tile_y - overlap))
    cols = 1 if width <= tile_x else math.ceil((width - overlap) / (tile_x - overlap))
    return rows * cols


@torch.inference_mode()
def tiled_scale_multidim(samples, function, tile=(64, 64), overlap=8, upscale_amount=4, out_channels=3, output_device="cpu", downscale=False, index_formulas=None, pbar=None):
    dims = len(tile)

    if not (isinstance(upscale_amount, (tuple, list))):
        upscale_amount = [upscale_amount] * dims

    if not (isinstance(overlap, (tuple, list))):
        overlap = [overlap] * dims

    if index_formulas is None:
        index_formulas = upscale_amount

    if not (isinstance(index_formulas, (tuple, list))):
        index_formulas = [index_formulas] * dims

    def get_upscale(dim, val):
        up = upscale_amount[dim]
        if callable(up):
            return up(val)
        else:
            return up * val

    def get_downscale(dim, val):
        up = upscale_amount[dim]
        if callable(up):
            return up(val)
        else:
            return val / up

    def get_upscale_pos(dim, val):
        up = index_formulas[dim]
        if callable(up):
            return up(val)
        else:
            return up * val

    def get_downscale_pos(dim, val):
        up = index_formulas[dim]
        if callable(up):
            return up(val)
        else:
            return val / up

    if downscale:
        get_scale = get_downscale
        get_pos = get_downscale_pos
    else:
        get_scale = get_upscale
        get_pos = get_upscale_pos

    def mult_list_upscale(a):
        out = []
        for i in range(len(a)):
            out.append(round(get_scale(i, a[i])))
        return out

    output = torch.empty([samples.shape[0], out_channels] + mult_list_upscale(samples.shape[2:]), device=output_device)

    for b in range(samples.shape[0]):
        s = samples[b:b + 1]

        # handle entire input fitting in a single tile
        if all(s.shape[d + 2] <= tile[d] for d in range(dims)):
            output[b:b + 1] = function(s).to(output_device)
            if pbar is not None:
                pbar.update(1)
            continue
        out = torch.zeros([s.shape[0], out_channels] + mult_list_upscale(s.shape[2:]), device=output_device)
        out_div = torch.zeros([s.shape[0], out_channels] + mult_list_upscale(s.shape[2:]), device=output_device)

        positions = [range(0, s.shape[d + 2] - overlap[d], tile[d] - overlap[d]) if s.shape[d + 2] > tile[d] else [0] for d in range(dims)]

        for it in itertools.product(*positions):
            s_in = s
            upscaled = []

            for d in range(dims):
                pos = max(0, min(s.shape[d + 2] - overlap[d], it[d]))
                l = min(tile[d], s.shape[d + 2] - pos)
                s_in = s_in.narrow(d + 2, pos, l)
                upscaled.append(round(get_pos(d, pos)))

            ps = function(s_in).to(output_device)
            mask = torch.ones_like(ps)

            for d in range(2, dims + 2):
                feather = round(get_scale(d - 2, overlap[d - 2]))
                if feather >= mask.shape[d]:
                    continue
                for t in range(feather):
                    a = (t + 1) / feather
                    mask.narrow(d, t, 1).mul_(a)
                    mask.narrow(d, mask.shape[d] - 1 - t, 1).mul_(a)

            o = out
            o_d = out_div
            for d in range(dims):
                o = o.narrow(d + 2, upscaled[d], mask.shape[d + 2])
                o_d = o_d.narrow(d + 2, upscaled[d], mask.shape[d + 2])

            o.add_(ps * mask)
            o_d.add_(mask)

            if pbar is not None:
                pbar.update(1)

        output[b:b + 1] = out / out_div
    return output


def tiled_scale(samples, function, tile_x=64, tile_y=64, overlap=8, upscale_amount=4, out_channels=3, output_device="cpu", pbar=None):
    return tiled_scale_multidim(samples, function, (tile_y, tile_x), overlap=overlap, upscale_amount=upscale_amount, out_channels=out_channels, output_device=output_device, pbar=pbar)


def _progress_bar_update(value: float, total: float, preview_image_or_data: Optional[Any] = None, client_id: Optional[str] = None, server: Optional[ExecutorToClientProgress] = None, node_id: str = None, prompt_id: str = None):
    context = current_execution_context()
    server = server or context.server
    executing_context = context
    prompt_id = prompt_id or executing_context.task_id or server.last_prompt_id
    node_id = node_id or executing_context.node_id or server.last_node_id
    interruption.throw_exception_if_processing_interrupted()

    progress: ProgressMessage = {"value": value, "max": total, "prompt_id": prompt_id, "node": node_id}
    # todo: is this still necessary?
    if isinstance(preview_image_or_data, dict):
        progress["output"] = preview_image_or_data

    # this is responsible for encoding the image
    get_progress_state().update_progress(node_id, value, total, preview_image_or_data)
    server.send_sync("progress", progress, client_id)


def set_progress_bar_enabled(enabled: bool):
    warnings.warn(
        "The global method 'set_progress_bar_enabled' is deprecated and will be removed in a future version. Use current_execution_context().server.receive_all_progress_notifications instead.",
        DeprecationWarning,
        stacklevel=2
    )

    current_execution_context().server.receive_all_progress_notifications = enabled
    pass


def get_progress_bar_enabled() -> bool:
    warnings.warn(
        "The global method 'get_progress_bar_enabled' is deprecated and will be removed in a future version. Use current_execution_context().server.receive_all_progress_notifications instead.",
        DeprecationWarning,
        stacklevel=2
    )
    return current_execution_context().server.receive_all_progress_notifications


class _DisabledProgressBar:
    def __init__(self, *args, **kwargs):
        pass

    def update(self, *args, **kwargs):
        pass

    def update_absolute(self, *args, **kwargs):
        pass


class ProgressBar:
    def __init__(self, total: float, node_id: Any = None):
        self.total: float = total
        self.current: float = 0.0
        self.server = current_execution_context().server
        self.node_id = node_id

    def update_absolute(self, value, total=None, preview_image_or_output=None):
        if total is not None:
            self.total = total
        if value is None:
            return
        if self.total is not None and value > self.total:
            value = self.total
        self.current = value
        _progress_bar_update(self.current, self.total, preview_image_or_output, server=self.server, node_id=self.node_id)

    def update(self, value):
        self.update_absolute(self.current + value)


@_deprecate_method(version="1.0.0", message="The root project directory isn't valid when the application is installed as a package. Use os.getcwd() instead.")
def get_project_root() -> str:
    return files.get_package_as_path("comfy")


@contextmanager
def comfy_tqdm() -> Generator[TqdmWatcher, None, None]:
    """
    Monkey patches child calls to tqdm, sends progress to the UI,
    and yields a watcher object for stall detection.
    """
    with _lock:
        if hasattr(tqdm, "__patched_by_comfyui__"):
            yield getattr(tqdm, "__patched_by_comfyui__")
            return

        watcher = TqdmWatcher()
        setattr(tqdm, "__patched_by_comfyui__", watcher)

    _original_init = tqdm.__init__
    _original_call = tqdm.__call__
    _original_update = tqdm.update

    # Create the watcher instance that the patched methods will update
    # and that will be yielded to the caller.
    context = contextvars.copy_context()

    try:

        # These inner functions are closures; they capture the `watcher` variable
        # from the enclosing scope.
        def __init(self, *args, **kwargs):
            _original_init(self, *args, **kwargs)
            self._progress_bar = context.run(lambda: ProgressBar(self.total))
            watcher.tick()  # Signal progress on initialization

        def __update(self, n=1):
            assert self._progress_bar is not None
            _original_update(self, n)
            context.run(lambda: self._progress_bar.update(n))
            watcher.tick()  # Signal progress on update

        def __call(self, *args, **kwargs):
            instance = _original_call(self, *args, **kwargs)
            return instance

        tqdm.__init__ = __init
        tqdm.__call__ = __call
        tqdm.update = __update

        yield watcher

    finally:
        # Restore original tqdm
        tqdm.__init__ = _original_init
        tqdm.__call__ = _original_call
        tqdm.update = _original_update
        delattr(tqdm, "__patched_by_comfyui__")


@contextmanager
def comfy_progress(total: float) -> Generator[ProgressBar, Any, None]:
    ctx = current_execution_context()
    if ctx.server.receive_all_progress_notifications:
        yield ProgressBar(total)
    else:
        yield _DisabledProgressBar()


@contextlib.contextmanager
def seed_for_block(seed):
    # Save the current random state
    torch_rng_state = torch.get_rng_state()
    random_state = random.getstate()
    numpy_rng_state = np.random.get_state()
    # todo: investigate with torch.random.fork_rng(devices=(device,))
    if torch.cuda.is_available():
        cuda_rng_state = torch.cuda.get_rng_state_all()
    else:
        cuda_rng_state = None

    # Set the new seed
    torch.manual_seed(seed)
    random.seed(seed)
    np.random.seed(seed)
    if torch.cuda.is_available():
        torch.cuda.manual_seed_all(seed)

    try:
        yield
    finally:
        # Restore the previous random state
        torch.set_rng_state(torch_rng_state)
        random.setstate(random_state)
        np.random.set_state(numpy_rng_state)
        if torch.cuda.is_available():
            torch.cuda.set_rng_state_all(cuda_rng_state)


def pil2tensor(image: Image) -> torch.Tensor:
    return torch.from_numpy(np.array(image).astype(np.float32) / 255.0).unsqueeze(0)


def tensor2pil(t_image: torch.Tensor) -> Image:
    return Image.fromarray(np.clip(255.0 * t_image.cpu().numpy().squeeze(), 0, 255).astype(np.uint8))


def pil2mask(image):
    image_np = np.array(image.convert("L")).astype(np.float32) / 255.0
    mask = torch.from_numpy(image_np)
    return 1.0 - mask


def reshape_mask(input_mask, output_shape):
    dims = len(output_shape) - 2

    if dims == 1:
        scale_mode = "linear"
    elif dims == 2:
        input_mask = input_mask.reshape((-1, 1, input_mask.shape[-2], input_mask.shape[-1]))
        scale_mode = "bilinear"
    elif dims == 3:
        if len(input_mask.shape) < 5:
            input_mask = input_mask.reshape((1, 1, -1, input_mask.shape[-2], input_mask.shape[-1]))
        scale_mode = "trilinear"
    else:
        raise ValueError(f"invalid dims={dims}")

    mask = torch.nn.functional.interpolate(input_mask, size=output_shape[2:], mode=scale_mode)
    if mask.shape[1] < output_shape[1]:
        mask = mask.repeat((1, output_shape[1]) + (1,) * dims)[:, :output_shape[1]]
    mask = repeat_to_batch_size(mask, output_shape[0])
    return mask


def upscale_dit_mask(mask: torch.Tensor, img_size_in, img_size_out):
<<<<<<< HEAD
    hi, wi = img_size_in
    ho, wo = img_size_out
    # if it's already the correct size, no need to do anything
    if (hi, wi) == (ho, wo):
        return mask
    if mask.ndim == 2:
        mask = mask.unsqueeze(0)
    if mask.ndim != 3:
        raise ValueError(f"Got a mask of shape {list(mask.shape)}, expected [b, q, k] or [q, k]")
    txt_tokens = mask.shape[1] - (hi * wi)
    # quadrants of the mask
    txt_to_txt = mask[:, :txt_tokens, :txt_tokens]
    txt_to_img = mask[:, :txt_tokens, txt_tokens:]
    img_to_img = mask[:, txt_tokens:, txt_tokens:]
    img_to_txt = mask[:, txt_tokens:, :txt_tokens]

    # convert to 1d x 2d, interpolate, then back to 1d x 1d
    txt_to_img = rearrange(txt_to_img, "b t (h w) -> b t h w", h=hi, w=wi)
    txt_to_img = interpolate(txt_to_img, size=img_size_out, mode="bilinear")
    txt_to_img = rearrange(txt_to_img, "b t h w -> b t (h w)")
    # this one is hard because we have to do it twice
    # convert to 1d x 2d, interpolate, then to 2d x 1d, interpolate, then 1d x 1d
    img_to_img = rearrange(img_to_img, "b hw (h w) -> b hw h w", h=hi, w=wi)
    img_to_img = interpolate(img_to_img, size=img_size_out, mode="bilinear")
    img_to_img = rearrange(img_to_img, "b (hk wk) hq wq -> b (hq wq) hk wk", hk=hi, wk=wi)
    img_to_img = interpolate(img_to_img, size=img_size_out, mode="bilinear")
    img_to_img = rearrange(img_to_img, "b (hq wq) hk wk -> b (hk wk) (hq wq)", hq=ho, wq=wo)
    # convert to 2d x 1d, interpolate, then back to 1d x 1d
    img_to_txt = rearrange(img_to_txt, "b (h w) t -> b t h w", h=hi, w=wi)
    img_to_txt = interpolate(img_to_txt, size=img_size_out, mode="bilinear")
    img_to_txt = rearrange(img_to_txt, "b t h w -> b (h w) t")

    # reassemble the mask from blocks
    out = torch.cat([
        torch.cat([txt_to_txt, txt_to_img], dim=2),
        torch.cat([img_to_txt, img_to_img], dim=2)],
        dim=1
    )
    return out
=======
        hi, wi = img_size_in
        ho, wo = img_size_out
        # if it's already the correct size, no need to do anything
        if (hi, wi) == (ho, wo):
            return mask
        if mask.ndim == 2:
            mask = mask.unsqueeze(0)
        if mask.ndim != 3:
            raise ValueError(f"Got a mask of shape {list(mask.shape)}, expected [b, q, k] or [q, k]")
        txt_tokens = mask.shape[1] - (hi * wi)
        # quadrants of the mask
        txt_to_txt = mask[:, :txt_tokens, :txt_tokens]
        txt_to_img = mask[:, :txt_tokens, txt_tokens:]
        img_to_img = mask[:, txt_tokens:, txt_tokens:]
        img_to_txt = mask[:, txt_tokens:, :txt_tokens]

        # convert to 1d x 2d, interpolate, then back to 1d x 1d
        txt_to_img = rearrange  (txt_to_img, "b t (h w) -> b t h w", h=hi, w=wi)
        txt_to_img = interpolate(txt_to_img, size=img_size_out, mode="bilinear")
        txt_to_img = rearrange  (txt_to_img, "b t h w -> b t (h w)")
        # this one is hard because we have to do it twice
        # convert to 1d x 2d, interpolate, then to 2d x 1d, interpolate, then 1d x 1d
        img_to_img = rearrange  (img_to_img, "b hw (h w) -> b hw h w", h=hi, w=wi)
        img_to_img = interpolate(img_to_img, size=img_size_out, mode="bilinear")
        img_to_img = rearrange  (img_to_img, "b (hk wk) hq wq -> b (hq wq) hk wk", hk=hi, wk=wi)
        img_to_img = interpolate(img_to_img, size=img_size_out, mode="bilinear")
        img_to_img = rearrange  (img_to_img, "b (hq wq) hk wk -> b (hk wk) (hq wq)", hq=ho, wq=wo)
        # convert to 2d x 1d, interpolate, then back to 1d x 1d
        img_to_txt = rearrange  (img_to_txt, "b (h w) t -> b t h w", h=hi, w=wi)
        img_to_txt = interpolate(img_to_txt, size=img_size_out, mode="bilinear")
        img_to_txt = rearrange  (img_to_txt, "b t h w -> b (h w) t")

        # reassemble the mask from blocks
        out = torch.cat([
            torch.cat([txt_to_txt, txt_to_img], dim=2),
            torch.cat([img_to_txt, img_to_img], dim=2)],
            dim=1
        )
        return out

def pack_latents(latents):
    latent_shapes = []
    tensors = []
    for tensor in latents:
        latent_shapes.append(tensor.shape)
        tensors.append(tensor.reshape(tensor.shape[0], 1, -1))

    latent = torch.cat(tensors, dim=-1)
    return latent, latent_shapes

def unpack_latents(combined_latent, latent_shapes):
    if len(latent_shapes) > 1:
        output_tensors = []
        for shape in latent_shapes:
            cut = math.prod(shape[1:])
            tens = combined_latent[:, :, :cut]
            combined_latent = combined_latent[:, :, cut:]
            output_tensors.append(tens.reshape([tens.shape[0]] + list(shape)[1:]))
    else:
        output_tensors = combined_latent
    return output_tensors

def detect_layer_quantization(state_dict, prefix):
    for k in state_dict:
        if k.startswith(prefix) and k.endswith(".comfy_quant"):
            logging.info("Found quantization metadata version 1")
            return {"mixed_ops": True}
    return None

def convert_old_quants(state_dict, model_prefix="", metadata={}):
    if metadata is None:
        metadata = {}

    quant_metadata = None
    if "_quantization_metadata" not in metadata:
        scaled_fp8_key = "{}scaled_fp8".format(model_prefix)

        if scaled_fp8_key in state_dict:
            scaled_fp8_weight = state_dict[scaled_fp8_key]
            scaled_fp8_dtype = scaled_fp8_weight.dtype
            if scaled_fp8_dtype == torch.float32:
                scaled_fp8_dtype = torch.float8_e4m3fn

            if scaled_fp8_weight.nelement() == 2:
                full_precision_matrix_mult = True
            else:
                full_precision_matrix_mult = False

            out_sd = {}
            layers = {}
            for k in list(state_dict.keys()):
                if not k.startswith(model_prefix):
                    out_sd[k] = state_dict[k]
                    continue
                k_out = k
                w = state_dict.pop(k)
                layer = None
                if k_out.endswith(".scale_weight"):
                    layer = k_out[:-len(".scale_weight")]
                    k_out = "{}.weight_scale".format(layer)

                if layer is not None:
                    layer_conf = {"format": "float8_e4m3fn"}  # TODO: check if anyone did some non e4m3fn scaled checkpoints
                    if full_precision_matrix_mult:
                        layer_conf["full_precision_matrix_mult"] = full_precision_matrix_mult
                    layers[layer] = layer_conf

                if k_out.endswith(".scale_input"):
                    layer = k_out[:-len(".scale_input")]
                    k_out = "{}.input_scale".format(layer)
                    if w.item() == 1.0:
                        continue

                out_sd[k_out] = w

            state_dict = out_sd
            quant_metadata = {"layers": layers}
    else:
        quant_metadata = json.loads(metadata["_quantization_metadata"])

    if quant_metadata is not None:
        layers = quant_metadata["layers"]
        for k, v in layers.items():
            state_dict["{}.comfy_quant".format(k)] = torch.frombuffer(json.dumps(v).encode('utf-8'), dtype=torch.uint8)

    return state_dict, metadata
>>>>>>> fd271ded
<|MERGE_RESOLUTION|>--- conflicted
+++ resolved
@@ -39,7 +39,6 @@
 import torch
 from PIL import Image
 from einops import rearrange
-<<<<<<< HEAD
 from torch.nn.functional import interpolate
 from tqdm import tqdm
 from typing_extensions import TypedDict, NotRequired
@@ -52,10 +51,6 @@
 from .component_model.executor_types import ExecutorToClientProgress, ProgressMessage
 from .component_model.tqdm_watcher import TqdmWatcher
 from .execution_context import current_execution_context
-=======
-from comfy.cli_args import args
-import json
->>>>>>> fd271ded
 
 MMAP_TORCH_FILES = args.mmap_torch_files
 DISABLE_MMAP = args.disable_mmap
@@ -84,6 +79,7 @@
     except (ImportError, ModuleNotFoundError):
         from numpy import generic as scalar
     from numpy import dtype
+
     try:
         from numpy.dtypes import Float64DType  # pylint: disable=no-name-in-module,import-error
     except (ImportError, ModuleNotFoundError):
@@ -784,8 +780,6 @@
 
     return key_map
 
-<<<<<<< HEAD
-=======
 def z_image_to_diffusers(mmdit_config, output_prefix=""):
     n_layers = mmdit_config.get("n_layers", 0)
     hidden_size = mmdit_config.get("dim", 0)
@@ -851,7 +845,7 @@
         key_map[diffusers] = "{}{}".format(output_prefix, c)
 
     return key_map
->>>>>>> fd271ded
+
 
 def repeat_to_batch_size(tensor, batch_size, dim=0):
     if tensor.shape[dim] > batch_size:
@@ -1413,7 +1407,6 @@
 
 
 def upscale_dit_mask(mask: torch.Tensor, img_size_in, img_size_out):
-<<<<<<< HEAD
     hi, wi = img_size_in
     ho, wo = img_size_out
     # if it's already the correct size, no need to do anything
@@ -1453,46 +1446,7 @@
         dim=1
     )
     return out
-=======
-        hi, wi = img_size_in
-        ho, wo = img_size_out
-        # if it's already the correct size, no need to do anything
-        if (hi, wi) == (ho, wo):
-            return mask
-        if mask.ndim == 2:
-            mask = mask.unsqueeze(0)
-        if mask.ndim != 3:
-            raise ValueError(f"Got a mask of shape {list(mask.shape)}, expected [b, q, k] or [q, k]")
-        txt_tokens = mask.shape[1] - (hi * wi)
-        # quadrants of the mask
-        txt_to_txt = mask[:, :txt_tokens, :txt_tokens]
-        txt_to_img = mask[:, :txt_tokens, txt_tokens:]
-        img_to_img = mask[:, txt_tokens:, txt_tokens:]
-        img_to_txt = mask[:, txt_tokens:, :txt_tokens]
-
-        # convert to 1d x 2d, interpolate, then back to 1d x 1d
-        txt_to_img = rearrange  (txt_to_img, "b t (h w) -> b t h w", h=hi, w=wi)
-        txt_to_img = interpolate(txt_to_img, size=img_size_out, mode="bilinear")
-        txt_to_img = rearrange  (txt_to_img, "b t h w -> b t (h w)")
-        # this one is hard because we have to do it twice
-        # convert to 1d x 2d, interpolate, then to 2d x 1d, interpolate, then 1d x 1d
-        img_to_img = rearrange  (img_to_img, "b hw (h w) -> b hw h w", h=hi, w=wi)
-        img_to_img = interpolate(img_to_img, size=img_size_out, mode="bilinear")
-        img_to_img = rearrange  (img_to_img, "b (hk wk) hq wq -> b (hq wq) hk wk", hk=hi, wk=wi)
-        img_to_img = interpolate(img_to_img, size=img_size_out, mode="bilinear")
-        img_to_img = rearrange  (img_to_img, "b (hq wq) hk wk -> b (hk wk) (hq wq)", hq=ho, wq=wo)
-        # convert to 2d x 1d, interpolate, then back to 1d x 1d
-        img_to_txt = rearrange  (img_to_txt, "b (h w) t -> b t h w", h=hi, w=wi)
-        img_to_txt = interpolate(img_to_txt, size=img_size_out, mode="bilinear")
-        img_to_txt = rearrange  (img_to_txt, "b t h w -> b (h w) t")
-
-        # reassemble the mask from blocks
-        out = torch.cat([
-            torch.cat([txt_to_txt, txt_to_img], dim=2),
-            torch.cat([img_to_txt, img_to_img], dim=2)],
-            dim=1
-        )
-        return out
+
 
 def pack_latents(latents):
     latent_shapes = []
@@ -1503,6 +1457,7 @@
 
     latent = torch.cat(tensors, dim=-1)
     return latent, latent_shapes
+
 
 def unpack_latents(combined_latent, latent_shapes):
     if len(latent_shapes) > 1:
@@ -1516,12 +1471,14 @@
         output_tensors = combined_latent
     return output_tensors
 
+
 def detect_layer_quantization(state_dict, prefix):
     for k in state_dict:
         if k.startswith(prefix) and k.endswith(".comfy_quant"):
             logging.info("Found quantization metadata version 1")
             return {"mixed_ops": True}
     return None
+
 
 def convert_old_quants(state_dict, model_prefix="", metadata={}):
     if metadata is None:
@@ -1579,5 +1536,4 @@
         for k, v in layers.items():
             state_dict["{}.comfy_quant".format(k)] = torch.frombuffer(json.dumps(v).encode('utf-8'), dtype=torch.uint8)
 
-    return state_dict, metadata
->>>>>>> fd271ded
+    return state_dict, metadata