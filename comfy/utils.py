"""
    This file is part of ComfyUI.
    Copyright (C) 2024 Comfy

    This program is free software: you can redistribute it and/or modify
    it under the terms of the GNU General Public License as published by
    the Free Software Foundation, either version 3 of the License, or
    (at your option) any later version.

    This program is distributed in the hope that it will be useful,
    but WITHOUT ANY WARRANTY; without even the implied warranty of
    MERCHANTABILITY or FITNESS FOR A PARTICULAR PURPOSE.  See the
    GNU General Public License for more details.

    You should have received a copy of the GNU General Public License
    along with this program.  If not, see <https://www.gnu.org/licenses/>.
"""
from __future__ import annotations

import contextlib
import itertools
import json
import logging
import math
import os
import random
import struct
import sys
import warnings
from contextlib import contextmanager
from pathlib import Path
from pickle import UnpicklingError
from typing import Optional, Any

import numpy as np
import safetensors.torch
import torch
from PIL import Image
from einops import rearrange
from torch.nn.functional import interpolate
from tqdm import tqdm

from . import interruption, checkpoint_pickle
from .component_model import files
from .component_model.deprecation import _deprecate_method
from .component_model.executor_types import ExecutorToClientProgress, ProgressMessage
from .component_model.queue_types import BinaryEventTypes
from .execution_context import current_execution_context

logger = logging.getLogger(__name__)

ALWAYS_SAFE_LOAD = False
if hasattr(torch.serialization, "add_safe_globals"):  # TODO: this was added in pytorch 2.4, the unsafe path should be removed once earlier versions are deprecated
    class ModelCheckpoint:
        pass


    ModelCheckpoint.__module__ = "pytorch_lightning.callbacks.model_checkpoint"

    from numpy.core.multiarray import scalar  # pylint: disable=no-name-in-module
    from numpy import dtype
    from numpy.dtypes import Float64DType  # pylint: disable=no-name-in-module
    from _codecs import encode

    torch.serialization.add_safe_globals([ModelCheckpoint, scalar, dtype, Float64DType, encode])
    ALWAYS_SAFE_LOAD = True
<<<<<<< HEAD
    logging.debug("Checkpoint files will always be loaded safely.")


# deprecate PROGRESS_BAR_ENABLED
def _get_progress_bar_enabled():
    warnings.warn(
        "The global variable 'PROGRESS_BAR_ENABLED' is deprecated and will be removed in a future version. Use current_execution_context().server.receive_all_progress_notifications instead.",
        DeprecationWarning,
        stacklevel=2
    )
    return current_execution_context().server.receive_all_progress_notifications

=======
    logging.info("Checkpoint files will always be loaded safely.")
else:
    logging.info("Warning, you are using an old pytorch version and some ckpt/pt files might be loaded unsafely. Upgrading to 2.4 or above is recommended.")
>>>>>>> 13fd4d6e

setattr(sys.modules[__name__], 'PROGRESS_BAR_ENABLED', property(_get_progress_bar_enabled))


def load_torch_file(ckpt: str, safe_load=False, device=None):
    if device is None:
        device = torch.device("cpu")
    if ckpt is None:
        raise FileNotFoundError("the checkpoint was not found")
    if ckpt.lower().endswith(".safetensors") or ckpt.lower().endswith(".sft"):
<<<<<<< HEAD
        sd = safetensors.torch.load_file(Path(ckpt).resolve(strict=True), device=device.type)
    elif ckpt.lower().endswith("index.json"):
        # from accelerate
        index_filename = ckpt
        checkpoint_folder = os.path.split(index_filename)[0]
        with open(index_filename) as f:
            index = json.loads(f.read())

        if "weight_map" in index:
            index = index["weight_map"]
        checkpoint_files = sorted(list(set(index.values())))
        checkpoint_files = [os.path.join(checkpoint_folder, f) for f in checkpoint_files]
        sd: dict[str, torch.Tensor] = {}
        for checkpoint_file in checkpoint_files:
            sd.update(safetensors.torch.load_file(str(checkpoint_file), device=device.type))
=======
        try:
            sd = safetensors.torch.load_file(ckpt, device=device.type)
        except Exception as e:
            if len(e.args) > 0:
                message = e.args[0]
                if "HeaderTooLarge" in message:
                    raise ValueError("{}\n\nFile path: {}\n\nThe safetensors file is corrupt or invalid. Make sure this is actually a safetensors file and not a ckpt or pt or other filetype.".format(message, ckpt))
                if "MetadataIncompleteBuffer" in message:
                    raise ValueError("{}\n\nFile path: {}\n\nThe safetensors file is incomplete. Check the file size and make sure you have copied/downloaded it correctly.".format(message, ckpt))
            raise e
>>>>>>> 13fd4d6e
    else:
        try:
            if safe_load or ALWAYS_SAFE_LOAD:
                if not 'weights_only' in torch.load.__code__.co_varnames:
                    logger.warning("Warning torch.load doesn't support weights_only on this pytorch version, loading unsafely.")
                    safe_load = False
            if safe_load:
                pl_sd = torch.load(ckpt, map_location=device, weights_only=True)
            else:
                pl_sd = torch.load(ckpt, map_location=device, pickle_module=checkpoint_pickle)
            if "global_step" in pl_sd:
                logger.debug(f"Global Step: {pl_sd['global_step']}")
            if "state_dict" in pl_sd:
                sd = pl_sd["state_dict"]
            else:
                if len(pl_sd) == 1:
                    key = list(pl_sd.keys())[0]
                    sd = pl_sd[key]
                    if not isinstance(sd, dict):
                        sd = pl_sd
                else:
                    sd = pl_sd
        except UnpicklingError as exc_info:
            try:
                # wrong extension is most likely, try to load as safetensors anyway
                sd = safetensors.torch.load_file(Path(ckpt).resolve(strict=True), device=device.type)
                return sd
            except Exception:
                msg = f"The checkpoint at {ckpt} could not be loaded as a safetensor nor a torch checkpoint. The file at the path is corrupted or unexpected. Try deleting it and downloading it again"
                if hasattr(exc_info, "add_note"):
                    exc_info.add_note(msg)
                else:
                    logger.error(msg, exc_info=exc_info)
            raise exc_info
    return sd


def save_torch_file(sd, ckpt, metadata=None):
    if metadata is not None:
        safetensors.torch.save_file(sd, ckpt, metadata=metadata)
    else:
        safetensors.torch.save_file(sd, ckpt)


def calculate_parameters(sd, prefix=""):
    params = 0
    for k in sd.keys():
        if k.startswith(prefix):
            w = sd[k]
            params += w.nelement()
    return params


def weight_dtype(sd, prefix=""):
    dtypes = {}
    for k in sd.keys():
        if k.startswith(prefix):
            w = sd[k]
            dtypes[w.dtype] = dtypes.get(w.dtype, 0) + w.numel()

    if len(dtypes) == 0:
        return None

    return max(dtypes, key=dtypes.get)


def state_dict_key_replace(state_dict, keys_to_replace):
    for x in keys_to_replace:
        if x in state_dict:
            state_dict[keys_to_replace[x]] = state_dict.pop(x)
    return state_dict


def state_dict_prefix_replace(state_dict, replace_prefix, filter_keys=False):
    if filter_keys:
        out = {}
    else:
        out = state_dict
    for rp in replace_prefix:
        replace = list(map(lambda a: (a, "{}{}".format(replace_prefix[rp], a[len(rp):])), filter(lambda a: a.startswith(rp), state_dict.keys())))
        for x in replace:
            w = state_dict.pop(x[0])
            out[x[1]] = w
    return out


def transformers_convert(sd, prefix_from, prefix_to, number):
    keys_to_replace = {
        "{}positional_embedding": "{}embeddings.position_embedding.weight",
        "{}token_embedding.weight": "{}embeddings.token_embedding.weight",
        "{}ln_final.weight": "{}final_layer_norm.weight",
        "{}ln_final.bias": "{}final_layer_norm.bias",
    }

    for k in keys_to_replace:
        x = k.format(prefix_from)
        if x in sd:
            sd[keys_to_replace[k].format(prefix_to)] = sd.pop(x)

    resblock_to_replace = {
        "ln_1": "layer_norm1",
        "ln_2": "layer_norm2",
        "mlp.c_fc": "mlp.fc1",
        "mlp.c_proj": "mlp.fc2",
        "attn.out_proj": "self_attn.out_proj",
    }

    for resblock in range(number):
        for x in resblock_to_replace:
            for y in ["weight", "bias"]:
                k = "{}transformer.resblocks.{}.{}.{}".format(prefix_from, resblock, x, y)
                k_to = "{}encoder.layers.{}.{}.{}".format(prefix_to, resblock, resblock_to_replace[x], y)
                if k in sd:
                    sd[k_to] = sd.pop(k)

        for y in ["weight", "bias"]:
            k_from = "{}transformer.resblocks.{}.attn.in_proj_{}".format(prefix_from, resblock, y)
            if k_from in sd:
                weights = sd.pop(k_from)
                shape_from = weights.shape[0] // 3
                for x in range(3):
                    p = ["self_attn.q_proj", "self_attn.k_proj", "self_attn.v_proj"]
                    k_to = "{}encoder.layers.{}.{}.{}".format(prefix_to, resblock, p[x], y)
                    sd[k_to] = weights[shape_from * x:shape_from * (x + 1)]

    return sd


def clip_text_transformers_convert(sd, prefix_from, prefix_to):
    sd = transformers_convert(sd, prefix_from, "{}text_model.".format(prefix_to), 32)

    tp = "{}text_projection.weight".format(prefix_from)
    if tp in sd:
        sd["{}text_projection.weight".format(prefix_to)] = sd.pop(tp)

    tp = "{}text_projection".format(prefix_from)
    if tp in sd:
        sd["{}text_projection.weight".format(prefix_to)] = sd.pop(tp).transpose(0, 1).contiguous()
    return sd


UNET_MAP_ATTENTIONS = {
    "proj_in.weight",
    "proj_in.bias",
    "proj_out.weight",
    "proj_out.bias",
    "norm.weight",
    "norm.bias",
}

TRANSFORMER_BLOCKS = {
    "norm1.weight",
    "norm1.bias",
    "norm2.weight",
    "norm2.bias",
    "norm3.weight",
    "norm3.bias",
    "attn1.to_q.weight",
    "attn1.to_k.weight",
    "attn1.to_v.weight",
    "attn1.to_out.0.weight",
    "attn1.to_out.0.bias",
    "attn2.to_q.weight",
    "attn2.to_k.weight",
    "attn2.to_v.weight",
    "attn2.to_out.0.weight",
    "attn2.to_out.0.bias",
    "ff.net.0.proj.weight",
    "ff.net.0.proj.bias",
    "ff.net.2.weight",
    "ff.net.2.bias",
}

UNET_MAP_RESNET = {
    "in_layers.2.weight": "conv1.weight",
    "in_layers.2.bias": "conv1.bias",
    "emb_layers.1.weight": "time_emb_proj.weight",
    "emb_layers.1.bias": "time_emb_proj.bias",
    "out_layers.3.weight": "conv2.weight",
    "out_layers.3.bias": "conv2.bias",
    "skip_connection.weight": "conv_shortcut.weight",
    "skip_connection.bias": "conv_shortcut.bias",
    "in_layers.0.weight": "norm1.weight",
    "in_layers.0.bias": "norm1.bias",
    "out_layers.0.weight": "norm2.weight",
    "out_layers.0.bias": "norm2.bias",
}

UNET_MAP_BASIC = {
    ("label_emb.0.0.weight", "class_embedding.linear_1.weight"),
    ("label_emb.0.0.bias", "class_embedding.linear_1.bias"),
    ("label_emb.0.2.weight", "class_embedding.linear_2.weight"),
    ("label_emb.0.2.bias", "class_embedding.linear_2.bias"),
    ("label_emb.0.0.weight", "add_embedding.linear_1.weight"),
    ("label_emb.0.0.bias", "add_embedding.linear_1.bias"),
    ("label_emb.0.2.weight", "add_embedding.linear_2.weight"),
    ("label_emb.0.2.bias", "add_embedding.linear_2.bias"),
    ("input_blocks.0.0.weight", "conv_in.weight"),
    ("input_blocks.0.0.bias", "conv_in.bias"),
    ("out.0.weight", "conv_norm_out.weight"),
    ("out.0.bias", "conv_norm_out.bias"),
    ("out.2.weight", "conv_out.weight"),
    ("out.2.bias", "conv_out.bias"),
    ("time_embed.0.weight", "time_embedding.linear_1.weight"),
    ("time_embed.0.bias", "time_embedding.linear_1.bias"),
    ("time_embed.2.weight", "time_embedding.linear_2.weight"),
    ("time_embed.2.bias", "time_embedding.linear_2.bias")
}


def unet_to_diffusers(unet_config):
    if "num_res_blocks" not in unet_config:
        return {}
    num_res_blocks = unet_config["num_res_blocks"]
    channel_mult = unet_config["channel_mult"]
    transformer_depth = unet_config["transformer_depth"][:]
    transformer_depth_output = unet_config["transformer_depth_output"][:]
    num_blocks = len(channel_mult)

    transformers_mid = unet_config.get("transformer_depth_middle", None)

    diffusers_unet_map = {}
    for x in range(num_blocks):
        n = 1 + (num_res_blocks[x] + 1) * x
        for i in range(num_res_blocks[x]):
            for b in UNET_MAP_RESNET:
                diffusers_unet_map["down_blocks.{}.resnets.{}.{}".format(x, i, UNET_MAP_RESNET[b])] = "input_blocks.{}.0.{}".format(n, b)
            num_transformers = transformer_depth.pop(0)
            if num_transformers > 0:
                for b in UNET_MAP_ATTENTIONS:
                    diffusers_unet_map["down_blocks.{}.attentions.{}.{}".format(x, i, b)] = "input_blocks.{}.1.{}".format(n, b)
                for t in range(num_transformers):
                    for b in TRANSFORMER_BLOCKS:
                        diffusers_unet_map["down_blocks.{}.attentions.{}.transformer_blocks.{}.{}".format(x, i, t, b)] = "input_blocks.{}.1.transformer_blocks.{}.{}".format(n, t, b)
            n += 1
        for k in ["weight", "bias"]:
            diffusers_unet_map["down_blocks.{}.downsamplers.0.conv.{}".format(x, k)] = "input_blocks.{}.0.op.{}".format(n, k)

    i = 0
    for b in UNET_MAP_ATTENTIONS:
        diffusers_unet_map["mid_block.attentions.{}.{}".format(i, b)] = "middle_block.1.{}".format(b)
    for t in range(transformers_mid):
        for b in TRANSFORMER_BLOCKS:
            diffusers_unet_map["mid_block.attentions.{}.transformer_blocks.{}.{}".format(i, t, b)] = "middle_block.1.transformer_blocks.{}.{}".format(t, b)

    for i, n in enumerate([0, 2]):
        for b in UNET_MAP_RESNET:
            diffusers_unet_map["mid_block.resnets.{}.{}".format(i, UNET_MAP_RESNET[b])] = "middle_block.{}.{}".format(n, b)

    num_res_blocks = list(reversed(num_res_blocks))
    for x in range(num_blocks):
        n = (num_res_blocks[x] + 1) * x
        l = num_res_blocks[x] + 1
        for i in range(l):
            c = 0
            for b in UNET_MAP_RESNET:
                diffusers_unet_map["up_blocks.{}.resnets.{}.{}".format(x, i, UNET_MAP_RESNET[b])] = "output_blocks.{}.0.{}".format(n, b)
            c += 1
            num_transformers = transformer_depth_output.pop()
            if num_transformers > 0:
                c += 1
                for b in UNET_MAP_ATTENTIONS:
                    diffusers_unet_map["up_blocks.{}.attentions.{}.{}".format(x, i, b)] = "output_blocks.{}.1.{}".format(n, b)
                for t in range(num_transformers):
                    for b in TRANSFORMER_BLOCKS:
                        diffusers_unet_map["up_blocks.{}.attentions.{}.transformer_blocks.{}.{}".format(x, i, t, b)] = "output_blocks.{}.1.transformer_blocks.{}.{}".format(n, t, b)
            if i == l - 1:
                for k in ["weight", "bias"]:
                    diffusers_unet_map["up_blocks.{}.upsamplers.0.conv.{}".format(x, k)] = "output_blocks.{}.{}.conv.{}".format(n, c, k)
            n += 1

    for k in UNET_MAP_BASIC:
        diffusers_unet_map[k[1]] = k[0]

    return diffusers_unet_map


def swap_scale_shift(weight):
    shift, scale = weight.chunk(2, dim=0)
    new_weight = torch.cat([scale, shift], dim=0)
    return new_weight


MMDIT_MAP_BASIC = {
    ("context_embedder.bias", "context_embedder.bias"),
    ("context_embedder.weight", "context_embedder.weight"),
    ("t_embedder.mlp.0.bias", "time_text_embed.timestep_embedder.linear_1.bias"),
    ("t_embedder.mlp.0.weight", "time_text_embed.timestep_embedder.linear_1.weight"),
    ("t_embedder.mlp.2.bias", "time_text_embed.timestep_embedder.linear_2.bias"),
    ("t_embedder.mlp.2.weight", "time_text_embed.timestep_embedder.linear_2.weight"),
    ("x_embedder.proj.bias", "pos_embed.proj.bias"),
    ("x_embedder.proj.weight", "pos_embed.proj.weight"),
    ("y_embedder.mlp.0.bias", "time_text_embed.text_embedder.linear_1.bias"),
    ("y_embedder.mlp.0.weight", "time_text_embed.text_embedder.linear_1.weight"),
    ("y_embedder.mlp.2.bias", "time_text_embed.text_embedder.linear_2.bias"),
    ("y_embedder.mlp.2.weight", "time_text_embed.text_embedder.linear_2.weight"),
    ("pos_embed", "pos_embed.pos_embed"),
    ("final_layer.adaLN_modulation.1.bias", "norm_out.linear.bias", swap_scale_shift),
    ("final_layer.adaLN_modulation.1.weight", "norm_out.linear.weight", swap_scale_shift),
    ("final_layer.linear.bias", "proj_out.bias"),
    ("final_layer.linear.weight", "proj_out.weight"),
}

MMDIT_MAP_BLOCK = {
    ("context_block.adaLN_modulation.1.bias", "norm1_context.linear.bias"),
    ("context_block.adaLN_modulation.1.weight", "norm1_context.linear.weight"),
    ("context_block.attn.proj.bias", "attn.to_add_out.bias"),
    ("context_block.attn.proj.weight", "attn.to_add_out.weight"),
    ("context_block.mlp.fc1.bias", "ff_context.net.0.proj.bias"),
    ("context_block.mlp.fc1.weight", "ff_context.net.0.proj.weight"),
    ("context_block.mlp.fc2.bias", "ff_context.net.2.bias"),
    ("context_block.mlp.fc2.weight", "ff_context.net.2.weight"),
    ("context_block.attn.ln_q.weight", "attn.norm_added_q.weight"),
    ("context_block.attn.ln_k.weight", "attn.norm_added_k.weight"),
    ("x_block.adaLN_modulation.1.bias", "norm1.linear.bias"),
    ("x_block.adaLN_modulation.1.weight", "norm1.linear.weight"),
    ("x_block.attn.proj.bias", "attn.to_out.0.bias"),
    ("x_block.attn.proj.weight", "attn.to_out.0.weight"),
    ("x_block.attn.ln_q.weight", "attn.norm_q.weight"),
    ("x_block.attn.ln_k.weight", "attn.norm_k.weight"),
    ("x_block.attn2.proj.bias", "attn2.to_out.0.bias"),
    ("x_block.attn2.proj.weight", "attn2.to_out.0.weight"),
    ("x_block.attn2.ln_q.weight", "attn2.norm_q.weight"),
    ("x_block.attn2.ln_k.weight", "attn2.norm_k.weight"),
    ("x_block.mlp.fc1.bias", "ff.net.0.proj.bias"),
    ("x_block.mlp.fc1.weight", "ff.net.0.proj.weight"),
    ("x_block.mlp.fc2.bias", "ff.net.2.bias"),
    ("x_block.mlp.fc2.weight", "ff.net.2.weight"),
}


def mmdit_to_diffusers(mmdit_config, output_prefix=""):
    key_map = {}

    depth = mmdit_config.get("depth", 0)
    num_blocks = mmdit_config.get("num_blocks", depth)
    for i in range(num_blocks):
        block_from = "transformer_blocks.{}".format(i)
        block_to = "{}joint_blocks.{}".format(output_prefix, i)

        offset = depth * 64

        for end in ("weight", "bias"):
            k = "{}.attn.".format(block_from)
            qkv = "{}.x_block.attn.qkv.{}".format(block_to, end)
            key_map["{}to_q.{}".format(k, end)] = (qkv, (0, 0, offset))
            key_map["{}to_k.{}".format(k, end)] = (qkv, (0, offset, offset))
            key_map["{}to_v.{}".format(k, end)] = (qkv, (0, offset * 2, offset))

            qkv = "{}.context_block.attn.qkv.{}".format(block_to, end)
            key_map["{}add_q_proj.{}".format(k, end)] = (qkv, (0, 0, offset))
            key_map["{}add_k_proj.{}".format(k, end)] = (qkv, (0, offset, offset))
            key_map["{}add_v_proj.{}".format(k, end)] = (qkv, (0, offset * 2, offset))

            k = "{}.attn2.".format(block_from)
            qkv = "{}.x_block.attn2.qkv.{}".format(block_to, end)
            key_map["{}to_q.{}".format(k, end)] = (qkv, (0, 0, offset))
            key_map["{}to_k.{}".format(k, end)] = (qkv, (0, offset, offset))
            key_map["{}to_v.{}".format(k, end)] = (qkv, (0, offset * 2, offset))

        for k in MMDIT_MAP_BLOCK:
            key_map["{}.{}".format(block_from, k[1])] = "{}.{}".format(block_to, k[0])

    map_basic = MMDIT_MAP_BASIC.copy()
    map_basic.add(("joint_blocks.{}.context_block.adaLN_modulation.1.bias".format(depth - 1), "transformer_blocks.{}.norm1_context.linear.bias".format(depth - 1), swap_scale_shift))
    map_basic.add(("joint_blocks.{}.context_block.adaLN_modulation.1.weight".format(depth - 1), "transformer_blocks.{}.norm1_context.linear.weight".format(depth - 1), swap_scale_shift))

    for k in map_basic:
        if len(k) > 2:
            key_map[k[1]] = ("{}{}".format(output_prefix, k[0]), None, k[2])
        else:
            key_map[k[1]] = "{}{}".format(output_prefix, k[0])

    return key_map


PIXART_MAP_BASIC = {
    ("csize_embedder.mlp.0.weight", "adaln_single.emb.resolution_embedder.linear_1.weight"),
    ("csize_embedder.mlp.0.bias", "adaln_single.emb.resolution_embedder.linear_1.bias"),
    ("csize_embedder.mlp.2.weight", "adaln_single.emb.resolution_embedder.linear_2.weight"),
    ("csize_embedder.mlp.2.bias", "adaln_single.emb.resolution_embedder.linear_2.bias"),
    ("ar_embedder.mlp.0.weight", "adaln_single.emb.aspect_ratio_embedder.linear_1.weight"),
    ("ar_embedder.mlp.0.bias", "adaln_single.emb.aspect_ratio_embedder.linear_1.bias"),
    ("ar_embedder.mlp.2.weight", "adaln_single.emb.aspect_ratio_embedder.linear_2.weight"),
    ("ar_embedder.mlp.2.bias", "adaln_single.emb.aspect_ratio_embedder.linear_2.bias"),
    ("x_embedder.proj.weight", "pos_embed.proj.weight"),
    ("x_embedder.proj.bias", "pos_embed.proj.bias"),
    ("y_embedder.y_embedding", "caption_projection.y_embedding"),
    ("y_embedder.y_proj.fc1.weight", "caption_projection.linear_1.weight"),
    ("y_embedder.y_proj.fc1.bias", "caption_projection.linear_1.bias"),
    ("y_embedder.y_proj.fc2.weight", "caption_projection.linear_2.weight"),
    ("y_embedder.y_proj.fc2.bias", "caption_projection.linear_2.bias"),
    ("t_embedder.mlp.0.weight", "adaln_single.emb.timestep_embedder.linear_1.weight"),
    ("t_embedder.mlp.0.bias", "adaln_single.emb.timestep_embedder.linear_1.bias"),
    ("t_embedder.mlp.2.weight", "adaln_single.emb.timestep_embedder.linear_2.weight"),
    ("t_embedder.mlp.2.bias", "adaln_single.emb.timestep_embedder.linear_2.bias"),
    ("t_block.1.weight", "adaln_single.linear.weight"),
    ("t_block.1.bias", "adaln_single.linear.bias"),
    ("final_layer.linear.weight", "proj_out.weight"),
    ("final_layer.linear.bias", "proj_out.bias"),
    ("final_layer.scale_shift_table", "scale_shift_table"),
}

PIXART_MAP_BLOCK = {
    ("scale_shift_table", "scale_shift_table"),
    ("attn.proj.weight", "attn1.to_out.0.weight"),
    ("attn.proj.bias", "attn1.to_out.0.bias"),
    ("mlp.fc1.weight", "ff.net.0.proj.weight"),
    ("mlp.fc1.bias", "ff.net.0.proj.bias"),
    ("mlp.fc2.weight", "ff.net.2.weight"),
    ("mlp.fc2.bias", "ff.net.2.bias"),
    ("cross_attn.proj.weight", "attn2.to_out.0.weight"),
    ("cross_attn.proj.bias", "attn2.to_out.0.bias"),
}


def pixart_to_diffusers(mmdit_config, output_prefix=""):
    key_map = {}

    depth = mmdit_config.get("depth", 0)
    offset = mmdit_config.get("hidden_size", 1152)

    for i in range(depth):
        block_from = "transformer_blocks.{}".format(i)
        block_to = "{}blocks.{}".format(output_prefix, i)

        for end in ("weight", "bias"):
            s = "{}.attn1.".format(block_from)
            qkv = "{}.attn.qkv.{}".format(block_to, end)
            key_map["{}to_q.{}".format(s, end)] = (qkv, (0, 0, offset))
            key_map["{}to_k.{}".format(s, end)] = (qkv, (0, offset, offset))
            key_map["{}to_v.{}".format(s, end)] = (qkv, (0, offset * 2, offset))

            s = "{}.attn2.".format(block_from)
            q = "{}.cross_attn.q_linear.{}".format(block_to, end)
            kv = "{}.cross_attn.kv_linear.{}".format(block_to, end)

            key_map["{}to_q.{}".format(s, end)] = q
            key_map["{}to_k.{}".format(s, end)] = (kv, (0, 0, offset))
            key_map["{}to_v.{}".format(s, end)] = (kv, (0, offset, offset))

        for k in PIXART_MAP_BLOCK:
            key_map["{}.{}".format(block_from, k[1])] = "{}.{}".format(block_to, k[0])

    for k in PIXART_MAP_BASIC:
        key_map[k[1]] = "{}{}".format(output_prefix, k[0])

    return key_map


def auraflow_to_diffusers(mmdit_config, output_prefix=""):
    n_double_layers = mmdit_config.get("n_double_layers", 0)
    n_layers = mmdit_config.get("n_layers", 0)

    key_map = {}
    for i in range(n_layers):
        if i < n_double_layers:
            index = i
            prefix_from = "joint_transformer_blocks"
            prefix_to = "{}double_layers".format(output_prefix)
            block_map = {
                "attn.to_q.weight": "attn.w2q.weight",
                "attn.to_k.weight": "attn.w2k.weight",
                "attn.to_v.weight": "attn.w2v.weight",
                "attn.to_out.0.weight": "attn.w2o.weight",
                "attn.add_q_proj.weight": "attn.w1q.weight",
                "attn.add_k_proj.weight": "attn.w1k.weight",
                "attn.add_v_proj.weight": "attn.w1v.weight",
                "attn.to_add_out.weight": "attn.w1o.weight",
                "ff.linear_1.weight": "mlpX.c_fc1.weight",
                "ff.linear_2.weight": "mlpX.c_fc2.weight",
                "ff.out_projection.weight": "mlpX.c_proj.weight",
                "ff_context.linear_1.weight": "mlpC.c_fc1.weight",
                "ff_context.linear_2.weight": "mlpC.c_fc2.weight",
                "ff_context.out_projection.weight": "mlpC.c_proj.weight",
                "norm1.linear.weight": "modX.1.weight",
                "norm1_context.linear.weight": "modC.1.weight",
            }
        else:
            index = i - n_double_layers
            prefix_from = "single_transformer_blocks"
            prefix_to = "{}single_layers".format(output_prefix)

            block_map = {
                "attn.to_q.weight": "attn.w1q.weight",
                "attn.to_k.weight": "attn.w1k.weight",
                "attn.to_v.weight": "attn.w1v.weight",
                "attn.to_out.0.weight": "attn.w1o.weight",
                "norm1.linear.weight": "modCX.1.weight",
                "ff.linear_1.weight": "mlp.c_fc1.weight",
                "ff.linear_2.weight": "mlp.c_fc2.weight",
                "ff.out_projection.weight": "mlp.c_proj.weight"
            }

        for k in block_map:
            key_map["{}.{}.{}".format(prefix_from, index, k)] = "{}.{}.{}".format(prefix_to, index, block_map[k])

    MAP_BASIC = {
        ("positional_encoding", "pos_embed.pos_embed"),
        ("register_tokens", "register_tokens"),
        ("t_embedder.mlp.0.weight", "time_step_proj.linear_1.weight"),
        ("t_embedder.mlp.0.bias", "time_step_proj.linear_1.bias"),
        ("t_embedder.mlp.2.weight", "time_step_proj.linear_2.weight"),
        ("t_embedder.mlp.2.bias", "time_step_proj.linear_2.bias"),
        ("cond_seq_linear.weight", "context_embedder.weight"),
        ("init_x_linear.weight", "pos_embed.proj.weight"),
        ("init_x_linear.bias", "pos_embed.proj.bias"),
        ("final_linear.weight", "proj_out.weight"),
        ("modF.1.weight", "norm_out.linear.weight", swap_scale_shift),
    }

    for k in MAP_BASIC:
        if len(k) > 2:
            key_map[k[1]] = ("{}{}".format(output_prefix, k[0]), None, k[2])
        else:
            key_map[k[1]] = "{}{}".format(output_prefix, k[0])

    return key_map


def flux_to_diffusers(mmdit_config, output_prefix=""):
    n_double_layers = mmdit_config.get("depth", 0)
    n_single_layers = mmdit_config.get("depth_single_blocks", 0)
    hidden_size = mmdit_config.get("hidden_size", 0)

    key_map = {}
    for index in range(n_double_layers):
        prefix_from = "transformer_blocks.{}".format(index)
        prefix_to = "{}double_blocks.{}".format(output_prefix, index)

        for end in ("weight", "bias"):
            k = "{}.attn.".format(prefix_from)
            qkv = "{}.img_attn.qkv.{}".format(prefix_to, end)
            key_map["{}to_q.{}".format(k, end)] = (qkv, (0, 0, hidden_size))
            key_map["{}to_k.{}".format(k, end)] = (qkv, (0, hidden_size, hidden_size))
            key_map["{}to_v.{}".format(k, end)] = (qkv, (0, hidden_size * 2, hidden_size))

            k = "{}.attn.".format(prefix_from)
            qkv = "{}.txt_attn.qkv.{}".format(prefix_to, end)
            key_map["{}add_q_proj.{}".format(k, end)] = (qkv, (0, 0, hidden_size))
            key_map["{}add_k_proj.{}".format(k, end)] = (qkv, (0, hidden_size, hidden_size))
            key_map["{}add_v_proj.{}".format(k, end)] = (qkv, (0, hidden_size * 2, hidden_size))

        block_map = {
            "attn.to_out.0.weight": "img_attn.proj.weight",
            "attn.to_out.0.bias": "img_attn.proj.bias",
            "norm1.linear.weight": "img_mod.lin.weight",
            "norm1.linear.bias": "img_mod.lin.bias",
            "norm1_context.linear.weight": "txt_mod.lin.weight",
            "norm1_context.linear.bias": "txt_mod.lin.bias",
            "attn.to_add_out.weight": "txt_attn.proj.weight",
            "attn.to_add_out.bias": "txt_attn.proj.bias",
            "ff.net.0.proj.weight": "img_mlp.0.weight",
            "ff.net.0.proj.bias": "img_mlp.0.bias",
            "ff.net.2.weight": "img_mlp.2.weight",
            "ff.net.2.bias": "img_mlp.2.bias",
            "ff_context.net.0.proj.weight": "txt_mlp.0.weight",
            "ff_context.net.0.proj.bias": "txt_mlp.0.bias",
            "ff_context.net.2.weight": "txt_mlp.2.weight",
            "ff_context.net.2.bias": "txt_mlp.2.bias",
            "attn.norm_q.weight": "img_attn.norm.query_norm.scale",
            "attn.norm_k.weight": "img_attn.norm.key_norm.scale",
            "attn.norm_added_q.weight": "txt_attn.norm.query_norm.scale",
            "attn.norm_added_k.weight": "txt_attn.norm.key_norm.scale",
        }

        for k in block_map:
            key_map["{}.{}".format(prefix_from, k)] = "{}.{}".format(prefix_to, block_map[k])

    for index in range(n_single_layers):
        prefix_from = "single_transformer_blocks.{}".format(index)
        prefix_to = "{}single_blocks.{}".format(output_prefix, index)

        for end in ("weight", "bias"):
            k = "{}.attn.".format(prefix_from)
            qkv = "{}.linear1.{}".format(prefix_to, end)
            key_map["{}to_q.{}".format(k, end)] = (qkv, (0, 0, hidden_size))
            key_map["{}to_k.{}".format(k, end)] = (qkv, (0, hidden_size, hidden_size))
            key_map["{}to_v.{}".format(k, end)] = (qkv, (0, hidden_size * 2, hidden_size))
            key_map["{}.proj_mlp.{}".format(prefix_from, end)] = (qkv, (0, hidden_size * 3, hidden_size * 4))

        block_map = {
            "norm.linear.weight": "modulation.lin.weight",
            "norm.linear.bias": "modulation.lin.bias",
            "proj_out.weight": "linear2.weight",
            "proj_out.bias": "linear2.bias",
            "attn.norm_q.weight": "norm.query_norm.scale",
            "attn.norm_k.weight": "norm.key_norm.scale",
        }

        for k in block_map:
            key_map["{}.{}".format(prefix_from, k)] = "{}.{}".format(prefix_to, block_map[k])

    MAP_BASIC = {
        ("final_layer.linear.bias", "proj_out.bias"),
        ("final_layer.linear.weight", "proj_out.weight"),
        ("img_in.bias", "x_embedder.bias"),
        ("img_in.weight", "x_embedder.weight"),
        ("time_in.in_layer.bias", "time_text_embed.timestep_embedder.linear_1.bias"),
        ("time_in.in_layer.weight", "time_text_embed.timestep_embedder.linear_1.weight"),
        ("time_in.out_layer.bias", "time_text_embed.timestep_embedder.linear_2.bias"),
        ("time_in.out_layer.weight", "time_text_embed.timestep_embedder.linear_2.weight"),
        ("txt_in.bias", "context_embedder.bias"),
        ("txt_in.weight", "context_embedder.weight"),
        ("vector_in.in_layer.bias", "time_text_embed.text_embedder.linear_1.bias"),
        ("vector_in.in_layer.weight", "time_text_embed.text_embedder.linear_1.weight"),
        ("vector_in.out_layer.bias", "time_text_embed.text_embedder.linear_2.bias"),
        ("vector_in.out_layer.weight", "time_text_embed.text_embedder.linear_2.weight"),
        ("guidance_in.in_layer.bias", "time_text_embed.guidance_embedder.linear_1.bias"),
        ("guidance_in.in_layer.weight", "time_text_embed.guidance_embedder.linear_1.weight"),
        ("guidance_in.out_layer.bias", "time_text_embed.guidance_embedder.linear_2.bias"),
        ("guidance_in.out_layer.weight", "time_text_embed.guidance_embedder.linear_2.weight"),
        ("final_layer.adaLN_modulation.1.bias", "norm_out.linear.bias", swap_scale_shift),
        ("final_layer.adaLN_modulation.1.weight", "norm_out.linear.weight", swap_scale_shift),
        ("pos_embed_input.bias", "controlnet_x_embedder.bias"),
        ("pos_embed_input.weight", "controlnet_x_embedder.weight"),
    }

    for k in MAP_BASIC:
        if len(k) > 2:
            key_map[k[1]] = ("{}{}".format(output_prefix, k[0]), None, k[2])
        else:
            key_map[k[1]] = "{}{}".format(output_prefix, k[0])

    return key_map


def repeat_to_batch_size(tensor, batch_size, dim=0):
    if tensor.shape[dim] > batch_size:
        return tensor.narrow(dim, 0, batch_size)
    elif tensor.shape[dim] < batch_size:
        return tensor.repeat(dim * [1] + [math.ceil(batch_size / tensor.shape[dim])] + [1] * (len(tensor.shape) - 1 - dim)).narrow(dim, 0, batch_size)
    return tensor


def resize_to_batch_size(tensor, batch_size):
    in_batch_size = tensor.shape[0]
    if in_batch_size == batch_size:
        return tensor

    if batch_size <= 1:
        return tensor[:batch_size]

    output = torch.empty([batch_size] + list(tensor.shape)[1:], dtype=tensor.dtype, device=tensor.device)
    if batch_size < in_batch_size:
        scale = (in_batch_size - 1) / (batch_size - 1)
        for i in range(batch_size):
            output[i] = tensor[min(round(i * scale), in_batch_size - 1)]
    else:
        scale = in_batch_size / batch_size
        for i in range(batch_size):
            output[i] = tensor[min(math.floor((i + 0.5) * scale), in_batch_size - 1)]

    return output


def convert_sd_to(state_dict, dtype):
    keys = list(state_dict.keys())
    for k in keys:
        state_dict[k] = state_dict[k].to(dtype)
    return state_dict


def safetensors_header(safetensors_path, max_size=100 * 1024 * 1024):
    with open(safetensors_path, "rb") as f:
        header = f.read(8)
        length_of_header = struct.unpack('<Q', header)[0]
        if length_of_header > max_size:
            return None
        return f.read(length_of_header)


def set_attr(obj, attr, value):
    attrs = attr.split(".")
    for name in attrs[:-1]:
        obj = getattr(obj, name)
    prev = getattr(obj, attrs[-1])
    setattr(obj, attrs[-1], value)
    return prev


def set_attr_param(obj, attr, value):
    return set_attr(obj, attr, torch.nn.Parameter(value, requires_grad=False))


def copy_to_param(obj, attr, value):
    # inplace update tensor instead of replacing it
    attrs = attr.split(".")
    for name in attrs[:-1]:
        obj = getattr(obj, name)
    prev = getattr(obj, attrs[-1])
    prev.data.copy_(value)


def get_attr(obj, attr: str):
    """Retrieves a nested attribute from an object using dot notation.

    Args:
        obj: The object to get the attribute from
        attr (str): The attribute path using dot notation (e.g. "model.layer.weight")

    Returns:
        The value of the requested attribute

    Example:
        model = MyModel()
        weight = get_attr(model, "layer1.conv.weight")
        # Equivalent to: model.layer1.conv.weight

    Important:
        Always prefer `comfy.model_patcher.ModelPatcher.get_model_object` when
        accessing nested model objects under `ModelPatcher.model`.
    """
    attrs = attr.split(".")
    for name in attrs:
        obj = getattr(obj, name)
    return obj


def bislerp(samples, width, height):
    def slerp(b1, b2, r):
        '''slerps batches b1, b2 according to ratio r, batches should be flat e.g. NxC'''

        c = b1.shape[-1]

        # norms
        b1_norms = torch.norm(b1, dim=-1, keepdim=True)
        b2_norms = torch.norm(b2, dim=-1, keepdim=True)

        # normalize
        b1_normalized = b1 / b1_norms
        b2_normalized = b2 / b2_norms

        # zero when norms are zero
        b1_normalized[b1_norms.expand(-1, c) == 0.0] = 0.0
        b2_normalized[b2_norms.expand(-1, c) == 0.0] = 0.0

        # slerp
        dot = (b1_normalized * b2_normalized).sum(1)
        omega = torch.acos(dot)
        so = torch.sin(omega)

        # technically not mathematically correct, but more pleasing?
        res = (torch.sin((1.0 - r.squeeze(1)) * omega) / so).unsqueeze(1) * b1_normalized + (torch.sin(r.squeeze(1) * omega) / so).unsqueeze(1) * b2_normalized
        res *= (b1_norms * (1.0 - r) + b2_norms * r).expand(-1, c)

        # edge cases for same or polar opposites
        res[dot > 1 - 1e-5] = b1[dot > 1 - 1e-5]
        res[dot < 1e-5 - 1] = (b1 * (1.0 - r) + b2 * r)[dot < 1e-5 - 1]
        return res

    def generate_bilinear_data(length_old, length_new, device):
        coords_1 = torch.arange(length_old, dtype=torch.float32, device=device).reshape((1, 1, 1, -1))
        coords_1 = torch.nn.functional.interpolate(coords_1, size=(1, length_new), mode="bilinear")
        ratios = coords_1 - coords_1.floor()
        coords_1 = coords_1.to(torch.int64)

        coords_2 = torch.arange(length_old, dtype=torch.float32, device=device).reshape((1, 1, 1, -1)) + 1
        coords_2[:, :, :, -1] -= 1
        coords_2 = torch.nn.functional.interpolate(coords_2, size=(1, length_new), mode="bilinear")
        coords_2 = coords_2.to(torch.int64)
        return ratios, coords_1, coords_2

    orig_dtype = samples.dtype
    samples = samples.float()
    n, c, h, w = samples.shape
    h_new, w_new = (height, width)

    # linear w
    ratios, coords_1, coords_2 = generate_bilinear_data(w, w_new, samples.device)
    coords_1 = coords_1.expand((n, c, h, -1))
    coords_2 = coords_2.expand((n, c, h, -1))
    ratios = ratios.expand((n, 1, h, -1))

    pass_1 = samples.gather(-1, coords_1).movedim(1, -1).reshape((-1, c))
    pass_2 = samples.gather(-1, coords_2).movedim(1, -1).reshape((-1, c))
    ratios = ratios.movedim(1, -1).reshape((-1, 1))

    result = slerp(pass_1, pass_2, ratios)
    result = result.reshape(n, h, w_new, c).movedim(-1, 1)

    # linear h
    ratios, coords_1, coords_2 = generate_bilinear_data(h, h_new, samples.device)
    coords_1 = coords_1.reshape((1, 1, -1, 1)).expand((n, c, -1, w_new))
    coords_2 = coords_2.reshape((1, 1, -1, 1)).expand((n, c, -1, w_new))
    ratios = ratios.reshape((1, 1, -1, 1)).expand((n, 1, -1, w_new))

    pass_1 = result.gather(-2, coords_1).movedim(1, -1).reshape((-1, c))
    pass_2 = result.gather(-2, coords_2).movedim(1, -1).reshape((-1, c))
    ratios = ratios.movedim(1, -1).reshape((-1, 1))

    result = slerp(pass_1, pass_2, ratios)
    result = result.reshape(n, h_new, w_new, c).movedim(-1, 1)
    return result.to(orig_dtype)


def lanczos(samples, width, height):
    images = [Image.fromarray(np.clip(255. * image.movedim(0, -1).cpu().numpy(), 0, 255).astype(np.uint8)) for image in samples]
    images = [image.resize((width, height), resample=Image.Resampling.LANCZOS) for image in images]
    images = [torch.from_numpy(np.array(image).astype(np.float32) / 255.0).movedim(-1, 0) for image in images]
    result = torch.stack(images)
    return result.to(samples.device, samples.dtype)


def common_upscale(samples, width, height, upscale_method, crop):
    orig_shape = tuple(samples.shape)
    if len(orig_shape) > 4:
        samples = samples.reshape(samples.shape[0], samples.shape[1], -1, samples.shape[-2], samples.shape[-1])
        samples = samples.movedim(2, 1)
        samples = samples.reshape(-1, orig_shape[1], orig_shape[-2], orig_shape[-1])
    if crop == "center":
        old_width = samples.shape[-1]
        old_height = samples.shape[-2]
        old_aspect = old_width / old_height
        new_aspect = width / height
        x = 0
        y = 0
        if old_aspect > new_aspect:
            x = round((old_width - old_width * (new_aspect / old_aspect)) / 2)
        elif old_aspect < new_aspect:
            y = round((old_height - old_height * (old_aspect / new_aspect)) / 2)
        s = samples.narrow(-2, y, old_height - y * 2).narrow(-1, x, old_width - x * 2)
    else:
        s = samples

    if upscale_method == "bislerp":
        out = bislerp(s, width, height)
    elif upscale_method == "lanczos":
        out = lanczos(s, width, height)
    else:
        out = torch.nn.functional.interpolate(s, size=(height, width), mode=upscale_method)

    if len(orig_shape) == 4:
        return out

    out = out.reshape((orig_shape[0], -1, orig_shape[1]) + (height, width))
    return out.movedim(2, 1).reshape(orig_shape[:-2] + (height, width))


def get_tiled_scale_steps(width, height, tile_x, tile_y, overlap):
    rows = 1 if height <= tile_y else math.ceil((height - overlap) / (tile_y - overlap))
    cols = 1 if width <= tile_x else math.ceil((width - overlap) / (tile_x - overlap))
    return rows * cols


@torch.inference_mode()
def tiled_scale_multidim(samples, function, tile=(64, 64), overlap=8, upscale_amount=4, out_channels=3, output_device="cpu", downscale=False, index_formulas=None, pbar=None):
    dims = len(tile)

    if not (isinstance(upscale_amount, (tuple, list))):
        upscale_amount = [upscale_amount] * dims

    if not (isinstance(overlap, (tuple, list))):
        overlap = [overlap] * dims

    if index_formulas is None:
        index_formulas = upscale_amount

    if not (isinstance(index_formulas, (tuple, list))):
        index_formulas = [index_formulas] * dims

    def get_upscale(dim, val):
        up = upscale_amount[dim]
        if callable(up):
            return up(val)
        else:
            return up * val

    def get_downscale(dim, val):
        up = upscale_amount[dim]
        if callable(up):
            return up(val)
        else:
            return val / up

    def get_upscale_pos(dim, val):
        up = index_formulas[dim]
        if callable(up):
            return up(val)
        else:
            return up * val

    def get_downscale_pos(dim, val):
        up = index_formulas[dim]
        if callable(up):
            return up(val)
        else:
            return val / up

    if downscale:
        get_scale = get_downscale
        get_pos = get_downscale_pos
    else:
        get_scale = get_upscale
        get_pos = get_upscale_pos

    def mult_list_upscale(a):
        out = []
        for i in range(len(a)):
            out.append(round(get_scale(i, a[i])))
        return out

    output = torch.empty([samples.shape[0], out_channels] + mult_list_upscale(samples.shape[2:]), device=output_device)

    for b in range(samples.shape[0]):
        s = samples[b:b + 1]

        # handle entire input fitting in a single tile
        if all(s.shape[d + 2] <= tile[d] for d in range(dims)):
            output[b:b + 1] = function(s).to(output_device)
            if pbar is not None:
                pbar.update(1)
            continue
        out = torch.zeros([s.shape[0], out_channels] + mult_list_upscale(s.shape[2:]), device=output_device)
        out_div = torch.zeros([s.shape[0], out_channels] + mult_list_upscale(s.shape[2:]), device=output_device)

        positions = [range(0, s.shape[d + 2] - overlap[d], tile[d] - overlap[d]) if s.shape[d + 2] > tile[d] else [0] for d in range(dims)]

        for it in itertools.product(*positions):
            s_in = s
            upscaled = []

            for d in range(dims):
                pos = max(0, min(s.shape[d + 2] - overlap[d], it[d]))
                l = min(tile[d], s.shape[d + 2] - pos)
                s_in = s_in.narrow(d + 2, pos, l)
                upscaled.append(round(get_pos(d, pos)))

            ps = function(s_in).to(output_device)
            mask = torch.ones_like(ps)

            for d in range(2, dims + 2):
                feather = round(get_scale(d - 2, overlap[d - 2]))
                if feather >= mask.shape[d]:
                    continue
                for t in range(feather):
                    a = (t + 1) / feather
                    mask.narrow(d, t, 1).mul_(a)
                    mask.narrow(d, mask.shape[d] - 1 - t, 1).mul_(a)

            o = out
            o_d = out_div
            for d in range(dims):
                o = o.narrow(d + 2, upscaled[d], mask.shape[d + 2])
                o_d = o_d.narrow(d + 2, upscaled[d], mask.shape[d + 2])

            o.add_(ps * mask)
            o_d.add_(mask)

            if pbar is not None:
                pbar.update(1)

        output[b:b + 1] = out / out_div
    return output


def tiled_scale(samples, function, tile_x=64, tile_y=64, overlap=8, upscale_amount=4, out_channels=3, output_device="cpu", pbar=None):
    return tiled_scale_multidim(samples, function, (tile_y, tile_x), overlap=overlap, upscale_amount=upscale_amount, out_channels=out_channels, output_device=output_device, pbar=pbar)


def _progress_bar_update(value: float, total: float, preview_image_or_data: Optional[Any] = None, client_id: Optional[str] = None, server: Optional[ExecutorToClientProgress] = None):
    server = server or current_execution_context().server
    # todo: this should really be from the context. right now the server is behaving like a context
    client_id = client_id or server.client_id
    interruption.throw_exception_if_processing_interrupted()
    progress: ProgressMessage = {"value": value, "max": total, "prompt_id": server.last_prompt_id, "node": server.last_node_id}
    if isinstance(preview_image_or_data, dict):
        progress["output"] = preview_image_or_data

    server.send_sync("progress", progress, client_id)

    # todo: investigate a better way to send the image data, since it needs the node ID
    if preview_image_or_data is not None and not isinstance(preview_image_or_data, dict):
        server.send_sync(BinaryEventTypes.UNENCODED_PREVIEW_IMAGE, preview_image_or_data, client_id)


def set_progress_bar_enabled(enabled: bool):
    warnings.warn(
        "The global method 'set_progress_bar_enabled' is deprecated and will be removed in a future version. Use current_execution_context().server.receive_all_progress_notifications instead.",
        DeprecationWarning,
        stacklevel=2
    )

    current_execution_context().server.receive_all_progress_notifications = enabled
    pass


def get_progress_bar_enabled() -> bool:
    warnings.warn(
        "The global method 'get_progress_bar_enabled' is deprecated and will be removed in a future version. Use current_execution_context().server.receive_all_progress_notifications instead.",
        DeprecationWarning,
        stacklevel=2
    )
    return current_execution_context().server.receive_all_progress_notifications


class _DisabledProgressBar:
    def __init__(self, *args, **kwargs):
        pass

    def update(self, *args, **kwargs):
        pass

    def update_absolute(self, *args, **kwargs):
        pass


class ProgressBar:
    def __init__(self, total: float):
        self.total: float = total
        self.current: float = 0.0
        self.server = current_execution_context().server

    def update_absolute(self, value, total=None, preview_image_or_output=None):
        if total is not None:
            self.total = total
        if value > self.total:
            value = self.total
        self.current = value
        _progress_bar_update(self.current, self.total, preview_image_or_output, server=self.server)

    def update(self, value):
        self.update_absolute(self.current + value)


@_deprecate_method(version="1.0.0", message="The root project directory isn't valid when the application is installed as a package. Use os.getcwd() instead.")
def get_project_root() -> str:
    return files.get_package_as_path("comfy")


@contextmanager
def comfy_tqdm():
    """
    Monky patches child calls to tqdm and sends the progress to the UI
    :return:
    """
    _original_init = tqdm.__init__
    _original_update = tqdm.update
    try:
        def __init(self, *args, **kwargs):
            _original_init(self, *args, **kwargs)
            self._progress_bar = ProgressBar(self.total)

        def __update(self, n=1):
            assert self._progress_bar is not None
            _original_update(self, n)
            self._progress_bar.update(n)

        tqdm.__init__ = __init
        tqdm.update = __update
        yield
    finally:
        # Restore original tqdm
        tqdm.__init__ = _original_init
        tqdm.update = _original_update


@contextmanager
def comfy_progress(total: float) -> ProgressBar:
    ctx = current_execution_context()
    if ctx.server.receive_all_progress_notifications:
        yield ProgressBar(total)
    else:
        yield _DisabledProgressBar()


@contextlib.contextmanager
def seed_for_block(seed):
    # Save the current random state
    torch_rng_state = torch.get_rng_state()
    random_state = random.getstate()
    numpy_rng_state = np.random.get_state()
    # todo: investigate with torch.random.fork_rng(devices=(device,))
    if torch.cuda.is_available():
        cuda_rng_state = torch.cuda.get_rng_state_all()
    else:
        cuda_rng_state = None

    # Set the new seed
    torch.manual_seed(seed)
    random.seed(seed)
    np.random.seed(seed)
    if torch.cuda.is_available():
        torch.cuda.manual_seed_all(seed)

    try:
        yield
    finally:
        # Restore the previous random state
        torch.set_rng_state(torch_rng_state)
        random.setstate(random_state)
        np.random.set_state(numpy_rng_state)
        if torch.cuda.is_available():
            torch.cuda.set_rng_state_all(cuda_rng_state)


def pil2tensor(image: Image) -> torch.Tensor:
    return torch.from_numpy(np.array(image).astype(np.float32) / 255.0).unsqueeze(0)


def tensor2pil(t_image: torch.Tensor) -> Image:
    return Image.fromarray(np.clip(255.0 * t_image.cpu().numpy().squeeze(), 0, 255).astype(np.uint8))


def reshape_mask(input_mask, output_shape):
    dims = len(output_shape) - 2

    if dims == 1:
        scale_mode = "linear"
    elif dims == 2:
        input_mask = input_mask.reshape((-1, 1, input_mask.shape[-2], input_mask.shape[-1]))
        scale_mode = "bilinear"
    elif dims == 3:
        if len(input_mask.shape) < 5:
            input_mask = input_mask.reshape((1, 1, -1, input_mask.shape[-2], input_mask.shape[-1]))
        scale_mode = "trilinear"
    else:
        raise ValueError(f"invalid dims={dims}")

    mask = torch.nn.functional.interpolate(input_mask, size=output_shape[2:], mode=scale_mode)
    if mask.shape[1] < output_shape[1]:
        mask = mask.repeat((1, output_shape[1]) + (1,) * dims)[:, :output_shape[1]]
    mask = repeat_to_batch_size(mask, output_shape[0])
    return mask


def upscale_dit_mask(mask: torch.Tensor, img_size_in, img_size_out):
    hi, wi = img_size_in
    ho, wo = img_size_out
    # if it's already the correct size, no need to do anything
    if (hi, wi) == (ho, wo):
        return mask
    if mask.ndim == 2:
        mask = mask.unsqueeze(0)
    if mask.ndim != 3:
        raise ValueError(f"Got a mask of shape {list(mask.shape)}, expected [b, q, k] or [q, k]")
    txt_tokens = mask.shape[1] - (hi * wi)
    # quadrants of the mask
    txt_to_txt = mask[:, :txt_tokens, :txt_tokens]
    txt_to_img = mask[:, :txt_tokens, txt_tokens:]
    img_to_img = mask[:, txt_tokens:, txt_tokens:]
    img_to_txt = mask[:, txt_tokens:, :txt_tokens]

    # convert to 1d x 2d, interpolate, then back to 1d x 1d
    txt_to_img = rearrange(txt_to_img, "b t (h w) -> b t h w", h=hi, w=wi)
    txt_to_img = interpolate(txt_to_img, size=img_size_out, mode="bilinear")
    txt_to_img = rearrange(txt_to_img, "b t h w -> b t (h w)")
    # this one is hard because we have to do it twice
    # convert to 1d x 2d, interpolate, then to 2d x 1d, interpolate, then 1d x 1d
    img_to_img = rearrange(img_to_img, "b hw (h w) -> b hw h w", h=hi, w=wi)
    img_to_img = interpolate(img_to_img, size=img_size_out, mode="bilinear")
    img_to_img = rearrange(img_to_img, "b (hk wk) hq wq -> b (hq wq) hk wk", hk=hi, wk=wi)
    img_to_img = interpolate(img_to_img, size=img_size_out, mode="bilinear")
    img_to_img = rearrange(img_to_img, "b (hq wq) hk wk -> b (hk wk) (hq wq)", hq=ho, wq=wo)
    # convert to 2d x 1d, interpolate, then back to 1d x 1d
    img_to_txt = rearrange(img_to_txt, "b (h w) t -> b t h w", h=hi, w=wi)
    img_to_txt = interpolate(img_to_txt, size=img_size_out, mode="bilinear")
    img_to_txt = rearrange(img_to_txt, "b t h w -> b (h w) t")

    # reassemble the mask from blocks
    out = torch.cat([
        torch.cat([txt_to_txt, txt_to_img], dim=2),
        torch.cat([img_to_txt, img_to_img], dim=2)],
        dim=1
    )
    return out<|MERGE_RESOLUTION|>--- conflicted
+++ resolved
@@ -64,8 +64,10 @@
 
     torch.serialization.add_safe_globals([ModelCheckpoint, scalar, dtype, Float64DType, encode])
     ALWAYS_SAFE_LOAD = True
-<<<<<<< HEAD
     logging.debug("Checkpoint files will always be loaded safely.")
+else:
+    logging.debug("Warning, you are using an old pytorch version and some ckpt/pt files might be loaded unsafely. Upgrading to 2.4 or above is recommended.")
+
 
 
 # deprecate PROGRESS_BAR_ENABLED
@@ -77,11 +79,6 @@
     )
     return current_execution_context().server.receive_all_progress_notifications
 
-=======
-    logging.info("Checkpoint files will always be loaded safely.")
-else:
-    logging.info("Warning, you are using an old pytorch version and some ckpt/pt files might be loaded unsafely. Upgrading to 2.4 or above is recommended.")
->>>>>>> 13fd4d6e
 
 setattr(sys.modules[__name__], 'PROGRESS_BAR_ENABLED', property(_get_progress_bar_enabled))
 
@@ -92,25 +89,8 @@
     if ckpt is None:
         raise FileNotFoundError("the checkpoint was not found")
     if ckpt.lower().endswith(".safetensors") or ckpt.lower().endswith(".sft"):
-<<<<<<< HEAD
-        sd = safetensors.torch.load_file(Path(ckpt).resolve(strict=True), device=device.type)
-    elif ckpt.lower().endswith("index.json"):
-        # from accelerate
-        index_filename = ckpt
-        checkpoint_folder = os.path.split(index_filename)[0]
-        with open(index_filename) as f:
-            index = json.loads(f.read())
-
-        if "weight_map" in index:
-            index = index["weight_map"]
-        checkpoint_files = sorted(list(set(index.values())))
-        checkpoint_files = [os.path.join(checkpoint_folder, f) for f in checkpoint_files]
-        sd: dict[str, torch.Tensor] = {}
-        for checkpoint_file in checkpoint_files:
-            sd.update(safetensors.torch.load_file(str(checkpoint_file), device=device.type))
-=======
         try:
-            sd = safetensors.torch.load_file(ckpt, device=device.type)
+            sd = safetensors.torch.load_file(Path(ckpt).resolve(strict=True), device=device.type)
         except Exception as e:
             if len(e.args) > 0:
                 message = e.args[0]
@@ -119,7 +99,20 @@
                 if "MetadataIncompleteBuffer" in message:
                     raise ValueError("{}\n\nFile path: {}\n\nThe safetensors file is incomplete. Check the file size and make sure you have copied/downloaded it correctly.".format(message, ckpt))
             raise e
->>>>>>> 13fd4d6e
+    elif ckpt.lower().endswith("index.json"):
+        # from accelerate
+        index_filename = ckpt
+        checkpoint_folder = os.path.split(index_filename)[0]
+        with open(index_filename) as f:
+            index = json.loads(f.read())
+
+        if "weight_map" in index:
+            index = index["weight_map"]
+        checkpoint_files = sorted(list(set(index.values())))
+        checkpoint_files = [os.path.join(checkpoint_folder, f) for f in checkpoint_files]
+        sd: dict[str, torch.Tensor] = {}
+        for checkpoint_file in checkpoint_files:
+            sd.update(safetensors.torch.load_file(str(checkpoint_file), device=device.type))
     else:
         try:
             if safe_load or ALWAYS_SAFE_LOAD:
