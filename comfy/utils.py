--- conflicted
+++ resolved
@@ -4,8 +4,6 @@
 import itertools
 import logging
 import math
-import os
-import os.path
 import random
 import struct
 import sys
@@ -43,13 +41,9 @@
 def load_torch_file(ckpt, safe_load=False, device=None):
     if device is None:
         device = torch.device("cpu")
-<<<<<<< HEAD
     if ckpt is None:
         raise FileNotFoundError("the checkpoint was not found")
-    if ckpt.lower().endswith(".safetensors"):
-=======
     if ckpt.lower().endswith(".safetensors") or ckpt.lower().endswith(".sft"):
->>>>>>> a531001c
         sd = safetensors.torch.load_file(ckpt, device=device.type)
     else:
         if safe_load:
