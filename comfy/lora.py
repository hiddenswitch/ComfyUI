--- conflicted
+++ resolved
@@ -18,6 +18,7 @@
 from __future__ import annotations
 
 import logging
+from typing import Union
 
 import torch
 
@@ -309,17 +310,13 @@
                 key_lora = k[len("diffusion_model."):-len(".weight")]
                 key_map["{}".format(key_lora)] = k
 
-<<<<<<< HEAD
-    if isinstance(model, model_base.QwenImage):
-=======
-    if isinstance(model, comfy.model_base.Omnigen2):
+    if isinstance(model, model_base.Omnigen2):
         for k in sdk:
             if k.startswith("diffusion_model.") and k.endswith(".weight"):
                 key_lora = k[len("diffusion_model."):-len(".weight")]
                 key_map["{}".format(key_lora)] = k
 
-    if isinstance(model, comfy.model_base.QwenImage):
->>>>>>> 27bc181c
+    if isinstance(model, model_base.QwenImage):
         for k in sdk:
             if k.startswith("diffusion_model.") and k.endswith(".weight"):  # QwenImage lora format
                 key_lora = k[len("diffusion_model."):-len(".weight")]
@@ -332,7 +329,7 @@
     return key_map
 
 
-def pad_tensor_to_shape(tensor: torch.Tensor, new_shape: list[int]) -> torch.Tensor:
+def pad_tensor_to_shape(tensor: torch.Tensor, new_shape: Union[list[int], torch.Size]) -> torch.Tensor:
     """
     Pad a tensor to a new shape with zeros.
 
