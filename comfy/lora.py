"""
    This file is part of ComfyUI.
    Copyright (C) 2024 Comfy

    This program is free software: you can redistribute it and/or modify
    it under the terms of the GNU General Public License as published by
    the Free Software Foundation, either version 3 of the License, or
    (at your option) any later version.

    This program is distributed in the hope that it will be useful,
    but WITHOUT ANY WARRANTY; without even the implied warranty of
    MERCHANTABILITY or FITNESS FOR A PARTICULAR PURPOSE.  See the
    GNU General Public License for more details.

    You should have received a copy of the GNU General Public License
    along with this program.  If not, see <https://www.gnu.org/licenses/>.
"""
from __future__ import annotations

import logging

import torch

from . import model_base
from . import model_management
from . import utils

LORA_CLIP_MAP = {
    "mlp.fc1": "mlp_fc1",
    "mlp.fc2": "mlp_fc2",
    "self_attn.k_proj": "self_attn_k_proj",
    "self_attn.q_proj": "self_attn_q_proj",
    "self_attn.v_proj": "self_attn_v_proj",
    "self_attn.out_proj": "self_attn_out_proj",
}


def load_lora(lora, to_load):
    patch_dict = {}
    loaded_keys = set()
    for x in to_load:
        alpha_name = "{}.alpha".format(x)
        alpha = None
        if alpha_name in lora.keys():
            alpha = lora[alpha_name].item()
            loaded_keys.add(alpha_name)

        dora_scale_name = "{}.dora_scale".format(x)
        dora_scale = None
        if dora_scale_name in lora.keys():
            dora_scale = lora[dora_scale_name]
            loaded_keys.add(dora_scale_name)

        regular_lora = "{}.lora_up.weight".format(x)
        diffusers_lora = "{}_lora.up.weight".format(x)
        diffusers2_lora = "{}.lora_B.weight".format(x)
        diffusers3_lora = "{}.lora.up.weight".format(x)
        transformers_lora = "{}.lora_linear_layer.up.weight".format(x)
        A_name = B_name = None

        mid_name = None
        if regular_lora in lora.keys():
            A_name = regular_lora
            B_name = "{}.lora_down.weight".format(x)
            mid_name = "{}.lora_mid.weight".format(x)
        elif diffusers_lora in lora.keys():
            A_name = diffusers_lora
            B_name = "{}_lora.down.weight".format(x)
        elif diffusers2_lora in lora.keys():
            A_name = diffusers2_lora
            B_name = "{}.lora_A.weight".format(x)
        elif diffusers3_lora in lora.keys():
            A_name = diffusers3_lora
            B_name = "{}.lora.down.weight".format(x)
        elif transformers_lora in lora.keys():
            A_name = transformers_lora
            B_name = "{}.lora_linear_layer.down.weight".format(x)

        if A_name is not None:
            mid = None
            if mid_name is not None and mid_name in lora.keys():
                mid = lora[mid_name]
                loaded_keys.add(mid_name)
            patch_dict[to_load[x]] = ("lora", (lora[A_name], lora[B_name], alpha, mid, dora_scale))
            loaded_keys.add(A_name)
            loaded_keys.add(B_name)

        ######## loha
        hada_w1_a_name = "{}.hada_w1_a".format(x)
        hada_w1_b_name = "{}.hada_w1_b".format(x)
        hada_w2_a_name = "{}.hada_w2_a".format(x)
        hada_w2_b_name = "{}.hada_w2_b".format(x)
        hada_t1_name = "{}.hada_t1".format(x)
        hada_t2_name = "{}.hada_t2".format(x)
        if hada_w1_a_name in lora.keys():
            hada_t1 = None
            hada_t2 = None
            if hada_t1_name in lora.keys():
                hada_t1 = lora[hada_t1_name]
                hada_t2 = lora[hada_t2_name]
                loaded_keys.add(hada_t1_name)
                loaded_keys.add(hada_t2_name)

            patch_dict[to_load[x]] = ("loha", (lora[hada_w1_a_name], lora[hada_w1_b_name], alpha, lora[hada_w2_a_name], lora[hada_w2_b_name], hada_t1, hada_t2, dora_scale))
            loaded_keys.add(hada_w1_a_name)
            loaded_keys.add(hada_w1_b_name)
            loaded_keys.add(hada_w2_a_name)
            loaded_keys.add(hada_w2_b_name)

        ######## lokr
        lokr_w1_name = "{}.lokr_w1".format(x)
        lokr_w2_name = "{}.lokr_w2".format(x)
        lokr_w1_a_name = "{}.lokr_w1_a".format(x)
        lokr_w1_b_name = "{}.lokr_w1_b".format(x)
        lokr_t2_name = "{}.lokr_t2".format(x)
        lokr_w2_a_name = "{}.lokr_w2_a".format(x)
        lokr_w2_b_name = "{}.lokr_w2_b".format(x)

        lokr_w1 = None
        if lokr_w1_name in lora.keys():
            lokr_w1 = lora[lokr_w1_name]
            loaded_keys.add(lokr_w1_name)

        lokr_w2 = None
        if lokr_w2_name in lora.keys():
            lokr_w2 = lora[lokr_w2_name]
            loaded_keys.add(lokr_w2_name)

        lokr_w1_a = None
        if lokr_w1_a_name in lora.keys():
            lokr_w1_a = lora[lokr_w1_a_name]
            loaded_keys.add(lokr_w1_a_name)

        lokr_w1_b = None
        if lokr_w1_b_name in lora.keys():
            lokr_w1_b = lora[lokr_w1_b_name]
            loaded_keys.add(lokr_w1_b_name)

        lokr_w2_a = None
        if lokr_w2_a_name in lora.keys():
            lokr_w2_a = lora[lokr_w2_a_name]
            loaded_keys.add(lokr_w2_a_name)

        lokr_w2_b = None
        if lokr_w2_b_name in lora.keys():
            lokr_w2_b = lora[lokr_w2_b_name]
            loaded_keys.add(lokr_w2_b_name)

        lokr_t2 = None
        if lokr_t2_name in lora.keys():
            lokr_t2 = lora[lokr_t2_name]
            loaded_keys.add(lokr_t2_name)

        if (lokr_w1 is not None) or (lokr_w2 is not None) or (lokr_w1_a is not None) or (lokr_w2_a is not None):
            patch_dict[to_load[x]] = ("lokr", (lokr_w1, lokr_w2, alpha, lokr_w1_a, lokr_w1_b, lokr_w2_a, lokr_w2_b, lokr_t2, dora_scale))

        # glora
        a1_name = "{}.a1.weight".format(x)
        a2_name = "{}.a2.weight".format(x)
        b1_name = "{}.b1.weight".format(x)
        b2_name = "{}.b2.weight".format(x)
        if a1_name in lora:
            patch_dict[to_load[x]] = ("glora", (lora[a1_name], lora[a2_name], lora[b1_name], lora[b2_name], alpha, dora_scale))
            loaded_keys.add(a1_name)
            loaded_keys.add(a2_name)
            loaded_keys.add(b1_name)
            loaded_keys.add(b2_name)

        w_norm_name = "{}.w_norm".format(x)
        b_norm_name = "{}.b_norm".format(x)
        w_norm = lora.get(w_norm_name, None)
        b_norm = lora.get(b_norm_name, None)

        if w_norm is not None:
            loaded_keys.add(w_norm_name)
            patch_dict[to_load[x]] = ("diff", (w_norm,))
            if b_norm is not None:
                loaded_keys.add(b_norm_name)
                patch_dict["{}.bias".format(to_load[x][:-len(".weight")])] = ("diff", (b_norm,))

        diff_name = "{}.diff".format(x)
        diff_weight = lora.get(diff_name, None)
        if diff_weight is not None:
            patch_dict[to_load[x]] = ("diff", (diff_weight,))
            loaded_keys.add(diff_name)

        diff_bias_name = "{}.diff_b".format(x)
        diff_bias = lora.get(diff_bias_name, None)
        if diff_bias is not None:
            patch_dict["{}.bias".format(to_load[x][:-len(".weight")])] = ("diff", (diff_bias,))
            loaded_keys.add(diff_bias_name)

    for x in lora.keys():
        if x not in loaded_keys:
            logging.warning("lora key not loaded: {}".format(x))

    return patch_dict


def model_lora_keys_clip(model, key_map={}):
    sdk = model.state_dict().keys()
    for k in sdk:
        if k.endswith(".weight"):
            key_map["text_encoders.{}".format(k[:-len(".weight")])] = k #generic lora format without any weird key names

    text_model_lora_key = "lora_te_text_model_encoder_layers_{}_{}"
    clip_l_present = False
    clip_g_present = False
    for b in range(32):  # TODO: clean up
        for c in LORA_CLIP_MAP:
            k = "clip_h.transformer.text_model.encoder.layers.{}.{}.weight".format(b, c)
            if k in sdk:
                lora_key = text_model_lora_key.format(b, LORA_CLIP_MAP[c])
                key_map[lora_key] = k
                lora_key = "lora_te1_text_model_encoder_layers_{}_{}".format(b, LORA_CLIP_MAP[c])
                key_map[lora_key] = k
                lora_key = "text_encoder.text_model.encoder.layers.{}.{}".format(b, c)  # diffusers lora
                key_map[lora_key] = k

            k = "clip_l.transformer.text_model.encoder.layers.{}.{}.weight".format(b, c)
            if k in sdk:
                lora_key = text_model_lora_key.format(b, LORA_CLIP_MAP[c])
                key_map[lora_key] = k
                lora_key = "lora_te1_text_model_encoder_layers_{}_{}".format(b, LORA_CLIP_MAP[c])  # SDXL base
                key_map[lora_key] = k
                clip_l_present = True
                lora_key = "text_encoder.text_model.encoder.layers.{}.{}".format(b, c)  # diffusers lora
                key_map[lora_key] = k

            k = "clip_g.transformer.text_model.encoder.layers.{}.{}.weight".format(b, c)
            if k in sdk:
                clip_g_present = True
                if clip_l_present:
                    lora_key = "lora_te2_text_model_encoder_layers_{}_{}".format(b, LORA_CLIP_MAP[c])  # SDXL base
                    key_map[lora_key] = k
                    lora_key = "text_encoder_2.text_model.encoder.layers.{}.{}".format(b, c)  # diffusers lora
                    key_map[lora_key] = k
                else:
                    lora_key = "lora_te_text_model_encoder_layers_{}_{}".format(b, LORA_CLIP_MAP[c])  # TODO: test if this is correct for SDXL-Refiner
                    key_map[lora_key] = k
                    lora_key = "text_encoder.text_model.encoder.layers.{}.{}".format(b, c)  # diffusers lora
                    key_map[lora_key] = k
                    lora_key = "lora_prior_te_text_model_encoder_layers_{}_{}".format(b, LORA_CLIP_MAP[c])  # cascade lora: TODO put lora key prefix in the model config
                    key_map[lora_key] = k

    for k in sdk:
        if k.endswith(".weight"):
            if k.startswith("t5xxl.transformer."):  # OneTrainer SD3 and Flux lora
                l_key = k[len("t5xxl.transformer."):-len(".weight")]
                t5_index = 1
                if clip_g_present:
                    t5_index += 1
                if clip_l_present:
                    t5_index += 1
                    if t5_index == 2:
                        key_map["lora_te{}_{}".format(t5_index, l_key.replace(".", "_"))] = k #OneTrainer Flux
                        t5_index += 1

                key_map["lora_te{}_{}".format(t5_index, l_key.replace(".", "_"))] = k
            elif k.startswith("hydit_clip.transformer.bert."):  # HunyuanDiT Lora
                l_key = k[len("hydit_clip.transformer.bert."):-len(".weight")]
                lora_key = "lora_te1_{}".format(l_key.replace(".", "_"))
                key_map[lora_key] = k

    k = "clip_g.transformer.text_projection.weight"
    if k in sdk:
        key_map["lora_prior_te_text_projection"] = k  # cascade lora?
        # key_map["text_encoder.text_projection"] = k #TODO: check if other lora have the text_projection too
        key_map["lora_te2_text_projection"] = k  # OneTrainer SD3 lora

    k = "clip_l.transformer.text_projection.weight"
    if k in sdk:
        key_map["lora_te1_text_projection"] = k  # OneTrainer SD3 lora, not necessary but omits warning

    return key_map


def model_lora_keys_unet(model, key_map={}):
    sd = model.state_dict()
    sdk = sd.keys()

    for k in sdk:
        if k.startswith("diffusion_model.") and k.endswith(".weight"):
            key_lora = k[len("diffusion_model."):-len(".weight")].replace(".", "_")
            key_map["lora_unet_{}".format(key_lora)] = k
            key_map["lora_prior_unet_{}".format(key_lora)] = k  # cascade lora: TODO put lora key prefix in the model config
            key_map["{}".format(k[:-len(".weight")])] = k  # generic lora format without any weird key names

    diffusers_keys = utils.unet_to_diffusers(model.model_config.unet_config)
    for k in diffusers_keys:
        if k.endswith(".weight"):
            unet_key = "diffusion_model.{}".format(diffusers_keys[k])
            key_lora = k[:-len(".weight")].replace(".", "_")
            key_map["lora_unet_{}".format(key_lora)] = unet_key

            diffusers_lora_prefix = ["", "unet."]
            for p in diffusers_lora_prefix:
                diffusers_lora_key = "{}{}".format(p, k[:-len(".weight")].replace(".to_", ".processor.to_"))
                if diffusers_lora_key.endswith(".to_out.0"):
                    diffusers_lora_key = diffusers_lora_key[:-2]
                key_map[diffusers_lora_key] = unet_key

    if isinstance(model, model_base.SD3):  # Diffusers lora SD3
        diffusers_keys = utils.mmdit_to_diffusers(model.model_config.unet_config, output_prefix="diffusion_model.")
        for k in diffusers_keys:
            if k.endswith(".weight"):
                to = diffusers_keys[k]
                key_lora = "transformer.{}".format(k[:-len(".weight")])  # regular diffusers sd3 lora format
                key_map[key_lora] = to

                key_lora = "base_model.model.{}".format(k[:-len(".weight")])  # format for flash-sd3 lora and others?
                key_map[key_lora] = to

                key_lora = "lora_transformer_{}".format(k[:-len(".weight")].replace(".", "_"))  # OneTrainer lora
                key_map[key_lora] = to

    if isinstance(model, model_base.AuraFlow):  # Diffusers lora AuraFlow
        diffusers_keys = utils.auraflow_to_diffusers(model.model_config.unet_config, output_prefix="diffusion_model.")
        for k in diffusers_keys:
            if k.endswith(".weight"):
                to = diffusers_keys[k]
                key_lora = "transformer.{}".format(k[:-len(".weight")])  # simpletrainer and probably regular diffusers lora format
                key_map[key_lora] = to

    if isinstance(model, model_base.HunyuanDiT):
        for k in sdk:
            if k.startswith("diffusion_model.") and k.endswith(".weight"):
                key_lora = k[len("diffusion_model."):-len(".weight")]
                key_map["base_model.model.{}".format(key_lora)] = k  # official hunyuan lora format

    if isinstance(model, model_base.Flux):  # Diffusers lora Flux
        diffusers_keys = utils.flux_to_diffusers(model.model_config.unet_config, output_prefix="diffusion_model.")
        for k in diffusers_keys:
            if k.endswith(".weight"):
                to = diffusers_keys[k]
                key_map["transformer.{}".format(k[:-len(".weight")])] = to  # simpletrainer and probably regular diffusers flux lora format
                key_map["lycoris_{}".format(k[:-len(".weight")].replace(".", "_"))] = to  # simpletrainer lycoris
                key_map["lora_transformer_{}".format(k[:-len(".weight")].replace(".", "_"))] = to #onetrainer

    return key_map


def weight_decompose(dora_scale, weight, lora_diff, alpha, strength, intermediate_dtype):
    dora_scale = model_management.cast_to_device(dora_scale, weight.device, intermediate_dtype)
    lora_diff *= alpha
    weight_calc = weight + lora_diff.type(weight.dtype)
    weight_norm = (
        weight_calc.transpose(0, 1)
        .reshape(weight_calc.shape[1], -1)
        .norm(dim=1, keepdim=True)
        .reshape(weight_calc.shape[1], *[1] * (weight_calc.dim() - 1))
        .transpose(0, 1)
    )

    weight_calc *= (dora_scale / weight_norm).type(weight.dtype)
    if strength != 1.0:
        weight_calc -= weight
        weight += strength * (weight_calc)
    else:
        weight[:] = weight_calc
    return weight


def pad_tensor_to_shape(tensor: torch.Tensor, new_shape: list[int]) -> torch.Tensor:
    """
    Pad a tensor to a new shape with zeros.

    Args:
        tensor (torch.Tensor): The original tensor to be padded.
        new_shape (List[int]): The desired shape of the padded tensor.

    Returns:
        torch.Tensor: A new tensor padded with zeros to the specified shape.

    Note:
        If the new shape is smaller than the original tensor in any dimension,
        the original tensor will be truncated in that dimension.
    """
    if any([new_shape[i] < tensor.shape[i] for i in range(len(new_shape))]):
        raise ValueError("The new shape must be larger than the original tensor in all dimensions")

    if len(new_shape) != len(tensor.shape):
        raise ValueError("The new shape must have the same number of dimensions as the original tensor")

    # Create a new tensor filled with zeros
    padded_tensor = torch.zeros(new_shape, dtype=tensor.dtype, device=tensor.device)

    # Create slicing tuples for both tensors
    orig_slices = tuple(slice(0, dim) for dim in tensor.shape)
    new_slices = tuple(slice(0, dim) for dim in tensor.shape)

    # Copy the original tensor into the new tensor
    padded_tensor[new_slices] = tensor[orig_slices]

    return padded_tensor


def calculate_weight(patches, weight, key, intermediate_dtype=torch.float32):
    for p in patches:
        strength = p[0]
        v = p[1]
        strength_model = p[2]
        offset = p[3]
        function = p[4]
        if function is None:
            function = lambda a: a

        old_weight = None
        if offset is not None:
            old_weight = weight
            weight = weight.narrow(offset[0], offset[1], offset[2])

        if strength_model != 1.0:
            weight *= strength_model

        if isinstance(v, list):
<<<<<<< HEAD
            v = (calculate_weight(v[1:], v[0].clone(), key, intermediate_dtype=intermediate_dtype),)
=======
            v = (calculate_weight(v[1:], comfy.model_management.cast_to_device(v[0], weight.device, intermediate_dtype, copy=True), key, intermediate_dtype=intermediate_dtype), )
>>>>>>> 3a0eeee3

        patch_type = ""
        if len(v) == 1:
            patch_type = "diff"
        elif len(v) == 2:
            patch_type = v[0]
            v = v[1]

        if patch_type == "diff":
            diff: torch.Tensor = v[0]
            # An extra flag to pad the weight if the diff's shape is larger than the weight
            do_pad_weight = len(v) > 1 and v[1]['pad_weight']
            if do_pad_weight and diff.shape != weight.shape:
                logging.info("Pad weight {} from {} to shape: {}".format(key, weight.shape, diff.shape))
                weight = pad_tensor_to_shape(weight, diff.shape)

            if strength != 0.0:
                if diff.shape != weight.shape:
                    logging.warning("WARNING SHAPE MISMATCH {} WEIGHT NOT MERGED {} != {}".format(key, diff.shape, weight.shape))
                else:
                    weight += function(strength * model_management.cast_to_device(diff, weight.device, weight.dtype))
        elif patch_type == "lora":  # lora/locon
            mat1 = model_management.cast_to_device(v[0], weight.device, intermediate_dtype)
            mat2 = model_management.cast_to_device(v[1], weight.device, intermediate_dtype)
            dora_scale = v[4]
            if v[2] is not None:
                alpha = v[2] / mat2.shape[0]
            else:
                alpha = 1.0

            if v[3] is not None:
                # locon mid weights, hopefully the math is fine because I didn't properly test it
                mat3 = model_management.cast_to_device(v[3], weight.device, intermediate_dtype)
                final_shape = [mat2.shape[1], mat2.shape[0], mat3.shape[2], mat3.shape[3]]
                mat2 = torch.mm(mat2.transpose(0, 1).flatten(start_dim=1), mat3.transpose(0, 1).flatten(start_dim=1)).reshape(final_shape).transpose(0, 1)
            try:
                lora_diff = torch.mm(mat1.flatten(start_dim=1), mat2.flatten(start_dim=1)).reshape(weight.shape)
                if dora_scale is not None:
                    weight = function(weight_decompose(dora_scale, weight, lora_diff, alpha, strength, intermediate_dtype))
                else:
                    weight += function(((strength * alpha) * lora_diff).type(weight.dtype))
            except Exception as e:
                logging.error("ERROR {} {} {}".format(patch_type, key, e))
        elif patch_type == "lokr":
            w1 = v[0]
            w2 = v[1]
            w1_a = v[3]
            w1_b = v[4]
            w2_a = v[5]
            w2_b = v[6]
            t2 = v[7]
            dora_scale = v[8]
            dim = None

            if w1 is None:
                dim = w1_b.shape[0]
                w1 = torch.mm(model_management.cast_to_device(w1_a, weight.device, intermediate_dtype),
                              model_management.cast_to_device(w1_b, weight.device, intermediate_dtype))
            else:
                w1 = model_management.cast_to_device(w1, weight.device, intermediate_dtype)

            if w2 is None:
                dim = w2_b.shape[0]
                if t2 is None:
                    w2 = torch.mm(model_management.cast_to_device(w2_a, weight.device, intermediate_dtype),
                                  model_management.cast_to_device(w2_b, weight.device, intermediate_dtype))
                else:
                    w2 = torch.einsum('i j k l, j r, i p -> p r k l',
                                      model_management.cast_to_device(t2, weight.device, intermediate_dtype),
                                      model_management.cast_to_device(w2_b, weight.device, intermediate_dtype),
                                      model_management.cast_to_device(w2_a, weight.device, intermediate_dtype))
            else:
                w2 = model_management.cast_to_device(w2, weight.device, intermediate_dtype)

            if len(w2.shape) == 4:
                w1 = w1.unsqueeze(2).unsqueeze(2)
            if v[2] is not None and dim is not None:
                alpha = v[2] / dim
            else:
                alpha = 1.0

            try:
                lora_diff = torch.kron(w1, w2).reshape(weight.shape)
                if dora_scale is not None:
                    weight = function(weight_decompose(dora_scale, weight, lora_diff, alpha, strength, intermediate_dtype))
                else:
                    weight += function(((strength * alpha) * lora_diff).type(weight.dtype))
            except Exception as e:
                logging.error("ERROR {} {} {}".format(patch_type, key, e))
        elif patch_type == "loha":
            w1a = v[0]
            w1b = v[1]
            if v[2] is not None:
                alpha = v[2] / w1b.shape[0]
            else:
                alpha = 1.0

            w2a = v[3]
            w2b = v[4]
            dora_scale = v[7]
            if v[5] is not None:  # cp decomposition
                t1 = v[5]
                t2 = v[6]
                m1 = torch.einsum('i j k l, j r, i p -> p r k l',
                                  model_management.cast_to_device(t1, weight.device, intermediate_dtype),
                                  model_management.cast_to_device(w1b, weight.device, intermediate_dtype),
                                  model_management.cast_to_device(w1a, weight.device, intermediate_dtype))

                m2 = torch.einsum('i j k l, j r, i p -> p r k l',
                                  model_management.cast_to_device(t2, weight.device, intermediate_dtype),
                                  model_management.cast_to_device(w2b, weight.device, intermediate_dtype),
                                  model_management.cast_to_device(w2a, weight.device, intermediate_dtype))
            else:
                m1 = torch.mm(model_management.cast_to_device(w1a, weight.device, intermediate_dtype),
                              model_management.cast_to_device(w1b, weight.device, intermediate_dtype))
                m2 = torch.mm(model_management.cast_to_device(w2a, weight.device, intermediate_dtype),
                              model_management.cast_to_device(w2b, weight.device, intermediate_dtype))

            try:
                lora_diff = (m1 * m2).reshape(weight.shape)
                if dora_scale is not None:
                    weight = function(weight_decompose(dora_scale, weight, lora_diff, alpha, strength, intermediate_dtype))
                else:
                    weight += function(((strength * alpha) * lora_diff).type(weight.dtype))
            except Exception as e:
                logging.error("ERROR {} {} {}".format(patch_type, key, e))
        elif patch_type == "glora":
            rank = 0
            dora_scale = v[5]

            old_glora = False
            if v[3].shape[1] == v[2].shape[0] == v[0].shape[0] == v[1].shape[1]:
                rank = v[0].shape[0]
                old_glora = True

            if v[3].shape[0] == v[2].shape[1] == v[0].shape[1] == v[1].shape[0]:
                if old_glora and v[1].shape[0] == weight.shape[0] and weight.shape[0] == weight.shape[1]:
                    pass
                else:
                    old_glora = False
                    rank = v[1].shape[0]

            a1 = model_management.cast_to_device(v[0].flatten(start_dim=1), weight.device, intermediate_dtype)
            a2 = model_management.cast_to_device(v[1].flatten(start_dim=1), weight.device, intermediate_dtype)
            b1 = model_management.cast_to_device(v[2].flatten(start_dim=1), weight.device, intermediate_dtype)
            b2 = model_management.cast_to_device(v[3].flatten(start_dim=1), weight.device, intermediate_dtype)

            if v[4] is not None:
                alpha = v[4] / rank
            else:
                alpha = 1.0

            try:
                if old_glora:
                    lora_diff = (torch.mm(b2, b1) + torch.mm(torch.mm(weight.flatten(start_dim=1).to(dtype=intermediate_dtype), a2), a1)).reshape(weight.shape) #old lycoris glora
                else:
                    if weight.dim() > 2:
                        lora_diff = torch.einsum("o i ..., i j -> o j ...", torch.einsum("o i ..., i j -> o j ...", weight.to(dtype=intermediate_dtype), a1), a2).reshape(weight.shape)
                    else:
                        lora_diff = torch.mm(torch.mm(weight.to(dtype=intermediate_dtype), a1), a2).reshape(weight.shape)
                    lora_diff += torch.mm(b1, b2).reshape(weight.shape)

                if dora_scale is not None:
                    weight = function(weight_decompose(dora_scale, weight, lora_diff, alpha, strength, intermediate_dtype))
                else:
                    weight += function(((strength * alpha) * lora_diff).type(weight.dtype))
            except Exception as e:
                logging.error("ERROR {} {} {}".format(patch_type, key, e))
        else:
            logging.warning("patch type not recognized {} {}".format(patch_type, key))

        if old_weight is not None:
            weight = old_weight

    return weight<|MERGE_RESOLUTION|>--- conflicted
+++ resolved
@@ -414,11 +414,7 @@
             weight *= strength_model
 
         if isinstance(v, list):
-<<<<<<< HEAD
-            v = (calculate_weight(v[1:], v[0].clone(), key, intermediate_dtype=intermediate_dtype),)
-=======
-            v = (calculate_weight(v[1:], comfy.model_management.cast_to_device(v[0], weight.device, intermediate_dtype, copy=True), key, intermediate_dtype=intermediate_dtype), )
->>>>>>> 3a0eeee3
+            v = (calculate_weight(v[1:], model_management.cast_to_device(v[0], weight.device, intermediate_dtype, copy=True), key, intermediate_dtype=intermediate_dtype),)
 
         patch_type = ""
         if len(v) == 1:
