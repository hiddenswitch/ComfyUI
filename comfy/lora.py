"""
    This file is part of ComfyUI.
    Copyright (C) 2024 Comfy

    This program is free software: you can redistribute it and/or modify
    it under the terms of the GNU General Public License as published by
    the Free Software Foundation, either version 3 of the License, or
    (at your option) any later version.

    This program is distributed in the hope that it will be useful,
    but WITHOUT ANY WARRANTY; without even the implied warranty of
    MERCHANTABILITY or FITNESS FOR A PARTICULAR PURPOSE.  See the
    GNU General Public License for more details.

    You should have received a copy of the GNU General Public License
    along with this program.  If not, see <https://www.gnu.org/licenses/>.
"""
from __future__ import annotations

import logging

import torch

from . import model_base
from . import model_management
from . import utils
from .lora_types import PatchDict, PatchOffset, PatchConversionFunction, PatchType, ModelPatchesDictValue

LORA_CLIP_MAP = {
    "mlp.fc1": "mlp_fc1",
    "mlp.fc2": "mlp_fc2",
    "self_attn.k_proj": "self_attn_k_proj",
    "self_attn.q_proj": "self_attn_q_proj",
    "self_attn.v_proj": "self_attn_v_proj",
    "self_attn.out_proj": "self_attn_out_proj",
}


def load_lora(lora, to_load) -> PatchDict:
    patch_dict: PatchDict = {}
    loaded_keys = set()
    for x in to_load:
        alpha_name = "{}.alpha".format(x)
        alpha = None
        if alpha_name in lora.keys():
            alpha = lora[alpha_name].item()
            loaded_keys.add(alpha_name)

        dora_scale_name = "{}.dora_scale".format(x)
        dora_scale = None
        if dora_scale_name in lora.keys():
            dora_scale = lora[dora_scale_name]
            loaded_keys.add(dora_scale_name)

        reshape_name = "{}.reshape_weight".format(x)
        reshape = None
        if reshape_name in lora.keys():
            try:
                reshape = lora[reshape_name].tolist()
                loaded_keys.add(reshape_name)
            except:
                pass

        regular_lora = "{}.lora_up.weight".format(x)
        diffusers_lora = "{}_lora.up.weight".format(x)
        diffusers2_lora = "{}.lora_B.weight".format(x)
        diffusers3_lora = "{}.lora.up.weight".format(x)
        transformers_lora = "{}.lora_linear_layer.up.weight".format(x)
        A_name = B_name = None

        mid_name = None
        if regular_lora in lora.keys():
            A_name = regular_lora
            B_name = "{}.lora_down.weight".format(x)
            mid_name = "{}.lora_mid.weight".format(x)
        elif diffusers_lora in lora.keys():
            A_name = diffusers_lora
            B_name = "{}_lora.down.weight".format(x)
        elif diffusers2_lora in lora.keys():
            A_name = diffusers2_lora
            B_name = "{}.lora_A.weight".format(x)
        elif diffusers3_lora in lora.keys():
            A_name = diffusers3_lora
            B_name = "{}.lora.down.weight".format(x)
        elif transformers_lora in lora.keys():
            A_name = transformers_lora
            B_name = "{}.lora_linear_layer.down.weight".format(x)

        if A_name is not None:
            mid = None
            if mid_name is not None and mid_name in lora.keys():
                mid = lora[mid_name]
                loaded_keys.add(mid_name)
            patch_dict[to_load[x]] = ("lora", (lora[A_name], lora[B_name], alpha, mid, dora_scale, reshape))
            loaded_keys.add(A_name)
            loaded_keys.add(B_name)

        ######## loha
        hada_w1_a_name = "{}.hada_w1_a".format(x)
        hada_w1_b_name = "{}.hada_w1_b".format(x)
        hada_w2_a_name = "{}.hada_w2_a".format(x)
        hada_w2_b_name = "{}.hada_w2_b".format(x)
        hada_t1_name = "{}.hada_t1".format(x)
        hada_t2_name = "{}.hada_t2".format(x)
        if hada_w1_a_name in lora.keys():
            hada_t1 = None
            hada_t2 = None
            if hada_t1_name in lora.keys():
                hada_t1 = lora[hada_t1_name]
                hada_t2 = lora[hada_t2_name]
                loaded_keys.add(hada_t1_name)
                loaded_keys.add(hada_t2_name)

            patch_dict[to_load[x]] = ("loha", (lora[hada_w1_a_name], lora[hada_w1_b_name], alpha, lora[hada_w2_a_name], lora[hada_w2_b_name], hada_t1, hada_t2, dora_scale))
            loaded_keys.add(hada_w1_a_name)
            loaded_keys.add(hada_w1_b_name)
            loaded_keys.add(hada_w2_a_name)
            loaded_keys.add(hada_w2_b_name)

        ######## lokr
        lokr_w1_name = "{}.lokr_w1".format(x)
        lokr_w2_name = "{}.lokr_w2".format(x)
        lokr_w1_a_name = "{}.lokr_w1_a".format(x)
        lokr_w1_b_name = "{}.lokr_w1_b".format(x)
        lokr_t2_name = "{}.lokr_t2".format(x)
        lokr_w2_a_name = "{}.lokr_w2_a".format(x)
        lokr_w2_b_name = "{}.lokr_w2_b".format(x)

        lokr_w1 = None
        if lokr_w1_name in lora.keys():
            lokr_w1 = lora[lokr_w1_name]
            loaded_keys.add(lokr_w1_name)

        lokr_w2 = None
        if lokr_w2_name in lora.keys():
            lokr_w2 = lora[lokr_w2_name]
            loaded_keys.add(lokr_w2_name)

        lokr_w1_a = None
        if lokr_w1_a_name in lora.keys():
            lokr_w1_a = lora[lokr_w1_a_name]
            loaded_keys.add(lokr_w1_a_name)

        lokr_w1_b = None
        if lokr_w1_b_name in lora.keys():
            lokr_w1_b = lora[lokr_w1_b_name]
            loaded_keys.add(lokr_w1_b_name)

        lokr_w2_a = None
        if lokr_w2_a_name in lora.keys():
            lokr_w2_a = lora[lokr_w2_a_name]
            loaded_keys.add(lokr_w2_a_name)

        lokr_w2_b = None
        if lokr_w2_b_name in lora.keys():
            lokr_w2_b = lora[lokr_w2_b_name]
            loaded_keys.add(lokr_w2_b_name)

        lokr_t2 = None
        if lokr_t2_name in lora.keys():
            lokr_t2 = lora[lokr_t2_name]
            loaded_keys.add(lokr_t2_name)

        if (lokr_w1 is not None) or (lokr_w2 is not None) or (lokr_w1_a is not None) or (lokr_w2_a is not None):
            patch_dict[to_load[x]] = ("lokr", (lokr_w1, lokr_w2, alpha, lokr_w1_a, lokr_w1_b, lokr_w2_a, lokr_w2_b, lokr_t2, dora_scale))

        # glora
        a1_name = "{}.a1.weight".format(x)
        a2_name = "{}.a2.weight".format(x)
        b1_name = "{}.b1.weight".format(x)
        b2_name = "{}.b2.weight".format(x)
        if a1_name in lora:
            patch_dict[to_load[x]] = ("glora", (lora[a1_name], lora[a2_name], lora[b1_name], lora[b2_name], alpha, dora_scale))
            loaded_keys.add(a1_name)
            loaded_keys.add(a2_name)
            loaded_keys.add(b1_name)
            loaded_keys.add(b2_name)

        w_norm_name = "{}.w_norm".format(x)
        b_norm_name = "{}.b_norm".format(x)
        w_norm = lora.get(w_norm_name, None)
        b_norm = lora.get(b_norm_name, None)

        if w_norm is not None:
            loaded_keys.add(w_norm_name)
            patch_dict[to_load[x]] = ("diff", (w_norm,))
            if b_norm is not None:
                loaded_keys.add(b_norm_name)
                patch_dict["{}.bias".format(to_load[x][:-len(".weight")])] = ("diff", (b_norm,))

        diff_name = "{}.diff".format(x)
        diff_weight = lora.get(diff_name, None)
        if diff_weight is not None:
            patch_dict[to_load[x]] = ("diff", (diff_weight,))
            loaded_keys.add(diff_name)

        diff_bias_name = "{}.diff_b".format(x)
        diff_bias = lora.get(diff_bias_name, None)
        if diff_bias is not None:
            patch_dict["{}.bias".format(to_load[x][:-len(".weight")])] = ("diff", (diff_bias,))
            loaded_keys.add(diff_bias_name)

        set_weight_name = "{}.set_weight".format(x)
        set_weight = lora.get(set_weight_name, None)
        if set_weight is not None:
            patch_dict[to_load[x]] = ("set", (set_weight,))
            loaded_keys.add(set_weight_name)

    for x in lora.keys():
        if x not in loaded_keys:
            logging.warning("lora key not loaded: {}".format(x))

    return patch_dict


def model_lora_keys_clip(model, key_map=None):
    if key_map is None:
        key_map = {}
    sdk = model.state_dict().keys()
    for k in sdk:
        if k.endswith(".weight"):
            key_map["text_encoders.{}".format(k[:-len(".weight")])] = k  # generic lora format without any weird key names

    text_model_lora_key = "lora_te_text_model_encoder_layers_{}_{}"
    clip_l_present = False
    clip_g_present = False
    for b in range(32):  # TODO: clean up
        for c in LORA_CLIP_MAP:
            k = "clip_h.transformer.text_model.encoder.layers.{}.{}.weight".format(b, c)
            if k in sdk:
                lora_key = text_model_lora_key.format(b, LORA_CLIP_MAP[c])
                key_map[lora_key] = k
                lora_key = "lora_te1_text_model_encoder_layers_{}_{}".format(b, LORA_CLIP_MAP[c])
                key_map[lora_key] = k
                lora_key = "text_encoder.text_model.encoder.layers.{}.{}".format(b, c)  # diffusers lora
                key_map[lora_key] = k

            k = "clip_l.transformer.text_model.encoder.layers.{}.{}.weight".format(b, c)
            if k in sdk:
                lora_key = text_model_lora_key.format(b, LORA_CLIP_MAP[c])
                key_map[lora_key] = k
                lora_key = "lora_te1_text_model_encoder_layers_{}_{}".format(b, LORA_CLIP_MAP[c])  # SDXL base
                key_map[lora_key] = k
                clip_l_present = True
                lora_key = "text_encoder.text_model.encoder.layers.{}.{}".format(b, c)  # diffusers lora
                key_map[lora_key] = k

            k = "clip_g.transformer.text_model.encoder.layers.{}.{}.weight".format(b, c)
            if k in sdk:
                clip_g_present = True
                if clip_l_present:
                    lora_key = "lora_te2_text_model_encoder_layers_{}_{}".format(b, LORA_CLIP_MAP[c])  # SDXL base
                    key_map[lora_key] = k
                    lora_key = "text_encoder_2.text_model.encoder.layers.{}.{}".format(b, c)  # diffusers lora
                    key_map[lora_key] = k
                else:
                    lora_key = "lora_te_text_model_encoder_layers_{}_{}".format(b, LORA_CLIP_MAP[c])  # TODO: test if this is correct for SDXL-Refiner
                    key_map[lora_key] = k
                    lora_key = "text_encoder.text_model.encoder.layers.{}.{}".format(b, c)  # diffusers lora
                    key_map[lora_key] = k
                    lora_key = "lora_prior_te_text_model_encoder_layers_{}_{}".format(b, LORA_CLIP_MAP[c])  # cascade lora: TODO put lora key prefix in the model config
                    key_map[lora_key] = k

    for k in sdk:
        if k.endswith(".weight"):
            if k.startswith("t5xxl.transformer."):  # OneTrainer SD3 and Flux lora
                l_key = k[len("t5xxl.transformer."):-len(".weight")]
                t5_index = 1
                if clip_g_present:
                    t5_index += 1
                if clip_l_present:
                    t5_index += 1
                    if t5_index == 2:
                        key_map["lora_te{}_{}".format(t5_index, l_key.replace(".", "_"))] = k  # OneTrainer Flux
                        t5_index += 1

                key_map["lora_te{}_{}".format(t5_index, l_key.replace(".", "_"))] = k
            elif k.startswith("hydit_clip.transformer.bert."):  # HunyuanDiT Lora
                l_key = k[len("hydit_clip.transformer.bert."):-len(".weight")]
                lora_key = "lora_te1_{}".format(l_key.replace(".", "_"))
                key_map[lora_key] = k

    k = "clip_g.transformer.text_projection.weight"
    if k in sdk:
        key_map["lora_prior_te_text_projection"] = k  # cascade lora?
        # key_map["text_encoder.text_projection"] = k #TODO: check if other lora have the text_projection too
        key_map["lora_te2_text_projection"] = k  # OneTrainer SD3 lora

    k = "clip_l.transformer.text_projection.weight"
    if k in sdk:
        key_map["lora_te1_text_projection"] = k  # OneTrainer SD3 lora, not necessary but omits warning

    return key_map


def model_lora_keys_unet(model, key_map=None):
    if key_map is None:
        key_map = {}
    sd = model.state_dict()
    sdk = sd.keys()

    for k in sdk:
<<<<<<< HEAD
        if k.startswith("diffusion_model.") and k.endswith(".weight"):
            key_lora = k[len("diffusion_model."):-len(".weight")].replace(".", "_")
            key_map["lora_unet_{}".format(key_lora)] = k
            key_map["lora_prior_unet_{}".format(key_lora)] = k  # cascade lora: TODO put lora key prefix in the model config
            key_map["{}".format(k[:-len(".weight")])] = k  # generic lora format without any weird key names
=======
        if k.startswith("diffusion_model."):
            if k.endswith(".weight"):
                key_lora = k[len("diffusion_model."):-len(".weight")].replace(".", "_")
                key_map["lora_unet_{}".format(key_lora)] = k
                key_map["lora_prior_unet_{}".format(key_lora)] = k #cascade lora: TODO put lora key prefix in the model config
                key_map["{}".format(k[:-len(".weight")])] = k #generic lora format without any weird key names
            else:
                key_map["{}".format(k)] = k #generic lora format for not .weight without any weird key names
>>>>>>> 6e8cdcd3

    diffusers_keys = utils.unet_to_diffusers(model.model_config.unet_config)
    for k in diffusers_keys:
        if k.endswith(".weight"):
            unet_key = "diffusion_model.{}".format(diffusers_keys[k])
            key_lora = k[:-len(".weight")].replace(".", "_")
            key_map["lora_unet_{}".format(key_lora)] = unet_key
            key_map["lycoris_{}".format(key_lora)] = unet_key  # simpletuner lycoris format

            diffusers_lora_prefix = ["", "unet."]
            for p in diffusers_lora_prefix:
                diffusers_lora_key = "{}{}".format(p, k[:-len(".weight")].replace(".to_", ".processor.to_"))
                if diffusers_lora_key.endswith(".to_out.0"):
                    diffusers_lora_key = diffusers_lora_key[:-2]
                key_map[diffusers_lora_key] = unet_key

    if isinstance(model, model_base.SD3):  # Diffusers lora SD3
        diffusers_keys = utils.mmdit_to_diffusers(model.model_config.unet_config, output_prefix="diffusion_model.")
        for k in diffusers_keys:
            if k.endswith(".weight"):
                to = diffusers_keys[k]
                key_lora = "transformer.{}".format(k[:-len(".weight")])  # regular diffusers sd3 lora format
                key_map[key_lora] = to

                key_lora = "base_model.model.{}".format(k[:-len(".weight")])  # format for flash-sd3 lora and others?
                key_map[key_lora] = to

                key_lora = "lora_transformer_{}".format(k[:-len(".weight")].replace(".", "_"))  # OneTrainer lora
                key_map[key_lora] = to

                key_lora = "lycoris_{}".format(k[:-len(".weight")].replace(".", "_"))  # simpletuner lycoris format
                key_map[key_lora] = to

    if isinstance(model, model_base.AuraFlow):  # Diffusers lora AuraFlow
        diffusers_keys = utils.auraflow_to_diffusers(model.model_config.unet_config, output_prefix="diffusion_model.")
        for k in diffusers_keys:
            if k.endswith(".weight"):
                to = diffusers_keys[k]
                key_lora = "transformer.{}".format(k[:-len(".weight")])  # simpletrainer and probably regular diffusers lora format
                key_map[key_lora] = to

    if isinstance(model, model_base.HunyuanDiT):
        for k in sdk:
            if k.startswith("diffusion_model.") and k.endswith(".weight"):
                key_lora = k[len("diffusion_model."):-len(".weight")]
                key_map["base_model.model.{}".format(key_lora)] = k  # official hunyuan lora format

    if isinstance(model, model_base.Flux):  # Diffusers lora Flux
        diffusers_keys = utils.flux_to_diffusers(model.model_config.unet_config, output_prefix="diffusion_model.")
        for k in diffusers_keys:
            if k.endswith(".weight"):
                to = diffusers_keys[k]
                key_map["transformer.{}".format(k[:-len(".weight")])] = to  # simpletrainer and probably regular diffusers flux lora format
                key_map["lycoris_{}".format(k[:-len(".weight")].replace(".", "_"))] = to  # simpletrainer lycoris
                key_map["lora_transformer_{}".format(k[:-len(".weight")].replace(".", "_"))] = to  # onetrainer

    return key_map


def weight_decompose(dora_scale, weight, lora_diff, alpha, strength, intermediate_dtype, function):
    dora_scale = model_management.cast_to_device(dora_scale, weight.device, intermediate_dtype)
    lora_diff *= alpha
    weight_calc = weight + function(lora_diff).type(weight.dtype)
    weight_norm = (
        weight_calc.transpose(0, 1)
        .reshape(weight_calc.shape[1], -1)
        .norm(dim=1, keepdim=True)
        .reshape(weight_calc.shape[1], *[1] * (weight_calc.dim() - 1))
        .transpose(0, 1)
    )

    weight_calc *= (dora_scale / weight_norm).type(weight.dtype)
    if strength != 1.0:
        weight_calc -= weight
        weight += strength * (weight_calc)
    else:
        weight[:] = weight_calc
    return weight


def pad_tensor_to_shape(tensor: torch.Tensor, new_shape: list[int]) -> torch.Tensor:
    """
    Pad a tensor to a new shape with zeros.

    Args:
        tensor (torch.Tensor): The original tensor to be padded.
        new_shape (List[int]): The desired shape of the padded tensor.

    Returns:
        torch.Tensor: A new tensor padded with zeros to the specified shape.

    Note:
        If the new shape is smaller than the original tensor in any dimension,
        the original tensor will be truncated in that dimension.
    """
    if any([new_shape[i] < tensor.shape[i] for i in range(len(new_shape))]):
        raise ValueError("The new shape must be larger than the original tensor in all dimensions")

    if len(new_shape) != len(tensor.shape):
        raise ValueError("The new shape must have the same number of dimensions as the original tensor")

    # Create a new tensor filled with zeros
    padded_tensor = torch.zeros(new_shape, dtype=tensor.dtype, device=tensor.device)

    # Create slicing tuples for both tensors
    orig_slices = tuple(slice(0, dim) for dim in tensor.shape)
    new_slices = tuple(slice(0, dim) for dim in tensor.shape)

    # Copy the original tensor into the new tensor
    padded_tensor[new_slices] = tensor[orig_slices]

    return padded_tensor


def calculate_weight(patches: ModelPatchesDictValue, weight, key, intermediate_dtype=torch.float32):
    for p in patches:
        strength = p[0]
        v = p[1]
        strength_model = p[2]
        offset: PatchOffset = p[3]
        function: PatchConversionFunction = p[4]
        if function is None:
            function = lambda a: a

        old_weight = None
        if offset is not None:
            old_weight = weight
            weight = weight.narrow(offset[0], offset[1], offset[2])

        if strength_model != 1.0:
            weight *= strength_model

        if isinstance(v, list):
            v = (calculate_weight(v[1:], v[0][1](model_management.cast_to_device(v[0][0], weight.device, intermediate_dtype, copy=True), inplace=True), key, intermediate_dtype=intermediate_dtype),)

        patch_type: PatchType = ""
        if len(v) == 1:
            patch_type = "diff"
        elif len(v) == 2:
            patch_type = v[0]
            v = v[1]

        if patch_type == "diff":
            diff: torch.Tensor = v[0]
            # An extra flag to pad the weight if the diff's shape is larger than the weight
            do_pad_weight = len(v) > 1 and v[1]['pad_weight']
            if do_pad_weight and diff.shape != weight.shape:
                logging.info("Pad weight {} from {} to shape: {}".format(key, weight.shape, diff.shape))
                weight = pad_tensor_to_shape(weight, diff.shape)

            if strength != 0.0:
                if diff.shape != weight.shape:
                    logging.warning("WARNING SHAPE MISMATCH {} WEIGHT NOT MERGED {} != {}".format(key, diff.shape, weight.shape))
                else:
<<<<<<< HEAD
                    weight += function(strength * model_management.cast_to_device(diff, weight.device, weight.dtype))
        elif patch_type == "lora":  # lora/locon
            mat1 = model_management.cast_to_device(v[0], weight.device, intermediate_dtype)
            mat2 = model_management.cast_to_device(v[1], weight.device, intermediate_dtype)
=======
                    weight += function(strength * comfy.model_management.cast_to_device(diff, weight.device, weight.dtype))
        elif patch_type == "set":
            weight.copy_(v[0])
        elif patch_type == "lora": #lora/locon
            mat1 = comfy.model_management.cast_to_device(v[0], weight.device, intermediate_dtype)
            mat2 = comfy.model_management.cast_to_device(v[1], weight.device, intermediate_dtype)
>>>>>>> 6e8cdcd3
            dora_scale = v[4]
            reshape = v[5]

            if reshape is not None:
                weight = pad_tensor_to_shape(weight, reshape)

            if v[2] is not None:
                alpha = v[2] / mat2.shape[0]
            else:
                alpha = 1.0

            if v[3] is not None:
                # locon mid weights, hopefully the math is fine because I didn't properly test it
                mat3 = model_management.cast_to_device(v[3], weight.device, intermediate_dtype)
                final_shape = [mat2.shape[1], mat2.shape[0], mat3.shape[2], mat3.shape[3]]
                mat2 = torch.mm(mat2.transpose(0, 1).flatten(start_dim=1), mat3.transpose(0, 1).flatten(start_dim=1)).reshape(final_shape).transpose(0, 1)
            try:
                lora_diff = torch.mm(mat1.flatten(start_dim=1), mat2.flatten(start_dim=1)).reshape(weight.shape)
                if dora_scale is not None:
                    weight = weight_decompose(dora_scale, weight, lora_diff, alpha, strength, intermediate_dtype, function)
                else:
                    weight += function(((strength * alpha) * lora_diff).type(weight.dtype))
            except Exception as e:
                logging.error("ERROR {} {} {}".format(patch_type, key, e))
        elif patch_type == "lokr":
            w1 = v[0]
            w2 = v[1]
            w1_a = v[3]
            w1_b = v[4]
            w2_a = v[5]
            w2_b = v[6]
            t2 = v[7]
            dora_scale = v[8]
            dim = None

            if w1 is None:
                dim = w1_b.shape[0]
                w1 = torch.mm(model_management.cast_to_device(w1_a, weight.device, intermediate_dtype),
                              model_management.cast_to_device(w1_b, weight.device, intermediate_dtype))
            else:
                w1 = model_management.cast_to_device(w1, weight.device, intermediate_dtype)

            if w2 is None:
                dim = w2_b.shape[0]
                if t2 is None:
                    w2 = torch.mm(model_management.cast_to_device(w2_a, weight.device, intermediate_dtype),
                                  model_management.cast_to_device(w2_b, weight.device, intermediate_dtype))
                else:
                    w2 = torch.einsum('i j k l, j r, i p -> p r k l',
                                      model_management.cast_to_device(t2, weight.device, intermediate_dtype),
                                      model_management.cast_to_device(w2_b, weight.device, intermediate_dtype),
                                      model_management.cast_to_device(w2_a, weight.device, intermediate_dtype))
            else:
                w2 = model_management.cast_to_device(w2, weight.device, intermediate_dtype)

            if len(w2.shape) == 4:
                w1 = w1.unsqueeze(2).unsqueeze(2)
            if v[2] is not None and dim is not None:
                alpha = v[2] / dim
            else:
                alpha = 1.0

            try:
                lora_diff = torch.kron(w1, w2).reshape(weight.shape)
                if dora_scale is not None:
                    weight = weight_decompose(dora_scale, weight, lora_diff, alpha, strength, intermediate_dtype, function)
                else:
                    weight += function(((strength * alpha) * lora_diff).type(weight.dtype))
            except Exception as e:
                logging.error("ERROR {} {} {}".format(patch_type, key, e))
        elif patch_type == "loha":
            w1a = v[0]
            w1b = v[1]
            if v[2] is not None:
                alpha = v[2] / w1b.shape[0]
            else:
                alpha = 1.0

            w2a = v[3]
            w2b = v[4]
            dora_scale = v[7]
            if v[5] is not None:  # cp decomposition
                t1 = v[5]
                t2 = v[6]
                m1 = torch.einsum('i j k l, j r, i p -> p r k l',
                                  model_management.cast_to_device(t1, weight.device, intermediate_dtype),
                                  model_management.cast_to_device(w1b, weight.device, intermediate_dtype),
                                  model_management.cast_to_device(w1a, weight.device, intermediate_dtype))

                m2 = torch.einsum('i j k l, j r, i p -> p r k l',
                                  model_management.cast_to_device(t2, weight.device, intermediate_dtype),
                                  model_management.cast_to_device(w2b, weight.device, intermediate_dtype),
                                  model_management.cast_to_device(w2a, weight.device, intermediate_dtype))
            else:
                m1 = torch.mm(model_management.cast_to_device(w1a, weight.device, intermediate_dtype),
                              model_management.cast_to_device(w1b, weight.device, intermediate_dtype))
                m2 = torch.mm(model_management.cast_to_device(w2a, weight.device, intermediate_dtype),
                              model_management.cast_to_device(w2b, weight.device, intermediate_dtype))

            try:
                lora_diff = (m1 * m2).reshape(weight.shape)
                if dora_scale is not None:
                    weight = weight_decompose(dora_scale, weight, lora_diff, alpha, strength, intermediate_dtype, function)
                else:
                    weight += function(((strength * alpha) * lora_diff).type(weight.dtype))
            except Exception as e:
                logging.error("ERROR {} {} {}".format(patch_type, key, e))
        elif patch_type == "glora":
            rank = 0
            dora_scale = v[5]

            old_glora = False
            if v[3].shape[1] == v[2].shape[0] == v[0].shape[0] == v[1].shape[1]:
                rank = v[0].shape[0]
                old_glora = True

            if v[3].shape[0] == v[2].shape[1] == v[0].shape[1] == v[1].shape[0]:
                if old_glora and v[1].shape[0] == weight.shape[0] and weight.shape[0] == weight.shape[1]:
                    pass
                else:
                    old_glora = False
                    rank = v[1].shape[0]

            a1 = model_management.cast_to_device(v[0].flatten(start_dim=1), weight.device, intermediate_dtype)
            a2 = model_management.cast_to_device(v[1].flatten(start_dim=1), weight.device, intermediate_dtype)
            b1 = model_management.cast_to_device(v[2].flatten(start_dim=1), weight.device, intermediate_dtype)
            b2 = model_management.cast_to_device(v[3].flatten(start_dim=1), weight.device, intermediate_dtype)

            if v[4] is not None:
                alpha = v[4] / rank
            else:
                alpha = 1.0

            try:
                if old_glora:
                    lora_diff = (torch.mm(b2, b1) + torch.mm(torch.mm(weight.flatten(start_dim=1).to(dtype=intermediate_dtype), a2), a1)).reshape(weight.shape)  # old lycoris glora
                else:
                    if weight.dim() > 2:
                        lora_diff = torch.einsum("o i ..., i j -> o j ...", torch.einsum("o i ..., i j -> o j ...", weight.to(dtype=intermediate_dtype), a1), a2).reshape(weight.shape)
                    else:
                        lora_diff = torch.mm(torch.mm(weight.to(dtype=intermediate_dtype), a1), a2).reshape(weight.shape)
                    lora_diff += torch.mm(b1, b2).reshape(weight.shape)

                if dora_scale is not None:
                    weight = weight_decompose(dora_scale, weight, lora_diff, alpha, strength, intermediate_dtype, function)
                else:
                    weight += function(((strength * alpha) * lora_diff).type(weight.dtype))
            except Exception as e:
                logging.error("ERROR {} {} {}".format(patch_type, key, e))
        else:
            logging.warning("patch type not recognized {} {}".format(patch_type, key))

        if old_weight is not None:
            weight = old_weight

    return weight<|MERGE_RESOLUTION|>--- conflicted
+++ resolved
@@ -300,22 +300,14 @@
     sdk = sd.keys()
 
     for k in sdk:
-<<<<<<< HEAD
-        if k.startswith("diffusion_model.") and k.endswith(".weight"):
-            key_lora = k[len("diffusion_model."):-len(".weight")].replace(".", "_")
-            key_map["lora_unet_{}".format(key_lora)] = k
-            key_map["lora_prior_unet_{}".format(key_lora)] = k  # cascade lora: TODO put lora key prefix in the model config
-            key_map["{}".format(k[:-len(".weight")])] = k  # generic lora format without any weird key names
-=======
         if k.startswith("diffusion_model."):
             if k.endswith(".weight"):
                 key_lora = k[len("diffusion_model."):-len(".weight")].replace(".", "_")
                 key_map["lora_unet_{}".format(key_lora)] = k
-                key_map["lora_prior_unet_{}".format(key_lora)] = k #cascade lora: TODO put lora key prefix in the model config
-                key_map["{}".format(k[:-len(".weight")])] = k #generic lora format without any weird key names
+                key_map["lora_prior_unet_{}".format(key_lora)] = k  # cascade lora: TODO put lora key prefix in the model config
+                key_map["{}".format(k[:-len(".weight")])] = k  # generic lora format without any weird key names
             else:
                 key_map["{}".format(k)] = k #generic lora format for not .weight without any weird key names
->>>>>>> 6e8cdcd3
 
     diffusers_keys = utils.unet_to_diffusers(model.model_config.unet_config)
     for k in diffusers_keys:
@@ -470,19 +462,12 @@
                 if diff.shape != weight.shape:
                     logging.warning("WARNING SHAPE MISMATCH {} WEIGHT NOT MERGED {} != {}".format(key, diff.shape, weight.shape))
                 else:
-<<<<<<< HEAD
                     weight += function(strength * model_management.cast_to_device(diff, weight.device, weight.dtype))
+        elif patch_type == "set":
+            weight.copy_(v[0])
         elif patch_type == "lora":  # lora/locon
             mat1 = model_management.cast_to_device(v[0], weight.device, intermediate_dtype)
             mat2 = model_management.cast_to_device(v[1], weight.device, intermediate_dtype)
-=======
-                    weight += function(strength * comfy.model_management.cast_to_device(diff, weight.device, weight.dtype))
-        elif patch_type == "set":
-            weight.copy_(v[0])
-        elif patch_type == "lora": #lora/locon
-            mat1 = comfy.model_management.cast_to_device(v[0], weight.device, intermediate_dtype)
-            mat2 = comfy.model_management.cast_to_device(v[1], weight.device, intermediate_dtype)
->>>>>>> 6e8cdcd3
             dora_scale = v[4]
             reshape = v[5]
 
