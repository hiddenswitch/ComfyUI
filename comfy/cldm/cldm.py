--- conflicted
+++ resolved
@@ -415,12 +415,8 @@
         out_middle = []
 
         if self.num_classes is not None:
-<<<<<<< HEAD
-            assert y.shape[0] == x.shape[0], "There may be a mismatch between the ControlNet and Diffusion models being used"
-=======
             if y is None:
                 raise ValueError("y is None, did you try using a controlnet for SDXL on SD1?")
->>>>>>> fd271ded
             emb = emb + self.label_emb(y)
 
         h = x
