#taken from: https://github.com/lllyasviel/ControlNet
#and modified

import torch
import torch as th
import torch.nn as nn

from ..ldm.modules.diffusionmodules.util import (
    zero_module,
    timestep_embedding,
)

from ..ldm.modules.attention import SpatialTransformer
from ..ldm.modules.diffusionmodules.openaimodel import UNetModel, TimestepEmbedSequential, ResBlock, Downsample
from ..ldm.util import exists
from .. import ops

class ControlledUnetModel(UNetModel):
    #implemented in the ldm unet
    pass

class ControlNet(nn.Module):
    def __init__(
        self,
        image_size,
        in_channels,
        model_channels,
        hint_channels,
        num_res_blocks,
        dropout=0,
        channel_mult=(1, 2, 4, 8),
        conv_resample=True,
        dims=2,
        num_classes=None,
        use_checkpoint=False,
        dtype=torch.float32,
        num_heads=-1,
        num_head_channels=-1,
        num_heads_upsample=-1,
        use_scale_shift_norm=False,
        resblock_updown=False,
        use_new_attention_order=False,
        use_spatial_transformer=False,    # custom transformer support
        transformer_depth=1,              # custom transformer support
        context_dim=None,                 # custom transformer support
        n_embed=None,                     # custom support for prediction of discrete ids into codebook of first stage vq model
        legacy=True,
        disable_self_attentions=None,
        num_attention_blocks=None,
        disable_middle_self_attn=False,
        use_linear_in_transformer=False,
        adm_in_channels=None,
        transformer_depth_middle=None,
        transformer_depth_output=None,
        device=None,
<<<<<<< HEAD
        operations=ops,
=======
        operations=comfy.ops,
        **kwargs,
>>>>>>> 6efe561c
    ):
        super().__init__()
        assert use_spatial_transformer == True, "use_spatial_transformer has to be true"
        if use_spatial_transformer:
            assert context_dim is not None, 'Fool!! You forgot to include the dimension of your cross-attention conditioning...'

        if context_dim is not None:
            assert use_spatial_transformer, 'Fool!! You forgot to use the spatial transformer for your cross-attention conditioning...'
            # from omegaconf.listconfig import ListConfig
            # if type(context_dim) == ListConfig:
            #     context_dim = list(context_dim)

        if num_heads_upsample == -1:
            num_heads_upsample = num_heads

        if num_heads == -1:
            assert num_head_channels != -1, 'Either num_heads or num_head_channels has to be set'

        if num_head_channels == -1:
            assert num_heads != -1, 'Either num_heads or num_head_channels has to be set'

        self.dims = dims
        self.image_size = image_size
        self.in_channels = in_channels
        self.model_channels = model_channels

        if isinstance(num_res_blocks, int):
            self.num_res_blocks = len(channel_mult) * [num_res_blocks]
        else:
            if len(num_res_blocks) != len(channel_mult):
                raise ValueError("provide num_res_blocks either as an int (globally constant) or "
                                 "as a list/tuple (per-level) with the same length as channel_mult")
            self.num_res_blocks = num_res_blocks

        if disable_self_attentions is not None:
            # should be a list of booleans, indicating whether to disable self-attention in TransformerBlocks or not
            assert len(disable_self_attentions) == len(channel_mult)
        if num_attention_blocks is not None:
            assert len(num_attention_blocks) == len(self.num_res_blocks)
            assert all(map(lambda i: self.num_res_blocks[i] >= num_attention_blocks[i], range(len(num_attention_blocks))))

        transformer_depth = transformer_depth[:]

        self.dropout = dropout
        self.channel_mult = channel_mult
        self.conv_resample = conv_resample
        self.num_classes = num_classes
        self.use_checkpoint = use_checkpoint
        self.dtype = dtype
        self.num_heads = num_heads
        self.num_head_channels = num_head_channels
        self.num_heads_upsample = num_heads_upsample
        self.predict_codebook_ids = n_embed is not None

        time_embed_dim = model_channels * 4
        self.time_embed = nn.Sequential(
            operations.Linear(model_channels, time_embed_dim, dtype=self.dtype, device=device),
            nn.SiLU(),
            operations.Linear(time_embed_dim, time_embed_dim, dtype=self.dtype, device=device),
        )

        if self.num_classes is not None:
            if isinstance(self.num_classes, int):
                self.label_emb = nn.Embedding(num_classes, time_embed_dim)
            elif self.num_classes == "continuous":
                print("setting up linear c_adm embedding layer")
                self.label_emb = nn.Linear(1, time_embed_dim)
            elif self.num_classes == "sequential":
                assert adm_in_channels is not None
                self.label_emb = nn.Sequential(
                    nn.Sequential(
                        operations.Linear(adm_in_channels, time_embed_dim, dtype=self.dtype, device=device),
                        nn.SiLU(),
                        operations.Linear(time_embed_dim, time_embed_dim, dtype=self.dtype, device=device),
                    )
                )
            else:
                raise ValueError()

        self.input_blocks = nn.ModuleList(
            [
                TimestepEmbedSequential(
                    operations.conv_nd(dims, in_channels, model_channels, 3, padding=1, dtype=self.dtype, device=device)
                )
            ]
        )
        self.zero_convs = nn.ModuleList([self.make_zero_conv(model_channels, operations=operations)])

        self.input_hint_block = TimestepEmbedSequential(
                    operations.conv_nd(dims, hint_channels, 16, 3, padding=1),
                    nn.SiLU(),
                    operations.conv_nd(dims, 16, 16, 3, padding=1),
                    nn.SiLU(),
                    operations.conv_nd(dims, 16, 32, 3, padding=1, stride=2),
                    nn.SiLU(),
                    operations.conv_nd(dims, 32, 32, 3, padding=1),
                    nn.SiLU(),
                    operations.conv_nd(dims, 32, 96, 3, padding=1, stride=2),
                    nn.SiLU(),
                    operations.conv_nd(dims, 96, 96, 3, padding=1),
                    nn.SiLU(),
                    operations.conv_nd(dims, 96, 256, 3, padding=1, stride=2),
                    nn.SiLU(),
                    zero_module(operations.conv_nd(dims, 256, model_channels, 3, padding=1))
        )

        self._feature_size = model_channels
        input_block_chans = [model_channels]
        ch = model_channels
        ds = 1
        for level, mult in enumerate(channel_mult):
            for nr in range(self.num_res_blocks[level]):
                layers = [
                    ResBlock(
                        ch,
                        time_embed_dim,
                        dropout,
                        out_channels=mult * model_channels,
                        dims=dims,
                        use_checkpoint=use_checkpoint,
                        use_scale_shift_norm=use_scale_shift_norm,
                        dtype=self.dtype,
                        device=device,
                        operations=operations,
                    )
                ]
                ch = mult * model_channels
                num_transformers = transformer_depth.pop(0)
                if num_transformers > 0:
                    if num_head_channels == -1:
                        dim_head = ch // num_heads
                    else:
                        num_heads = ch // num_head_channels
                        dim_head = num_head_channels
                    if legacy:
                        #num_heads = 1
                        dim_head = ch // num_heads if use_spatial_transformer else num_head_channels
                    if exists(disable_self_attentions):
                        disabled_sa = disable_self_attentions[level]
                    else:
                        disabled_sa = False

                    if not exists(num_attention_blocks) or nr < num_attention_blocks[level]:
                        layers.append(
                            SpatialTransformer(
                                ch, num_heads, dim_head, depth=num_transformers, context_dim=context_dim,
                                disable_self_attn=disabled_sa, use_linear=use_linear_in_transformer,
                                use_checkpoint=use_checkpoint, dtype=self.dtype, device=device, operations=operations
                            )
                        )
                self.input_blocks.append(TimestepEmbedSequential(*layers))
                self.zero_convs.append(self.make_zero_conv(ch, operations=operations))
                self._feature_size += ch
                input_block_chans.append(ch)
            if level != len(channel_mult) - 1:
                out_ch = ch
                self.input_blocks.append(
                    TimestepEmbedSequential(
                        ResBlock(
                            ch,
                            time_embed_dim,
                            dropout,
                            out_channels=out_ch,
                            dims=dims,
                            use_checkpoint=use_checkpoint,
                            use_scale_shift_norm=use_scale_shift_norm,
                            down=True,
                            dtype=self.dtype,
                            device=device,
                            operations=operations
                        )
                        if resblock_updown
                        else Downsample(
                            ch, conv_resample, dims=dims, out_channels=out_ch, dtype=self.dtype, device=device, operations=operations
                        )
                    )
                )
                ch = out_ch
                input_block_chans.append(ch)
                self.zero_convs.append(self.make_zero_conv(ch, operations=operations))
                ds *= 2
                self._feature_size += ch

        if num_head_channels == -1:
            dim_head = ch // num_heads
        else:
            num_heads = ch // num_head_channels
            dim_head = num_head_channels
        if legacy:
            #num_heads = 1
            dim_head = ch // num_heads if use_spatial_transformer else num_head_channels
        mid_block = [
            ResBlock(
                ch,
                time_embed_dim,
                dropout,
                dims=dims,
                use_checkpoint=use_checkpoint,
                use_scale_shift_norm=use_scale_shift_norm,
                dtype=self.dtype,
                device=device,
                operations=operations
            )]
        if transformer_depth_middle >= 0:
            mid_block += [SpatialTransformer(  # always uses a self-attn
                            ch, num_heads, dim_head, depth=transformer_depth_middle, context_dim=context_dim,
                            disable_self_attn=disable_middle_self_attn, use_linear=use_linear_in_transformer,
                            use_checkpoint=use_checkpoint, dtype=self.dtype, device=device, operations=operations
                        ),
            ResBlock(
                ch,
                time_embed_dim,
                dropout,
                dims=dims,
                use_checkpoint=use_checkpoint,
                use_scale_shift_norm=use_scale_shift_norm,
                dtype=self.dtype,
                device=device,
                operations=operations
            )]
        self.middle_block = TimestepEmbedSequential(*mid_block)
        self.middle_block_out = self.make_zero_conv(ch, operations=operations)
        self._feature_size += ch

    def make_zero_conv(self, channels, operations=None):
        return TimestepEmbedSequential(zero_module(operations.conv_nd(self.dims, channels, channels, 1, padding=0)))

    def forward(self, x, hint, timesteps, context, y=None, **kwargs):
        t_emb = timestep_embedding(timesteps, self.model_channels, repeat_only=False).to(self.dtype)
        emb = self.time_embed(t_emb)

        guided_hint = self.input_hint_block(hint, emb, context)

        outs = []

        hs = []
        if self.num_classes is not None:
            assert y.shape[0] == x.shape[0]
            emb = emb + self.label_emb(y)

        h = x.type(self.dtype)
        for module, zero_conv in zip(self.input_blocks, self.zero_convs):
            if guided_hint is not None:
                h = module(h, emb, context)
                h += guided_hint
                guided_hint = None
            else:
                h = module(h, emb, context)
            outs.append(zero_conv(h, emb, context))

        h = self.middle_block(h, emb, context)
        outs.append(self.middle_block_out(h, emb, context))

        return outs
<|MERGE_RESOLUTION|>--- conflicted
+++ resolved
@@ -53,12 +53,8 @@
         transformer_depth_middle=None,
         transformer_depth_output=None,
         device=None,
-<<<<<<< HEAD
         operations=ops,
-=======
-        operations=comfy.ops,
         **kwargs,
->>>>>>> 6efe561c
     ):
         super().__init__()
         assert use_spatial_transformer == True, "use_spatial_transformer has to be true"
