--- conflicted
+++ resolved
@@ -1,10 +1,5 @@
 import torch
-<<<<<<< HEAD
-
-from comfy import ops
-=======
-import comfy.rmsnorm
->>>>>>> ce22f687
+from .. import rmsnorm
 
 
 def pad_to_patch_size(img, patch_size=(2, 2), padding_mode="circular"):
@@ -17,25 +12,5 @@
 
     return torch.nn.functional.pad(img, pad, mode=padding_mode)
 
-<<<<<<< HEAD
-try:
-    rms_norm_torch = torch.nn.functional.rms_norm  # pylint: disable=no-member
-except:
-    rms_norm_torch = None
 
-def rms_norm(x, weight=None, eps=1e-6):
-    if rms_norm_torch is not None and not (torch.jit.is_tracing() or torch.jit.is_scripting()):
-        if weight is None:
-            return rms_norm_torch(x, (x.shape[-1],), eps=eps)
-        else:
-            return rms_norm_torch(x, weight.shape, weight=ops.cast_to(weight, dtype=x.dtype, device=x.device), eps=eps)
-    else:
-        r = x * torch.rsqrt(torch.mean(x**2, dim=-1, keepdim=True) + eps)
-        if weight is None:
-            return r
-        else:
-            return r * ops.cast_to(weight, dtype=x.dtype, device=x.device)
-=======
-
-rms_norm = comfy.rmsnorm.rms_norm
->>>>>>> ce22f687
+rms_norm = rmsnorm.rms_norm