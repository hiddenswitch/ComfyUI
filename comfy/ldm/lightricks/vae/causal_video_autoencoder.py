--- conflicted
+++ resolved
@@ -8,13 +8,7 @@
 from .conv_nd_factory import make_conv_nd, make_linear_nd
 from .pixel_norm import PixelNorm
 from ..model import PixArtAlphaCombinedTimestepSizeEmbeddings
-<<<<<<< HEAD
 from ....ops import disable_weight_init as ops
-=======
-import comfy.ops
-
-ops = comfy.ops.disable_weight_init
->>>>>>> 5d84607b
 
 class Encoder(nn.Module):
     r"""
@@ -354,12 +348,8 @@
                     norm_layer=norm_layer,
                     inject_noise=block_params.get("inject_noise", False),
                     timestep_conditioning=timestep_conditioning,
-<<<<<<< HEAD
                     # attention_head_dim=block_params["attention_head_dim"],
-=======
-                    attention_head_dim=block_params["attention_head_dim"],
-                    spatial_padding_mode=spatial_padding_mode,
->>>>>>> 5d84607b
+                    spatial_padding_mode=spatial_padding_mode,
                 )
             elif block_name == "res_x_y":
                 output_channel = output_channel // block_params.get("multiplier", 2)
