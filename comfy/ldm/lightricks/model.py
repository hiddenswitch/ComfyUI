import torch
from torch import nn
<<<<<<< HEAD

from ..common_dit import rms_norm
=======
import comfy.patcher_extension
import comfy.ldm.modules.attention
import comfy.ldm.common_dit
>>>>>>> 5352abc6
from einops import rearrange
import math
from typing import Dict, Optional, Tuple

from .symmetric_patchifier import SymmetricPatchifier, latent_to_pixel_coords
from ..modules.attention import optimized_attention, optimized_attention_masked


def get_timestep_embedding(
    timesteps: torch.Tensor,
    embedding_dim: int,
    flip_sin_to_cos: bool = False,
    downscale_freq_shift: float = 1,
    scale: float = 1,
    max_period: int = 10000,
):
    """
    This matches the implementation in Denoising Diffusion Probabilistic Models: Create sinusoidal timestep embeddings.

    Args
        timesteps (torch.Tensor):
            a 1-D Tensor of N indices, one per batch element. These may be fractional.
        embedding_dim (int):
            the dimension of the output.
        flip_sin_to_cos (bool):
            Whether the embedding order should be `cos, sin` (if True) or `sin, cos` (if False)
        downscale_freq_shift (float):
            Controls the delta between frequencies between dimensions
        scale (float):
            Scaling factor applied to the embeddings.
        max_period (int):
            Controls the maximum frequency of the embeddings
    Returns
        torch.Tensor: an [N x dim] Tensor of positional embeddings.
    """
    assert len(timesteps.shape) == 1, "Timesteps should be a 1d-array"

    half_dim = embedding_dim // 2
    exponent = -math.log(max_period) * torch.arange(
        start=0, end=half_dim, dtype=torch.float32, device=timesteps.device
    )
    exponent = exponent / (half_dim - downscale_freq_shift)

    emb = torch.exp(exponent)
    emb = timesteps[:, None].float() * emb[None, :]

    # scale embeddings
    emb = scale * emb

    # concat sine and cosine embeddings
    emb = torch.cat([torch.sin(emb), torch.cos(emb)], dim=-1)

    # flip sine and cosine embeddings
    if flip_sin_to_cos:
        emb = torch.cat([emb[:, half_dim:], emb[:, :half_dim]], dim=-1)

    # zero pad
    if embedding_dim % 2 == 1:
        emb = torch.nn.functional.pad(emb, (0, 1, 0, 0))
    return emb


class TimestepEmbedding(nn.Module):
    def __init__(
        self,
        in_channels: int,
        time_embed_dim: int,
        act_fn: str = "silu",
        out_dim: int = None,
        post_act_fn: Optional[str] = None,
        cond_proj_dim=None,
        sample_proj_bias=True,
        dtype=None, device=None, operations=None,
    ):
        super().__init__()

        self.linear_1 = operations.Linear(in_channels, time_embed_dim, sample_proj_bias, dtype=dtype, device=device)

        if cond_proj_dim is not None:
            self.cond_proj = operations.Linear(cond_proj_dim, in_channels, bias=False, dtype=dtype, device=device)
        else:
            self.cond_proj = None

        self.act = nn.SiLU()

        if out_dim is not None:
            time_embed_dim_out = out_dim
        else:
            time_embed_dim_out = time_embed_dim
        self.linear_2 = operations.Linear(time_embed_dim, time_embed_dim_out, sample_proj_bias, dtype=dtype, device=device)

        if post_act_fn is None:
            self.post_act = None
        # else:
        #     self.post_act = get_activation(post_act_fn)

    def forward(self, sample, condition=None):
        if condition is not None:
            sample = sample + self.cond_proj(condition)
        sample = self.linear_1(sample)

        if self.act is not None:
            sample = self.act(sample)

        sample = self.linear_2(sample)

        if self.post_act is not None:
            sample = self.post_act(sample)
        return sample


class Timesteps(nn.Module):
    def __init__(self, num_channels: int, flip_sin_to_cos: bool, downscale_freq_shift: float, scale: int = 1):
        super().__init__()
        self.num_channels = num_channels
        self.flip_sin_to_cos = flip_sin_to_cos
        self.downscale_freq_shift = downscale_freq_shift
        self.scale = scale

    def forward(self, timesteps):
        t_emb = get_timestep_embedding(
            timesteps,
            self.num_channels,
            flip_sin_to_cos=self.flip_sin_to_cos,
            downscale_freq_shift=self.downscale_freq_shift,
            scale=self.scale,
        )
        return t_emb


class PixArtAlphaCombinedTimestepSizeEmbeddings(nn.Module):
    """
    For PixArt-Alpha.

    Reference:
    https://github.com/PixArt-alpha/PixArt-alpha/blob/0f55e922376d8b797edd44d25d0e7464b260dcab/diffusion/model/nets/PixArtMS.py#L164C9-L168C29
    """

    def __init__(self, embedding_dim, size_emb_dim, use_additional_conditions: bool = False, dtype=None, device=None, operations=None):
        super().__init__()

        self.outdim = size_emb_dim
        self.time_proj = Timesteps(num_channels=256, flip_sin_to_cos=True, downscale_freq_shift=0)
        self.timestep_embedder = TimestepEmbedding(in_channels=256, time_embed_dim=embedding_dim, dtype=dtype, device=device, operations=operations)

    def forward(self, timestep, resolution, aspect_ratio, batch_size, hidden_dtype):
        timesteps_proj = self.time_proj(timestep)
        timesteps_emb = self.timestep_embedder(timesteps_proj.to(dtype=hidden_dtype))  # (N, D)
        return timesteps_emb


class AdaLayerNormSingle(nn.Module):
    r"""
    Norm layer adaptive layer norm single (adaLN-single).

    As proposed in PixArt-Alpha (see: https://arxiv.org/abs/2310.00426; Section 2.3).

    Parameters:
        embedding_dim (`int`): The size of each embedding vector.
        use_additional_conditions (`bool`): To use additional conditions for normalization or not.
    """

    def __init__(self, embedding_dim: int, use_additional_conditions: bool = False, dtype=None, device=None, operations=None):
        super().__init__()

        self.emb = PixArtAlphaCombinedTimestepSizeEmbeddings(
            embedding_dim, size_emb_dim=embedding_dim // 3, use_additional_conditions=use_additional_conditions, dtype=dtype, device=device, operations=operations
        )

        self.silu = nn.SiLU()
        self.linear = operations.Linear(embedding_dim, 6 * embedding_dim, bias=True, dtype=dtype, device=device)

    def forward(
        self,
        timestep: torch.Tensor,
        added_cond_kwargs: Optional[Dict[str, torch.Tensor]] = None,
        batch_size: Optional[int] = None,
        hidden_dtype: Optional[torch.dtype] = None,
    ) -> Tuple[torch.Tensor, torch.Tensor, torch.Tensor, torch.Tensor, torch.Tensor]:
        # No modulation happening here.
        added_cond_kwargs = added_cond_kwargs or {"resolution": None, "aspect_ratio": None}
        embedded_timestep = self.emb(timestep, **added_cond_kwargs, batch_size=batch_size, hidden_dtype=hidden_dtype)
        return self.linear(self.silu(embedded_timestep)), embedded_timestep

class PixArtAlphaTextProjection(nn.Module):
    """
    Projects caption embeddings. Also handles dropout for classifier-free guidance.

    Adapted from https://github.com/PixArt-alpha/PixArt-alpha/blob/master/diffusion/model/nets/PixArt_blocks.py
    """

    def __init__(self, in_features, hidden_size, out_features=None, act_fn="gelu_tanh", dtype=None, device=None, operations=None):
        super().__init__()
        if out_features is None:
            out_features = hidden_size
        self.linear_1 = operations.Linear(in_features=in_features, out_features=hidden_size, bias=True, dtype=dtype, device=device)
        if act_fn == "gelu_tanh":
            self.act_1 = nn.GELU(approximate="tanh")
        elif act_fn == "silu":
            self.act_1 = nn.SiLU()
        else:
            raise ValueError(f"Unknown activation function: {act_fn}")
        self.linear_2 = operations.Linear(in_features=hidden_size, out_features=out_features, bias=True, dtype=dtype, device=device)

    def forward(self, caption):
        hidden_states = self.linear_1(caption)
        hidden_states = self.act_1(hidden_states)
        hidden_states = self.linear_2(hidden_states)
        return hidden_states


class GELU_approx(nn.Module):
    def __init__(self, dim_in, dim_out, dtype=None, device=None, operations=None):
        super().__init__()
        self.proj = operations.Linear(dim_in, dim_out, dtype=dtype, device=device)

    def forward(self, x):
        return torch.nn.functional.gelu(self.proj(x), approximate="tanh")


class FeedForward(nn.Module):
    def __init__(self, dim, dim_out, mult=4, glu=False, dropout=0., dtype=None, device=None, operations=None):
        super().__init__()
        inner_dim = int(dim * mult)
        project_in = GELU_approx(dim, inner_dim, dtype=dtype, device=device, operations=operations)

        self.net = nn.Sequential(
            project_in,
            nn.Dropout(dropout),
            operations.Linear(inner_dim, dim_out, dtype=dtype, device=device)
        )

    def forward(self, x):
        return self.net(x)


def apply_rotary_emb(input_tensor, freqs_cis): #TODO: remove duplicate funcs and pick the best/fastest one
    cos_freqs = freqs_cis[0]
    sin_freqs = freqs_cis[1]

    t_dup = rearrange(input_tensor, "... (d r) -> ... d r", r=2)
    t1, t2 = t_dup.unbind(dim=-1)
    t_dup = torch.stack((-t2, t1), dim=-1)
    input_tensor_rot = rearrange(t_dup, "... d r -> ... (d r)")

    out = input_tensor * cos_freqs + input_tensor_rot * sin_freqs

    return out


class CrossAttention(nn.Module):
    def __init__(self, query_dim, context_dim=None, heads=8, dim_head=64, dropout=0., attn_precision=None, dtype=None, device=None, operations=None):
        super().__init__()
        inner_dim = dim_head * heads
        context_dim = query_dim if context_dim is None else context_dim
        self.attn_precision = attn_precision

        self.heads = heads
        self.dim_head = dim_head

        self.q_norm = operations.RMSNorm(inner_dim, eps=1e-5, dtype=dtype, device=device)
        self.k_norm = operations.RMSNorm(inner_dim, eps=1e-5, dtype=dtype, device=device)

        self.to_q = operations.Linear(query_dim, inner_dim, bias=True, dtype=dtype, device=device)
        self.to_k = operations.Linear(context_dim, inner_dim, bias=True, dtype=dtype, device=device)
        self.to_v = operations.Linear(context_dim, inner_dim, bias=True, dtype=dtype, device=device)

        self.to_out = nn.Sequential(operations.Linear(inner_dim, query_dim, dtype=dtype, device=device), nn.Dropout(dropout))

    def forward(self, x, context=None, mask=None, pe=None):
        q = self.to_q(x)
        context = x if context is None else context
        k = self.to_k(context)
        v = self.to_v(context)

        q = self.q_norm(q)
        k = self.k_norm(k)

        if pe is not None:
            q = apply_rotary_emb(q, pe)
            k = apply_rotary_emb(k, pe)

        if mask is None:
            out = optimized_attention(q, k, v, self.heads, attn_precision=self.attn_precision)
        else:
            out = optimized_attention_masked(q, k, v, self.heads, mask, attn_precision=self.attn_precision)
        return self.to_out(out)


class BasicTransformerBlock(nn.Module):
    def __init__(self, dim, n_heads, d_head, context_dim=None, attn_precision=None, dtype=None, device=None, operations=None):
        super().__init__()

        self.attn_precision = attn_precision
        self.attn1 = CrossAttention(query_dim=dim, heads=n_heads, dim_head=d_head, context_dim=None, attn_precision=self.attn_precision, dtype=dtype, device=device, operations=operations)
        self.ff = FeedForward(dim, dim_out=dim, glu=True, dtype=dtype, device=device, operations=operations)

        self.attn2 = CrossAttention(query_dim=dim, context_dim=context_dim, heads=n_heads, dim_head=d_head, attn_precision=self.attn_precision, dtype=dtype, device=device, operations=operations)

        self.scale_shift_table = nn.Parameter(torch.empty(6, dim, device=device, dtype=dtype))

    def forward(self, x, context=None, attention_mask=None, timestep=None, pe=None):
        shift_msa, scale_msa, gate_msa, shift_mlp, scale_mlp, gate_mlp = (self.scale_shift_table[None, None].to(device=x.device, dtype=x.dtype) + timestep.reshape(x.shape[0], timestep.shape[1], self.scale_shift_table.shape[0], -1)).unbind(dim=2)

        x += self.attn1(rms_norm(x) * (1 + scale_msa) + shift_msa, pe=pe) * gate_msa

        x += self.attn2(x, context=context, mask=attention_mask)

        y = rms_norm(x) * (1 + scale_mlp) + shift_mlp
        x += self.ff(y) * gate_mlp

        return x

def get_fractional_positions(indices_grid, max_pos):
    fractional_positions = torch.stack(
        [
            indices_grid[:, i] / max_pos[i]
            for i in range(3)
        ],
        dim=-1,
    )
    return fractional_positions


def precompute_freqs_cis(indices_grid, dim, out_dtype, theta=10000.0, max_pos=[20, 2048, 2048]):
    dtype = torch.float32 #self.dtype

    fractional_positions = get_fractional_positions(indices_grid, max_pos)

    start = 1
    end = theta
    device = fractional_positions.device

    indices = theta ** (
        torch.linspace(
            math.log(start, theta),
            math.log(end, theta),
            dim // 6,
            device=device,
            dtype=dtype,
        )
    )
    indices = indices.to(dtype=dtype)

    indices = indices * math.pi / 2

    freqs = (
        (indices * (fractional_positions.unsqueeze(-1) * 2 - 1))
        .transpose(-1, -2)
        .flatten(2)
    )

    cos_freq = freqs.cos().repeat_interleave(2, dim=-1)
    sin_freq = freqs.sin().repeat_interleave(2, dim=-1)
    if dim % 6 != 0:
        cos_padding = torch.ones_like(cos_freq[:, :, : dim % 6])
        sin_padding = torch.zeros_like(cos_freq[:, :, : dim % 6])
        cos_freq = torch.cat([cos_padding, cos_freq], dim=-1)
        sin_freq = torch.cat([sin_padding, sin_freq], dim=-1)
    return cos_freq.to(out_dtype), sin_freq.to(out_dtype)


class LTXVModel(torch.nn.Module):
    def __init__(self,
                 in_channels=128,
                 cross_attention_dim=2048,
                 attention_head_dim=64,
                 num_attention_heads=32,

                 caption_channels=4096,
                 num_layers=28,


                 positional_embedding_theta=10000.0,
                 positional_embedding_max_pos=[20, 2048, 2048],
                 causal_temporal_positioning=False,
                 vae_scale_factors=(8, 32, 32),
                 dtype=None, device=None, operations=None, **kwargs):
        super().__init__()
        self.generator = None
        self.vae_scale_factors = vae_scale_factors
        self.dtype = dtype
        self.out_channels = in_channels
        self.inner_dim = num_attention_heads * attention_head_dim
        self.causal_temporal_positioning = causal_temporal_positioning

        self.patchify_proj = operations.Linear(in_channels, self.inner_dim, bias=True, dtype=dtype, device=device)

        self.adaln_single = AdaLayerNormSingle(
            self.inner_dim, use_additional_conditions=False, dtype=dtype, device=device, operations=operations
        )

        # self.adaln_single.linear = operations.Linear(self.inner_dim, 4 * self.inner_dim, bias=True, dtype=dtype, device=device)

        self.caption_projection = PixArtAlphaTextProjection(
            in_features=caption_channels, hidden_size=self.inner_dim, dtype=dtype, device=device, operations=operations
        )

        self.transformer_blocks = nn.ModuleList(
            [
                BasicTransformerBlock(
                    self.inner_dim,
                    num_attention_heads,
                    attention_head_dim,
                    context_dim=cross_attention_dim,
                    # attn_precision=attn_precision,
                    dtype=dtype, device=device, operations=operations
                )
                for d in range(num_layers)
            ]
        )

        self.scale_shift_table = nn.Parameter(torch.empty(2, self.inner_dim, dtype=dtype, device=device))
        self.norm_out = operations.LayerNorm(self.inner_dim, elementwise_affine=False, eps=1e-6, dtype=dtype, device=device)
        self.proj_out = operations.Linear(self.inner_dim, self.out_channels, dtype=dtype, device=device)

        self.patchifier = SymmetricPatchifier(1)

    def forward(self, x, timestep, context, attention_mask, frame_rate=25, transformer_options={}, keyframe_idxs=None, **kwargs):
        return comfy.patcher_extension.WrapperExecutor.new_class_executor(
            self._forward,
            self,
            comfy.patcher_extension.get_all_wrappers(comfy.patcher_extension.WrappersMP.DIFFUSION_MODEL, transformer_options)
        ).execute(x, timestep, context, attention_mask, frame_rate, transformer_options, keyframe_idxs, **kwargs)

    def _forward(self, x, timestep, context, attention_mask, frame_rate=25, transformer_options={}, keyframe_idxs=None, **kwargs):
        patches_replace = transformer_options.get("patches_replace", {})

        orig_shape = list(x.shape)

        x, latent_coords = self.patchifier.patchify(x)
        pixel_coords = latent_to_pixel_coords(
            latent_coords=latent_coords,
            scale_factors=self.vae_scale_factors,
            causal_fix=self.causal_temporal_positioning,
        )

        if keyframe_idxs is not None:
            pixel_coords[:, :, -keyframe_idxs.shape[2]:] = keyframe_idxs

        fractional_coords = pixel_coords.to(torch.float32)
        fractional_coords[:, 0] = fractional_coords[:, 0] * (1.0 / frame_rate)

        x = self.patchify_proj(x)
        timestep = timestep * 1000.0

        if attention_mask is not None and not torch.is_floating_point(attention_mask):
            attention_mask = (attention_mask - 1).to(x.dtype).reshape((attention_mask.shape[0], 1, -1, attention_mask.shape[-1])) * torch.finfo(x.dtype).max

        pe = precompute_freqs_cis(fractional_coords, dim=self.inner_dim, out_dtype=x.dtype)

        batch_size = x.shape[0]
        timestep, embedded_timestep = self.adaln_single(
            timestep.flatten(),
            {"resolution": None, "aspect_ratio": None},
            batch_size=batch_size,
            hidden_dtype=x.dtype,
        )
        # Second dimension is 1 or number of tokens (if timestep_per_token)
        timestep = timestep.view(batch_size, -1, timestep.shape[-1])
        embedded_timestep = embedded_timestep.view(
            batch_size, -1, embedded_timestep.shape[-1]
        )

        # 2. Blocks
        if self.caption_projection is not None:
            batch_size = x.shape[0]
            context = self.caption_projection(context)
            context = context.view(
                batch_size, -1, x.shape[-1]
            )

        blocks_replace = patches_replace.get("dit", {})
        for i, block in enumerate(self.transformer_blocks):
            if ("double_block", i) in blocks_replace:
                def block_wrap(args):
                    out = {}
                    out["img"] = block(args["img"], context=args["txt"], attention_mask=args["attention_mask"], timestep=args["vec"], pe=args["pe"])
                    return out

                out = blocks_replace[("double_block", i)]({"img": x, "txt": context, "attention_mask": attention_mask, "vec": timestep, "pe": pe}, {"original_block": block_wrap})
                x = out["img"]
            else:
                x = block(
                    x,
                    context=context,
                    attention_mask=attention_mask,
                    timestep=timestep,
                    pe=pe
                )

        # 3. Output
        scale_shift_values = (
            self.scale_shift_table[None, None].to(device=x.device, dtype=x.dtype) + embedded_timestep[:, :, None]
        )
        shift, scale = scale_shift_values[:, :, 0], scale_shift_values[:, :, 1]
        x = self.norm_out(x)
        # Modulation
        x = x * (1 + scale) + shift
        x = self.proj_out(x)

        x = self.patchifier.unpatchify(
            latents=x,
            output_height=orig_shape[3],
            output_width=orig_shape[4],
            output_num_frames=orig_shape[2],
            out_channels=orig_shape[1] // math.prod(self.patchifier.patch_size),
        )

        return x<|MERGE_RESOLUTION|>--- conflicted
+++ resolved
@@ -1,19 +1,14 @@
 import torch
 from torch import nn
-<<<<<<< HEAD
 
 from ..common_dit import rms_norm
-=======
-import comfy.patcher_extension
-import comfy.ldm.modules.attention
-import comfy.ldm.common_dit
->>>>>>> 5352abc6
 from einops import rearrange
 import math
 from typing import Dict, Optional, Tuple
 
 from .symmetric_patchifier import SymmetricPatchifier, latent_to_pixel_coords
 from ..modules.attention import optimized_attention, optimized_attention_masked
+from ...patcher_extension import WrapperExecutor, get_all_wrappers, WrappersMP
 
 
 def get_timestep_embedding(
@@ -427,10 +422,10 @@
         self.patchifier = SymmetricPatchifier(1)
 
     def forward(self, x, timestep, context, attention_mask, frame_rate=25, transformer_options={}, keyframe_idxs=None, **kwargs):
-        return comfy.patcher_extension.WrapperExecutor.new_class_executor(
+        return WrapperExecutor.new_class_executor(
             self._forward,
             self,
-            comfy.patcher_extension.get_all_wrappers(comfy.patcher_extension.WrappersMP.DIFFUSION_MODEL, transformer_options)
+            get_all_wrappers(WrappersMP.DIFFUSION_MODEL, transformer_options)
         ).execute(x, timestep, context, attention_mask, frame_rate, transformer_options, keyframe_idxs, **kwargs)
 
     def _forward(self, x, timestep, context, attention_mask, frame_rate=25, transformer_options={}, keyframe_idxs=None, **kwargs):
