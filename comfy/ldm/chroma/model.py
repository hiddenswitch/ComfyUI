#Original code can be found on: https://github.com/black-forest-labs/flux

from dataclasses import dataclass

import torch
from torch import Tensor, nn
from einops import rearrange, repeat
<<<<<<< HEAD
from ..common_dit import pad_to_patch_size
=======
import comfy.patcher_extension
import comfy.ldm.common_dit
>>>>>>> 5352abc6

from ..flux.layers import EmbedND, timestep_embedding

from .layers import (
    DoubleStreamBlock,
    LastLayer,
    SingleStreamBlock,
    Approximator,
    ChromaModulationOut,
)


@dataclass
class ChromaParams:
    in_channels: int
    out_channels: int
    context_in_dim: int
    hidden_size: int
    mlp_ratio: float
    num_heads: int
    depth: int
    depth_single_blocks: int
    axes_dim: list
    theta: int
    patch_size: int
    qkv_bias: bool
    in_dim: int
    out_dim: int
    hidden_dim: int
    n_layers: int




class Chroma(nn.Module):
    """
    Transformer model for flow matching on sequences.
    """

    def __init__(self, image_model=None, final_layer=True, dtype=None, device=None, operations=None, **kwargs):
        super().__init__()
        self.dtype = dtype
        params = ChromaParams(**kwargs)
        self.params = params
        self.patch_size = params.patch_size
        self.in_channels = params.in_channels
        self.out_channels = params.out_channels
        if params.hidden_size % params.num_heads != 0:
            raise ValueError(
                f"Hidden size {params.hidden_size} must be divisible by num_heads {params.num_heads}"
            )
        pe_dim = params.hidden_size // params.num_heads
        if sum(params.axes_dim) != pe_dim:
            raise ValueError(f"Got {params.axes_dim} but expected positional dim {pe_dim}")
        self.hidden_size = params.hidden_size
        self.num_heads = params.num_heads
        self.in_dim = params.in_dim
        self.out_dim = params.out_dim
        self.hidden_dim = params.hidden_dim
        self.n_layers = params.n_layers
        self.pe_embedder = EmbedND(dim=pe_dim, theta=params.theta, axes_dim=params.axes_dim)
        self.img_in = operations.Linear(self.in_channels, self.hidden_size, bias=True, dtype=dtype, device=device)
        self.txt_in = operations.Linear(params.context_in_dim, self.hidden_size, dtype=dtype, device=device)
        # set as nn identity for now, will overwrite it later.
        self.distilled_guidance_layer = Approximator(
                    in_dim=self.in_dim,
                    hidden_dim=self.hidden_dim,
                    out_dim=self.out_dim,
                    n_layers=self.n_layers,
                    dtype=dtype, device=device, operations=operations
                )


        self.double_blocks = nn.ModuleList(
            [
                DoubleStreamBlock(
                    self.hidden_size,
                    self.num_heads,
                    mlp_ratio=params.mlp_ratio,
                    qkv_bias=params.qkv_bias,
                    dtype=dtype, device=device, operations=operations
                )
                for _ in range(params.depth)
            ]
        )

        self.single_blocks = nn.ModuleList(
            [
                SingleStreamBlock(self.hidden_size, self.num_heads, mlp_ratio=params.mlp_ratio, dtype=dtype, device=device, operations=operations)
                for _ in range(params.depth_single_blocks)
            ]
        )

        if final_layer:
            self.final_layer = LastLayer(self.hidden_size, 1, self.out_channels, dtype=dtype, device=device, operations=operations)

        self.skip_mmdit = []
        self.skip_dit = []
        self.lite = False

    def get_modulations(self, tensor: torch.Tensor, block_type: str, *, idx: int = 0):
        # This function slices up the modulations tensor which has the following layout:
        #   single     : num_single_blocks * 3 elements
        #   double_img : num_double_blocks * 6 elements
        #   double_txt : num_double_blocks * 6 elements
        #   final      : 2 elements
        if block_type == "final":
            return (tensor[:, -2:-1, :], tensor[:, -1:, :])
        single_block_count = self.params.depth_single_blocks
        double_block_count = self.params.depth
        offset = 3 * idx
        if block_type == "single":
            return ChromaModulationOut.from_offset(tensor, offset)
        # Double block modulations are 6 elements so we double 3 * idx.
        offset *= 2
        if block_type in {"double_img", "double_txt"}:
            # Advance past the single block modulations.
            offset += 3 * single_block_count
            if block_type == "double_txt":
                # Advance past the double block img modulations.
                offset += 6 * double_block_count
            return (
                ChromaModulationOut.from_offset(tensor, offset),
                ChromaModulationOut.from_offset(tensor, offset + 3),
            )
        raise ValueError("Bad block_type")


    def forward_orig(
        self,
        img: Tensor,
        img_ids: Tensor,
        txt: Tensor,
        txt_ids: Tensor,
        timesteps: Tensor,
        guidance: Tensor = None,
        control = None,
        transformer_options={},
        attn_mask: Tensor = None,
    ) -> Tensor:
        patches_replace = transformer_options.get("patches_replace", {})
        if img.ndim != 3 or txt.ndim != 3:
            raise ValueError("Input img and txt tensors must have 3 dimensions.")

        # running on sequences img
        img = self.img_in(img)

        # distilled vector guidance
        mod_index_length = 344
        distill_timestep = timestep_embedding(timesteps.detach().clone(), 16).to(img.device, img.dtype)
        # guidance = guidance *
        distil_guidance = timestep_embedding(guidance.detach().clone(), 16).to(img.device, img.dtype)

        # get all modulation index
        modulation_index = timestep_embedding(torch.arange(mod_index_length, device=img.device), 32).to(img.device, img.dtype)
        # we need to broadcast the modulation index here so each batch has all of the index
        modulation_index = modulation_index.unsqueeze(0).repeat(img.shape[0], 1, 1).to(img.device, img.dtype)
        # and we need to broadcast timestep and guidance along too
        timestep_guidance = torch.cat([distill_timestep, distil_guidance], dim=1).unsqueeze(1).repeat(1, mod_index_length, 1).to(img.dtype).to(img.device, img.dtype)
        # then and only then we could concatenate it together
        input_vec = torch.cat([timestep_guidance, modulation_index], dim=-1).to(img.device, img.dtype)

        mod_vectors = self.distilled_guidance_layer(input_vec)

        txt = self.txt_in(txt)

        ids = torch.cat((txt_ids, img_ids), dim=1)
        pe = self.pe_embedder(ids)

        blocks_replace = patches_replace.get("dit", {})
        for i, block in enumerate(self.double_blocks):
            if i not in self.skip_mmdit:
                double_mod = (
                    self.get_modulations(mod_vectors, "double_img", idx=i),
                    self.get_modulations(mod_vectors, "double_txt", idx=i),
                )
                if ("double_block", i) in blocks_replace:
                    def block_wrap(args):
                        out = {}
                        out["img"], out["txt"] = block(img=args["img"],
                                                       txt=args["txt"],
                                                       vec=args["vec"],
                                                       pe=args["pe"],
                                                       attn_mask=args.get("attn_mask"))
                        return out

                    out = blocks_replace[("double_block", i)]({"img": img,
                                                               "txt": txt,
                                                               "vec": double_mod,
                                                               "pe": pe,
                                                               "attn_mask": attn_mask},
                                                              {"original_block": block_wrap})
                    txt = out["txt"]
                    img = out["img"]
                else:
                    img, txt = block(img=img,
                                     txt=txt,
                                     vec=double_mod,
                                     pe=pe,
                                     attn_mask=attn_mask)

                if control is not None: # Controlnet
                    control_i = control.get("input")
                    if i < len(control_i):
                        add = control_i[i]
                        if add is not None:
                            img += add

        img = torch.cat((txt, img), 1)

        for i, block in enumerate(self.single_blocks):
            if i not in self.skip_dit:
                single_mod = self.get_modulations(mod_vectors, "single", idx=i)
                if ("single_block", i) in blocks_replace:
                    def block_wrap_1(args):
                        out = {}
                        out["img"] = block(args["img"],
                                           vec=args["vec"],
                                           pe=args["pe"],
                                           attn_mask=args.get("attn_mask"))
                        return out

                    out = blocks_replace[("single_block", i)]({"img": img,
                                                               "vec": single_mod,
                                                               "pe": pe,
                                                               "attn_mask": attn_mask},
                                                              {"original_block": block_wrap_1})
                    img = out["img"]
                else:
                    img = block(img, vec=single_mod, pe=pe, attn_mask=attn_mask)

                if control is not None: # Controlnet
                    control_o = control.get("output")
                    if i < len(control_o):
                        add = control_o[i]
                        if add is not None:
                            img[:, txt.shape[1] :, ...] += add

        img = img[:, txt.shape[1] :, ...]
        final_mod = self.get_modulations(mod_vectors, "final")
        img = self.final_layer(img, vec=final_mod)  # (N, T, patch_size ** 2 * out_channels)
        return img

    def forward(self, x, timestep, context, guidance, control=None, transformer_options={}, **kwargs):
        return comfy.patcher_extension.WrapperExecutor.new_class_executor(
            self._forward,
            self,
            comfy.patcher_extension.get_all_wrappers(comfy.patcher_extension.WrappersMP.DIFFUSION_MODEL, transformer_options)
        ).execute(x, timestep, context, guidance, control, transformer_options, **kwargs)

    def _forward(self, x, timestep, context, guidance, control=None, transformer_options={}, **kwargs):
        bs, c, h, w = x.shape
        x = pad_to_patch_size(x, (self.patch_size, self.patch_size))

        img = rearrange(x, "b c (h ph) (w pw) -> b (h w) (c ph pw)", ph=self.patch_size, pw=self.patch_size)

        h_len = ((h + (self.patch_size // 2)) // self.patch_size)
        w_len = ((w + (self.patch_size // 2)) // self.patch_size)
        img_ids = torch.zeros((h_len, w_len, 3), device=x.device, dtype=x.dtype)
        img_ids[:, :, 1] = img_ids[:, :, 1] + torch.linspace(0, h_len - 1, steps=h_len, device=x.device, dtype=x.dtype).unsqueeze(1)
        img_ids[:, :, 2] = img_ids[:, :, 2] + torch.linspace(0, w_len - 1, steps=w_len, device=x.device, dtype=x.dtype).unsqueeze(0)
        img_ids = repeat(img_ids, "h w c -> b (h w) c", b=bs)

        txt_ids = torch.zeros((bs, context.shape[1], 3), device=x.device, dtype=x.dtype)
        out = self.forward_orig(img, img_ids, context, txt_ids, timestep, guidance, control, transformer_options, attn_mask=kwargs.get("attention_mask", None))
        return rearrange(out, "b (h w) (c ph pw) -> b c (h ph) (w pw)", h=h_len, w=w_len, ph=self.patch_size, pw=self.patch_size)[:,:,:h,:w]<|MERGE_RESOLUTION|>--- conflicted
+++ resolved
@@ -5,12 +5,8 @@
 import torch
 from torch import Tensor, nn
 from einops import rearrange, repeat
-<<<<<<< HEAD
 from ..common_dit import pad_to_patch_size
-=======
-import comfy.patcher_extension
-import comfy.ldm.common_dit
->>>>>>> 5352abc6
+from ...patcher_extension import WrapperExecutor, get_all_wrappers, WrappersMP
 
 from ..flux.layers import EmbedND, timestep_embedding
 
@@ -255,10 +251,10 @@
         return img
 
     def forward(self, x, timestep, context, guidance, control=None, transformer_options={}, **kwargs):
-        return comfy.patcher_extension.WrapperExecutor.new_class_executor(
+        return WrapperExecutor.new_class_executor(
             self._forward,
             self,
-            comfy.patcher_extension.get_all_wrappers(comfy.patcher_extension.WrappersMP.DIFFUSION_MODEL, transformer_options)
+            get_all_wrappers(WrappersMP.DIFFUSION_MODEL, transformer_options)
         ).execute(x, timestep, context, guidance, control, transformer_options, **kwargs)
 
     def _forward(self, x, timestep, context, guidance, control=None, transformer_options={}, **kwargs):
