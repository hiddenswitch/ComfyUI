--- conflicted
+++ resolved
@@ -1,16 +1,11 @@
 import torch
 from torch import Tensor, nn
 
-<<<<<<< HEAD
-from ..flux.math import attention
-from ..flux.layers import MLPEmbedder, RMSNorm, QKNorm, SelfAttention, ModulationOut
-=======
 from comfy.ldm.flux.layers import (
     MLPEmbedder,
     RMSNorm,
     ModulationOut,
 )
->>>>>>> fd271ded
 
 # TODO: remove this in a few months
 SingleStreamBlock = None
@@ -21,20 +16,18 @@
     @classmethod
     def from_offset(cls, tensor: torch.Tensor, offset: int = 0) -> ModulationOut:
         return cls(
-            shift=tensor[:, offset : offset + 1, :],
-            scale=tensor[:, offset + 1 : offset + 2, :],
-            gate=tensor[:, offset + 2 : offset + 3, :],
+            shift=tensor[:, offset: offset + 1, :],
+            scale=tensor[:, offset + 1: offset + 2, :],
+            gate=tensor[:, offset + 2: offset + 3, :],
         )
 
 
-
-
 class Approximator(nn.Module):
-    def __init__(self, in_dim: int, out_dim: int, hidden_dim: int, n_layers = 5, dtype=None, device=None, operations=None):
+    def __init__(self, in_dim: int, out_dim: int, hidden_dim: int, n_layers=5, dtype=None, device=None, operations=None):
         super().__init__()
         self.in_proj = operations.Linear(in_dim, hidden_dim, bias=True, dtype=dtype, device=device)
-        self.layers = nn.ModuleList([MLPEmbedder(hidden_dim, hidden_dim, dtype=dtype, device=device, operations=operations) for x in range( n_layers)])
-        self.norms = nn.ModuleList([RMSNorm(hidden_dim, dtype=dtype, device=device, operations=operations) for x in range( n_layers)])
+        self.layers = nn.ModuleList([MLPEmbedder(hidden_dim, hidden_dim, dtype=dtype, device=device, operations=operations) for x in range(n_layers)])
+        self.norms = nn.ModuleList([RMSNorm(hidden_dim, dtype=dtype, device=device, operations=operations) for x in range(n_layers)])
         self.out_proj = operations.Linear(hidden_dim, out_dim, dtype=dtype, device=device)
 
     @property
