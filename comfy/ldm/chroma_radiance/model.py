--- conflicted
+++ resolved
@@ -10,19 +10,10 @@
 from einops import repeat
 from ..common_dit import pad_to_patch_size
 
-<<<<<<< HEAD
-from ..flux.layers import EmbedND
+from ..flux.layers import EmbedND, DoubleStreamBlock, SingleStreamBlock
 
 from ..chroma.model import Chroma, ChromaParams
-from ..chroma.layers import DoubleStreamBlock, SingleStreamBlock, Approximator
-=======
-from comfy.ldm.flux.layers import EmbedND, DoubleStreamBlock, SingleStreamBlock
-
-from comfy.ldm.chroma.model import Chroma, ChromaParams
-from comfy.ldm.chroma.layers import (
-    Approximator,
-)
->>>>>>> fd271ded
+from ..chroma.layers import Approximator
 from .layers import (
     NerfEmbedder,
     NerfGLUBlock,
@@ -89,21 +80,12 @@
         self.txt_in = operations.Linear(params.context_in_dim, self.hidden_size, dtype=dtype, device=device)
         # set as nn identity for now, will overwrite it later.
         self.distilled_guidance_layer = Approximator(
-<<<<<<< HEAD
             in_dim=self.in_dim,
             hidden_dim=self.hidden_dim,
             out_dim=self.out_dim,
             n_layers=self.n_layers,
             dtype=dtype, device=device, operations=operations
         )
-=======
-                    in_dim=self.in_dim,
-                    hidden_dim=self.hidden_dim,
-                    out_dim=self.out_dim,
-                    n_layers=self.n_layers,
-                    dtype=dtype, device=device, operations=operations
-                )
->>>>>>> fd271ded
 
         self.double_blocks = nn.ModuleList(
             [
