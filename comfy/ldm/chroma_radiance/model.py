--- conflicted
+++ resolved
@@ -188,20 +188,13 @@
 
         # Reshape for per-patch processing
         nerf_hidden = img_out.reshape(B * num_patches, params.hidden_size)
-        nerf_pixels = nerf_pixels.reshape(B * num_patches, C, patch_size**2).transpose(1, 2)
+        nerf_pixels = nerf_pixels.reshape(B * num_patches, C, patch_size ** 2).transpose(1, 2)
 
         if params.nerf_tile_size > 0 and num_patches > params.nerf_tile_size:
             # Enable tiling if nerf_tile_size isn't 0 and we actually have more patches than
             # the tile size.
             img_dct = self.forward_tiled_nerf(nerf_hidden, nerf_pixels, B, C, num_patches, patch_size, params)
         else:
-<<<<<<< HEAD
-            # Reshape for per-patch processing
-            nerf_hidden = img_out.reshape(B * num_patches, params.hidden_size)
-            nerf_pixels = nerf_pixels.reshape(B * num_patches, C, patch_size ** 2).transpose(1, 2)
-
-=======
->>>>>>> a4787ac8
             # Get DCT-encoded pixel embeddings [pixel-dct]
             img_dct = self.nerf_image_embedder(nerf_pixels)
 
@@ -244,22 +237,8 @@
             end = min(i + tile_size, num_patches)
 
             # Slice the current tile from the input tensors
-<<<<<<< HEAD
-            nerf_hidden_tile = nerf_hidden[:, i:end, :]
-            nerf_pixels_tile = nerf_pixels[:, i:end, :]
-
-            # Get the actual number of patches in this tile (can be smaller for the last tile)
-            num_patches_tile = nerf_hidden_tile.shape[1]
-
-            # Reshape the tile for per-patch processing
-            # [B, NumPatches_tile, D] -> [B * NumPatches_tile, D]
-            nerf_hidden_tile = nerf_hidden_tile.reshape(batch * num_patches_tile, params.hidden_size)
-            # [B, NumPatches_tile, C*P*P] -> [B*NumPatches_tile, C, P*P] -> [B*NumPatches_tile, P*P, C]
-            nerf_pixels_tile = nerf_pixels_tile.reshape(batch * num_patches_tile, channels, patch_size ** 2).transpose(1, 2)
-=======
             nerf_hidden_tile = nerf_hidden[i * batch:end * batch]
             nerf_pixels_tile = nerf_pixels[i * batch:end * batch]
->>>>>>> a4787ac8
 
             # get DCT-encoded pixel embeddings [pixel-dct]
             img_dct_tile = self.nerf_image_embedder(nerf_pixels_tile)
