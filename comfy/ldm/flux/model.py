# Original code can be found on: https://github.com/black-forest-labs/flux

import torch
from dataclasses import dataclass
from einops import rearrange, repeat
<<<<<<< HEAD
from torch import Tensor, nn
=======
import comfy.ldm.common_dit
import comfy.patcher_extension
>>>>>>> 5352abc6

from .layers import (
    DoubleStreamBlock,
    EmbedND,
    LastLayer,
    MLPEmbedder,
    SingleStreamBlock,
    timestep_embedding,
)
from .. import common_dit


@dataclass
class FluxParams:
    in_channels: int
    out_channels: int
    vec_in_dim: int
    context_in_dim: int
    hidden_size: int
    mlp_ratio: float
    num_heads: int
    depth: int
    depth_single_blocks: int
    axes_dim: list
    theta: int
    patch_size: int
    qkv_bias: bool
    guidance_embed: bool


class Flux(nn.Module):
    """
    Transformer model for flow matching on sequences.
    """

    def __init__(self, image_model=None, final_layer=True, dtype=None, device=None, operations=None, **kwargs):
        super().__init__()
        self.device = device
        self.dtype = dtype
        params = FluxParams(**kwargs)
        self.params = params
        self.patch_size = params.patch_size
        self.in_channels = params.in_channels * params.patch_size * params.patch_size
        self.out_channels = params.out_channels * params.patch_size * params.patch_size
        if params.hidden_size % params.num_heads != 0:
            raise ValueError(
                f"Hidden size {params.hidden_size} must be divisible by num_heads {params.num_heads}"
            )
        pe_dim = params.hidden_size // params.num_heads
        if sum(params.axes_dim) != pe_dim:
            raise ValueError(f"Got {params.axes_dim} but expected positional dim {pe_dim}")
        self.hidden_size = params.hidden_size
        self.num_heads = params.num_heads
        self.pe_embedder = EmbedND(dim=pe_dim, theta=params.theta, axes_dim=params.axes_dim)
        self.img_in = operations.Linear(self.in_channels, self.hidden_size, bias=True, dtype=dtype, device=device)
        self.time_in = MLPEmbedder(in_dim=256, hidden_dim=self.hidden_size, dtype=dtype, device=device, operations=operations)
        self.vector_in = MLPEmbedder(params.vec_in_dim, self.hidden_size, dtype=dtype, device=device, operations=operations)
        self.guidance_in = (
            MLPEmbedder(in_dim=256, hidden_dim=self.hidden_size, dtype=dtype, device=device, operations=operations) if params.guidance_embed else nn.Identity()
        )
        self.txt_in = operations.Linear(params.context_in_dim, self.hidden_size, dtype=dtype, device=device)

        self.double_blocks = nn.ModuleList(
            [
                DoubleStreamBlock(
                    self.hidden_size,
                    self.num_heads,
                    mlp_ratio=params.mlp_ratio,
                    qkv_bias=params.qkv_bias,
                    dtype=dtype, device=device, operations=operations
                )
                for _ in range(params.depth)
            ]
        )

        self.single_blocks = nn.ModuleList(
            [
                SingleStreamBlock(self.hidden_size, self.num_heads, mlp_ratio=params.mlp_ratio, dtype=dtype, device=device, operations=operations)
                for _ in range(params.depth_single_blocks)
            ]
        )

        if final_layer:
            self.final_layer = LastLayer(self.hidden_size, 1, self.out_channels, dtype=dtype, device=device, operations=operations)

    def forward_orig(
            self,
            img: Tensor,
            img_ids: Tensor,
            txt: Tensor,
            txt_ids: Tensor,
            timesteps: Tensor,
            y: Tensor,
            guidance: Tensor = None,
            control=None,
            transformer_options={},
            attn_mask: Tensor = None,
    ) -> Tensor:

        if y is None:
            y = torch.zeros((img.shape[0], self.params.vec_in_dim), device=img.device, dtype=img.dtype)

        patches_replace = transformer_options.get("patches_replace", {})
        if img.ndim != 3 or txt.ndim != 3:
            raise ValueError("Input img and txt tensors must have 3 dimensions.")

        # running on sequences img
        img = self.img_in(img)
        vec = self.time_in(timestep_embedding(timesteps, 256).to(img.dtype))
        if self.params.guidance_embed:
            if guidance is not None:
                vec = vec + self.guidance_in(timestep_embedding(guidance, 256).to(img.dtype))

        vec = vec + self.vector_in(y[:, :self.params.vec_in_dim])
        txt = self.txt_in(txt)

        if img_ids is not None:
            ids = torch.cat((txt_ids, img_ids), dim=1)
            pe = self.pe_embedder(ids)
        else:
            pe = None

        blocks_replace = patches_replace.get("dit", {})
        for i, block in enumerate(self.double_blocks):
            if ("double_block", i) in blocks_replace:
                def block_wrap_1(args):
                    out = {}
                    out["img"], out["txt"] = block(img=args["img"],
                                                   txt=args["txt"],
                                                   vec=args["vec"],
                                                   pe=args["pe"],
                                                   attn_mask=args.get("attn_mask"))
                    return out

                out = blocks_replace[("double_block", i)]({"img": img,
                                                           "txt": txt,
                                                           "vec": vec,
                                                           "pe": pe,
                                                           "attn_mask": attn_mask},
                                                          {"original_block": block_wrap_1})
                txt = out["txt"]
                img = out["img"]
            else:
                img, txt = block(img=img,
                                 txt=txt,
                                 vec=vec,
                                 pe=pe,
                                 attn_mask=attn_mask)

            if control is not None:  # Controlnet
                control_i = control.get("input")
                if i < len(control_i):
                    add = control_i[i]
                    if add is not None:
                        img += add

        if img.dtype == torch.float16:
            img = torch.nan_to_num(img, nan=0.0, posinf=65504, neginf=-65504)

        img = torch.cat((txt, img), 1)

        for i, block in enumerate(self.single_blocks):
            if ("single_block", i) in blocks_replace:
                def block_wrap_2(args):
                    out = {}
                    out["img"] = block(args["img"],
                                       vec=args["vec"],
                                       pe=args["pe"],
                                       attn_mask=args.get("attn_mask"))
                    return out

                out = blocks_replace[("single_block", i)]({"img": img,
                                                           "vec": vec,
                                                           "pe": pe,
                                                           "attn_mask": attn_mask},
                                                          {"original_block": block_wrap_2})
                img = out["img"]
            else:
                img = block(img, vec=vec, pe=pe, attn_mask=attn_mask)

            if control is not None:  # Controlnet
                control_o = control.get("output")
                if i < len(control_o):
                    add = control_o[i]
                    if add is not None:
                        img[:, txt.shape[1]:, ...] += add

        img = img[:, txt.shape[1]:, ...]

        img = self.final_layer(img, vec)  # (N, T, patch_size ** 2 * out_channels)
        return img

    def process_img(self, x, index=0, h_offset=0, w_offset=0):
        bs, c, h, w = x.shape
        patch_size = self.patch_size
        x = common_dit.pad_to_patch_size(x, (patch_size, patch_size))

        img = rearrange(x, "b c (h ph) (w pw) -> b (h w) (c ph pw)", ph=patch_size, pw=patch_size)
        h_len = ((h + (patch_size // 2)) // patch_size)
        w_len = ((w + (patch_size // 2)) // patch_size)

        h_offset = ((h_offset + (patch_size // 2)) // patch_size)
        w_offset = ((w_offset + (patch_size // 2)) // patch_size)

        img_ids = torch.zeros((h_len, w_len, 3), device=x.device, dtype=x.dtype)
        img_ids[:, :, 0] = img_ids[:, :, 1] + index
        img_ids[:, :, 1] = img_ids[:, :, 1] + torch.linspace(h_offset, h_len - 1 + h_offset, steps=h_len, device=x.device, dtype=x.dtype).unsqueeze(1)
        img_ids[:, :, 2] = img_ids[:, :, 2] + torch.linspace(w_offset, w_len - 1 + w_offset, steps=w_len, device=x.device, dtype=x.dtype).unsqueeze(0)
        return img, repeat(img_ids, "h w c -> b (h w) c", b=bs)

    def forward(self, x, timestep, context, y=None, guidance=None, ref_latents=None, control=None, transformer_options={}, **kwargs):
        return comfy.patcher_extension.WrapperExecutor.new_class_executor(
            self._forward,
            self,
            comfy.patcher_extension.get_all_wrappers(comfy.patcher_extension.WrappersMP.DIFFUSION_MODEL, transformer_options)
        ).execute(x, timestep, context, y, guidance, ref_latents, control, transformer_options, **kwargs)

    def _forward(self, x, timestep, context, y=None, guidance=None, ref_latents=None, control=None, transformer_options={}, **kwargs):
        bs, c, h_orig, w_orig = x.shape
        patch_size = self.patch_size

        h_len = ((h_orig + (patch_size // 2)) // patch_size)
        w_len = ((w_orig + (patch_size // 2)) // patch_size)
        img, img_ids = self.process_img(x)
        img_tokens = img.shape[1]
        if ref_latents is not None:
            h = 0
            w = 0
            index = 0
            index_ref_method = kwargs.get("ref_latents_method", "offset") == "index"
            for ref in ref_latents:
                if index_ref_method:
                    index += 1
                    h_offset = 0
                    w_offset = 0
                else:
                    index = 1
                    h_offset = 0
                    w_offset = 0
                    if ref.shape[-2] + h > ref.shape[-1] + w:
                        w_offset = w
                    else:
                        h_offset = h
                    h = max(h, ref.shape[-2] + h_offset)
                    w = max(w, ref.shape[-1] + w_offset)

                kontext, kontext_ids = self.process_img(ref, index=index, h_offset=h_offset, w_offset=w_offset)
                img = torch.cat([img, kontext], dim=1)
                img_ids = torch.cat([img_ids, kontext_ids], dim=1)

        txt_ids = torch.zeros((bs, context.shape[1], 3), device=x.device, dtype=x.dtype)
        out = self.forward_orig(img, img_ids, context, txt_ids, timestep, y, guidance, control, transformer_options, attn_mask=kwargs.get("attention_mask", None))
        out = out[:, :img_tokens]
        return rearrange(out, "b (h w) (c ph pw) -> b c (h ph) (w pw)", h=h_len, w=w_len, ph=2, pw=2)[:, :, :h_orig, :w_orig]<|MERGE_RESOLUTION|>--- conflicted
+++ resolved
@@ -3,12 +3,8 @@
 import torch
 from dataclasses import dataclass
 from einops import rearrange, repeat
-<<<<<<< HEAD
 from torch import Tensor, nn
-=======
-import comfy.ldm.common_dit
-import comfy.patcher_extension
->>>>>>> 5352abc6
+from ...patcher_extension import WrapperExecutor, get_all_wrappers, WrappersMP
 
 from .layers import (
     DoubleStreamBlock,
@@ -46,6 +42,7 @@
 
     def __init__(self, image_model=None, final_layer=True, dtype=None, device=None, operations=None, **kwargs):
         super().__init__()
+        # todo: should this be here?
         self.device = device
         self.dtype = dtype
         params = FluxParams(**kwargs)
@@ -220,10 +217,10 @@
         return img, repeat(img_ids, "h w c -> b (h w) c", b=bs)
 
     def forward(self, x, timestep, context, y=None, guidance=None, ref_latents=None, control=None, transformer_options={}, **kwargs):
-        return comfy.patcher_extension.WrapperExecutor.new_class_executor(
+        return WrapperExecutor.new_class_executor(
             self._forward,
             self,
-            comfy.patcher_extension.get_all_wrappers(comfy.patcher_extension.WrappersMP.DIFFUSION_MODEL, transformer_options)
+            get_all_wrappers(WrappersMP.DIFFUSION_MODEL, transformer_options)
         ).execute(x, timestep, context, y, guidance, ref_latents, control, transformer_options, **kwargs)
 
     def _forward(self, x, timestep, context, y=None, guidance=None, ref_latents=None, control=None, transformer_options={}, **kwargs):
