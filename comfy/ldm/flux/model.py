--- conflicted
+++ resolved
@@ -145,14 +145,11 @@
             attn_mask: Tensor = None,
     ) -> Tensor:
 
-<<<<<<< HEAD
         if transformer_options is None:
             transformer_options = {}
         if y is None:
             y = torch.zeros((img.shape[0], self.params.vec_in_dim), device=img.device, dtype=img.dtype)
 
-=======
->>>>>>> fd271ded
         patches = transformer_options.get("patches", {})
         patches_replace = transformer_options.get("patches_replace", {})
         if img.ndim != 3 or txt.ndim != 3:
@@ -364,8 +361,4 @@
 
         out = self.forward_orig(img, img_ids, context, txt_ids, timestep, y, guidance, control, transformer_options, attn_mask=kwargs.get("attention_mask", None))
         out = out[:, :img_tokens]
-<<<<<<< HEAD
-        return rearrange(out, "b (h w) (c ph pw) -> b c (h ph) (w pw)", h=h_len, w=w_len, ph=2, pw=2)[:, :, :h_orig, :w_orig]
-=======
-        return rearrange(out, "b (h w) (c ph pw) -> b c (h ph) (w pw)", h=h_len, w=w_len, ph=self.patch_size, pw=self.patch_size)[:,:,:h_orig,:w_orig]
->>>>>>> fd271ded
+        return rearrange(out, "b (h w) (c ph pw) -> b c (h ph) (w pw)", h=h_len, w=w_len, ph=self.patch_size, pw=self.patch_size)[:, :, :h_orig, :w_orig]