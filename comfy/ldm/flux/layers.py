import math
from dataclasses import dataclass

import torch
from torch import Tensor, nn

from .math import attention, rope
from ..common_dit import rms_norm


class EmbedND(nn.Module):
    def __init__(self, dim: int, theta: int, axes_dim: list):
        super().__init__()
        self.dim = dim
        self.theta = theta
        self.axes_dim = axes_dim

    def forward(self, ids: Tensor) -> Tensor:
        n_axes = ids.shape[-1]
        emb = torch.cat(
            [rope(ids[..., i], self.axes_dim[i], self.theta) for i in range(n_axes)],
            dim=-3,
        )

        return emb.unsqueeze(1)


def timestep_embedding(t: Tensor, dim, max_period=10000, time_factor: float = 1000.0):
    """
    Create sinusoidal timestep embeddings.
    :param t: a 1-D Tensor of N indices, one per batch element.
                      These may be fractional.
    :param dim: the dimension of the output.
    :param max_period: controls the minimum frequency of the embeddings.
    :return: an (N, D) Tensor of positional embeddings.
    """
    t = time_factor * t
    half = dim // 2
    freqs = torch.exp(-math.log(max_period) * torch.arange(start=0, end=half, dtype=torch.float32, device=t.device) / half)

    args = t[:, None].float() * freqs[None]
    embedding = torch.cat([torch.cos(args), torch.sin(args)], dim=-1)
    if dim % 2:
        embedding = torch.cat([embedding, torch.zeros_like(embedding[:, :1])], dim=-1)
    if torch.is_floating_point(t):
        embedding = embedding.to(t)
    return embedding

class MLPEmbedder(nn.Module):
    def __init__(self, in_dim: int, hidden_dim: int, bias=True, dtype=None, device=None, operations=None):
        super().__init__()
        self.in_layer = operations.Linear(in_dim, hidden_dim, bias=bias, dtype=dtype, device=device)
        self.silu = nn.SiLU()
        self.out_layer = operations.Linear(hidden_dim, hidden_dim, bias=bias, dtype=dtype, device=device)

    def forward(self, x: Tensor) -> Tensor:
        return self.out_layer(self.silu(self.in_layer(x)))

class YakMLP(nn.Module):
    def __init__(self, hidden_size: int, intermediate_size: int, dtype=None, device=None, operations=None):
        super().__init__()
        self.hidden_size = hidden_size
        self.intermediate_size = intermediate_size
        self.gate_proj = operations.Linear(self.hidden_size, self.intermediate_size, bias=True, dtype=dtype, device=device)
        self.up_proj = operations.Linear(self.hidden_size, self.intermediate_size, bias=True, dtype=dtype, device=device)
        self.down_proj = operations.Linear(self.intermediate_size, self.hidden_size, bias=True, dtype=dtype, device=device)
        self.act_fn = nn.SiLU()

    def forward(self, x: Tensor) -> Tensor:
        down_proj = self.down_proj(self.act_fn(self.gate_proj(x)) * self.up_proj(x))
        return down_proj

def build_mlp(hidden_size, mlp_hidden_dim, mlp_silu_act=False, yak_mlp=False, dtype=None, device=None, operations=None):
    if yak_mlp:
        return YakMLP(hidden_size, mlp_hidden_dim, dtype=dtype, device=device, operations=operations)
    if mlp_silu_act:
        return nn.Sequential(
            operations.Linear(hidden_size, mlp_hidden_dim * 2, bias=False, dtype=dtype, device=device),
            SiLUActivation(),
            operations.Linear(mlp_hidden_dim, hidden_size, bias=False, dtype=dtype, device=device),
        )
    else:
        return nn.Sequential(
            operations.Linear(hidden_size, mlp_hidden_dim, bias=True, dtype=dtype, device=device),
            nn.GELU(approximate="tanh"),
            operations.Linear(mlp_hidden_dim, hidden_size, bias=True, dtype=dtype, device=device),
        )

class RMSNorm(torch.nn.Module):
    def __init__(self, dim: int, dtype=None, device=None, operations=None):
        super().__init__()
        self.scale = nn.Parameter(torch.empty((dim), dtype=dtype, device=device))

    def forward(self, x: Tensor):
        return rms_norm(x, self.scale, 1e-6)


class QKNorm(torch.nn.Module):
    def __init__(self, dim: int, dtype=None, device=None, operations=None):
        super().__init__()
        self.query_norm = RMSNorm(dim, dtype=dtype, device=device, operations=operations)
        self.key_norm = RMSNorm(dim, dtype=dtype, device=device, operations=operations)

    def forward(self, q: Tensor, k: Tensor, v: Tensor) -> tuple:
        q = self.query_norm(q)
        k = self.key_norm(k)
        return q.to(v), k.to(v)


class SelfAttention(nn.Module):
    def __init__(self, dim: int, num_heads: int = 8, qkv_bias: bool = False, proj_bias: bool = True, dtype=None, device=None, operations=None):
        super().__init__()
        self.num_heads = num_heads
        head_dim = dim // num_heads

        self.qkv = operations.Linear(dim, dim * 3, bias=qkv_bias, dtype=dtype, device=device)
        self.norm = QKNorm(head_dim, dtype=dtype, device=device, operations=operations)
        self.proj = operations.Linear(dim, dim, bias=proj_bias, dtype=dtype, device=device)


@dataclass
class ModulationOut:
    shift: Tensor
    scale: Tensor
    gate: Tensor


class Modulation(nn.Module):
    def __init__(self, dim: int, double: bool, bias=True, dtype=None, device=None, operations=None):
        super().__init__()
        self.is_double = double
        self.multiplier = 6 if double else 3
        self.lin = operations.Linear(dim, self.multiplier * dim, bias=bias, dtype=dtype, device=device)

    def forward(self, vec: Tensor) -> tuple:
        if vec.ndim == 2:
            vec = vec[:, None, :]
        out = self.lin(nn.functional.silu(vec)).chunk(self.multiplier, dim=-1)

        return (
            ModulationOut(*out[:3]),
            ModulationOut(*out[3:]) if self.is_double else None,
        )


def apply_mod(tensor, m_mult, m_add=None, modulation_dims=None):
    if modulation_dims is None:
        if m_add is not None:
            return torch.addcmul(m_add, tensor, m_mult)
        else:
            return tensor * m_mult
    else:
        for d in modulation_dims:
            tensor[:, d[0]:d[1]] *= m_mult[:, d[2]]
            if m_add is not None:
                tensor[:, d[0]:d[1]] += m_add[:, d[2]]
        return tensor


class SiLUActivation(nn.Module):
    def __init__(self):
        super().__init__()
        self.gate_fn = nn.SiLU()

    def forward(self, x: Tensor) -> Tensor:
        x1, x2 = x.chunk(2, dim=-1)
        return self.gate_fn(x1) * x2


class DoubleStreamBlock(nn.Module):
    def __init__(self, hidden_size: int, num_heads: int, mlp_ratio: float, qkv_bias: bool = False, flipped_img_txt=False, modulation=True, mlp_silu_act=False, proj_bias=True, yak_mlp=False, dtype=None, device=None, operations=None):
        super().__init__()

        mlp_hidden_dim = int(hidden_size * mlp_ratio)
        self.num_heads = num_heads
        self.hidden_size = hidden_size
        self.modulation = modulation

        if self.modulation:
            self.img_mod = Modulation(hidden_size, double=True, dtype=dtype, device=device, operations=operations)

        self.img_norm1 = operations.LayerNorm(hidden_size, elementwise_affine=False, eps=1e-6, dtype=dtype, device=device)
        self.img_attn = SelfAttention(dim=hidden_size, num_heads=num_heads, qkv_bias=qkv_bias, proj_bias=proj_bias, dtype=dtype, device=device, operations=operations)

        self.img_norm2 = operations.LayerNorm(hidden_size, elementwise_affine=False, eps=1e-6, dtype=dtype, device=device)

        self.img_mlp = build_mlp(hidden_size, mlp_hidden_dim, mlp_silu_act=mlp_silu_act, yak_mlp=yak_mlp, dtype=dtype, device=device, operations=operations)

        if self.modulation:
            self.txt_mod = Modulation(hidden_size, double=True, dtype=dtype, device=device, operations=operations)

        self.txt_norm1 = operations.LayerNorm(hidden_size, elementwise_affine=False, eps=1e-6, dtype=dtype, device=device)
        self.txt_attn = SelfAttention(dim=hidden_size, num_heads=num_heads, qkv_bias=qkv_bias, proj_bias=proj_bias, dtype=dtype, device=device, operations=operations)

        self.txt_norm2 = operations.LayerNorm(hidden_size, elementwise_affine=False, eps=1e-6, dtype=dtype, device=device)

        self.txt_mlp = build_mlp(hidden_size, mlp_hidden_dim, mlp_silu_act=mlp_silu_act, yak_mlp=yak_mlp, dtype=dtype, device=device, operations=operations)

        self.flipped_img_txt = flipped_img_txt

    def forward(self, img: Tensor, txt: Tensor, vec: Tensor, pe: Tensor, attn_mask=None, modulation_dims_img=None, modulation_dims_txt=None, transformer_options={}):
        if self.modulation:
            img_mod1, img_mod2 = self.img_mod(vec)
            txt_mod1, txt_mod2 = self.txt_mod(vec)
        else:
            (img_mod1, img_mod2), (txt_mod1, txt_mod2) = vec

        # prepare image for attention
        img_modulated = self.img_norm1(img)
        img_modulated = apply_mod(img_modulated, (1 + img_mod1.scale), img_mod1.shift, modulation_dims_img)
        img_qkv = self.img_attn.qkv(img_modulated)
<<<<<<< HEAD
        img_qkv = img_qkv.view(img_qkv.shape[0], img_qkv.shape[1], 3, self.num_heads, -1).permute(2, 0, 3, 1, 4)
        img_q, img_k, img_v = torch.unbind(img_qkv, dim=0)
=======
        del img_modulated
        img_q, img_k, img_v = img_qkv.view(img_qkv.shape[0], img_qkv.shape[1], 3, self.num_heads, -1).permute(2, 0, 3, 1, 4)
        del img_qkv
>>>>>>> fd271ded
        img_q, img_k = self.img_attn.norm(img_q, img_k, img_v)

        # prepare txt for attention
        txt_modulated = self.txt_norm1(txt)
        txt_modulated = apply_mod(txt_modulated, (1 + txt_mod1.scale), txt_mod1.shift, modulation_dims_txt)
        txt_qkv = self.txt_attn.qkv(txt_modulated)
<<<<<<< HEAD
        txt_qkv = txt_qkv.view(txt_qkv.shape[0], txt_qkv.shape[1], 3, self.num_heads, -1).permute(2, 0, 3, 1, 4)
        txt_q, txt_k, txt_v = torch.unbind(txt_qkv, dim=0)
=======
        del txt_modulated
        txt_q, txt_k, txt_v = txt_qkv.view(txt_qkv.shape[0], txt_qkv.shape[1], 3, self.num_heads, -1).permute(2, 0, 3, 1, 4)
        del txt_qkv
>>>>>>> fd271ded
        txt_q, txt_k = self.txt_attn.norm(txt_q, txt_k, txt_v)

        if self.flipped_img_txt:
            q = torch.cat((img_q, txt_q), dim=2)
            del img_q, txt_q
            k = torch.cat((img_k, txt_k), dim=2)
            del img_k, txt_k
            v = torch.cat((img_v, txt_v), dim=2)
            del img_v, txt_v
            # run actual attention
            attn = attention(q, k, v,
                             pe=pe, mask=attn_mask, transformer_options=transformer_options)
            del q, k, v

            img_attn, txt_attn = attn[:, : img.shape[1]], attn[:, img.shape[1]:]
        else:
            q = torch.cat((txt_q, img_q), dim=2)
            del txt_q, img_q
            k = torch.cat((txt_k, img_k), dim=2)
            del txt_k, img_k
            v = torch.cat((txt_v, img_v), dim=2)
            del txt_v, img_v
            # run actual attention
            attn = attention(q, k, v,
                             pe=pe, mask=attn_mask, transformer_options=transformer_options)
            del q, k, v

            txt_attn, img_attn = attn[:, : txt.shape[1]], attn[:, txt.shape[1]:]

        # calculate the img bloks
        img += apply_mod(self.img_attn.proj(img_attn), img_mod1.gate, None, modulation_dims_img)
        del img_attn
        img += apply_mod(self.img_mlp(apply_mod(self.img_norm2(img), (1 + img_mod2.scale), img_mod2.shift, modulation_dims_img)), img_mod2.gate, None, modulation_dims_img)

        # calculate the txt bloks
<<<<<<< HEAD
        txt = txt + apply_mod(self.txt_attn.proj(txt_attn), txt_mod1.gate, None, modulation_dims_txt)
        txt = txt + apply_mod(self.txt_mlp(apply_mod(self.txt_norm2(txt), (1 + txt_mod2.scale), txt_mod2.shift, modulation_dims_txt)), txt_mod2.gate, None, modulation_dims_txt)
=======
        txt += apply_mod(self.txt_attn.proj(txt_attn), txt_mod1.gate, None, modulation_dims_txt)
        del txt_attn
        txt += apply_mod(self.txt_mlp(apply_mod(self.txt_norm2(txt), (1 + txt_mod2.scale), txt_mod2.shift, modulation_dims_txt)), txt_mod2.gate, None, modulation_dims_txt)
>>>>>>> fd271ded

        if txt.dtype == torch.float16:
            txt = torch.nan_to_num(txt, nan=0.0, posinf=65504, neginf=-65504)

        return img, txt


class SingleStreamBlock(nn.Module):
    """
    A DiT block with parallel linear layers as described in
    https://arxiv.org/abs/2302.05442 and adapted modulation interface.
    """

    def __init__(
        self,
        hidden_size: int,
        num_heads: int,
        mlp_ratio: float = 4.0,
        qk_scale: float = None,
        modulation=True,
        mlp_silu_act=False,
        bias=True,
        yak_mlp=False,
        dtype=None,
        device=None,
        operations=None
    ):
        super().__init__()
        self.hidden_dim = hidden_size
        self.num_heads = num_heads
        head_dim = hidden_size // num_heads
        self.scale = qk_scale or head_dim**-0.5

        self.mlp_hidden_dim = int(hidden_size * mlp_ratio)

        self.mlp_hidden_dim_first = self.mlp_hidden_dim
        self.yak_mlp = yak_mlp
        if mlp_silu_act:
            self.mlp_hidden_dim_first = int(hidden_size * mlp_ratio * 2)
            self.mlp_act = SiLUActivation()
        else:
            self.mlp_act = nn.GELU(approximate="tanh")

        if self.yak_mlp:
            self.mlp_hidden_dim_first *= 2
            self.mlp_act = nn.SiLU()

        # qkv and mlp_in
        self.linear1 = operations.Linear(hidden_size, hidden_size * 3 + self.mlp_hidden_dim_first, bias=bias, dtype=dtype, device=device)
        # proj and mlp_out
        self.linear2 = operations.Linear(hidden_size + self.mlp_hidden_dim, hidden_size, bias=bias, dtype=dtype, device=device)

        self.norm = QKNorm(head_dim, dtype=dtype, device=device, operations=operations)

        self.hidden_size = hidden_size
        self.pre_norm = operations.LayerNorm(hidden_size, elementwise_affine=False, eps=1e-6, dtype=dtype, device=device)

        if modulation:
            self.modulation = Modulation(hidden_size, double=False, dtype=dtype, device=device, operations=operations)
        else:
            self.modulation = None

    def forward(self, x: Tensor, vec: Tensor, pe: Tensor, attn_mask=None, modulation_dims=None, transformer_options={}) -> Tensor:
        if self.modulation:
            mod, _ = self.modulation(vec)
        else:
            mod = vec

        qkv, mlp = torch.split(self.linear1(apply_mod(self.pre_norm(x), (1 + mod.scale), mod.shift, modulation_dims)), [3 * self.hidden_size, self.mlp_hidden_dim_first], dim=-1)

<<<<<<< HEAD
        qkv = qkv.view(qkv.shape[0], qkv.shape[1], 3, self.num_heads, -1).permute(2, 0, 3, 1, 4)
        q, k, v = torch.unbind(qkv, dim=0)
=======
        q, k, v = qkv.view(qkv.shape[0], qkv.shape[1], 3, self.num_heads, -1).permute(2, 0, 3, 1, 4)
        del qkv
>>>>>>> fd271ded
        q, k = self.norm(q, k, v)

        # compute attention
        attn = attention(q, k, v, pe=pe, mask=attn_mask, transformer_options=transformer_options)
        del q, k, v
        # compute activation in mlp stream, cat again and run second linear layer
<<<<<<< HEAD
        output = self.linear2(torch.cat((attn, self.mlp_act(mlp)), 2))
        x = x + apply_mod(output, mod.gate, None, modulation_dims)
=======
        if self.yak_mlp:
            mlp = self.mlp_act(mlp[..., self.mlp_hidden_dim_first // 2:]) * mlp[..., :self.mlp_hidden_dim_first // 2]
        else:
            mlp = self.mlp_act(mlp)
        output = self.linear2(torch.cat((attn, mlp), 2))
        x += apply_mod(output, mod.gate, None, modulation_dims)
>>>>>>> fd271ded
        if x.dtype == torch.float16:
            x = torch.nan_to_num(x, nan=0.0, posinf=65504, neginf=-65504)
        return x


class LastLayer(nn.Module):
    def __init__(self, hidden_size: int, patch_size: int, out_channels: int, bias=True, dtype=None, device=None, operations=None):
        super().__init__()
        self.norm_final = operations.LayerNorm(hidden_size, elementwise_affine=False, eps=1e-6, dtype=dtype, device=device)
        self.linear = operations.Linear(hidden_size, patch_size * patch_size * out_channels, bias=bias, dtype=dtype, device=device)
        self.adaLN_modulation = nn.Sequential(nn.SiLU(), operations.Linear(hidden_size, 2 * hidden_size, bias=bias, dtype=dtype, device=device))

    def forward(self, x: Tensor, vec: Tensor, modulation_dims=None) -> Tensor:
        if vec.ndim == 2:
            vec = vec[:, None, :]

        shift, scale = self.adaLN_modulation(vec).chunk(2, dim=-1)
        x = apply_mod(self.norm_final(x), (1 + scale), shift, modulation_dims)
        x = self.linear(x)
        return x<|MERGE_RESOLUTION|>--- conflicted
+++ resolved
@@ -209,28 +209,18 @@
         img_modulated = self.img_norm1(img)
         img_modulated = apply_mod(img_modulated, (1 + img_mod1.scale), img_mod1.shift, modulation_dims_img)
         img_qkv = self.img_attn.qkv(img_modulated)
-<<<<<<< HEAD
-        img_qkv = img_qkv.view(img_qkv.shape[0], img_qkv.shape[1], 3, self.num_heads, -1).permute(2, 0, 3, 1, 4)
-        img_q, img_k, img_v = torch.unbind(img_qkv, dim=0)
-=======
         del img_modulated
         img_q, img_k, img_v = img_qkv.view(img_qkv.shape[0], img_qkv.shape[1], 3, self.num_heads, -1).permute(2, 0, 3, 1, 4)
         del img_qkv
->>>>>>> fd271ded
         img_q, img_k = self.img_attn.norm(img_q, img_k, img_v)
 
         # prepare txt for attention
         txt_modulated = self.txt_norm1(txt)
         txt_modulated = apply_mod(txt_modulated, (1 + txt_mod1.scale), txt_mod1.shift, modulation_dims_txt)
         txt_qkv = self.txt_attn.qkv(txt_modulated)
-<<<<<<< HEAD
-        txt_qkv = txt_qkv.view(txt_qkv.shape[0], txt_qkv.shape[1], 3, self.num_heads, -1).permute(2, 0, 3, 1, 4)
-        txt_q, txt_k, txt_v = torch.unbind(txt_qkv, dim=0)
-=======
         del txt_modulated
         txt_q, txt_k, txt_v = txt_qkv.view(txt_qkv.shape[0], txt_qkv.shape[1], 3, self.num_heads, -1).permute(2, 0, 3, 1, 4)
         del txt_qkv
->>>>>>> fd271ded
         txt_q, txt_k = self.txt_attn.norm(txt_q, txt_k, txt_v)
 
         if self.flipped_img_txt:
@@ -260,20 +250,17 @@
 
             txt_attn, img_attn = attn[:, : txt.shape[1]], attn[:, txt.shape[1]:]
 
-        # calculate the img bloks
+        # calculate the img blocks
+        # todo: do we have to re-investigate this += versus img = img + ... op?
         img += apply_mod(self.img_attn.proj(img_attn), img_mod1.gate, None, modulation_dims_img)
         del img_attn
         img += apply_mod(self.img_mlp(apply_mod(self.img_norm2(img), (1 + img_mod2.scale), img_mod2.shift, modulation_dims_img)), img_mod2.gate, None, modulation_dims_img)
 
-        # calculate the txt bloks
-<<<<<<< HEAD
-        txt = txt + apply_mod(self.txt_attn.proj(txt_attn), txt_mod1.gate, None, modulation_dims_txt)
-        txt = txt + apply_mod(self.txt_mlp(apply_mod(self.txt_norm2(txt), (1 + txt_mod2.scale), txt_mod2.shift, modulation_dims_txt)), txt_mod2.gate, None, modulation_dims_txt)
-=======
+        # calculate the txt blocks
+        # todo: do we have to re-investigate this += versus txt = txt + ... op?
         txt += apply_mod(self.txt_attn.proj(txt_attn), txt_mod1.gate, None, modulation_dims_txt)
         del txt_attn
         txt += apply_mod(self.txt_mlp(apply_mod(self.txt_norm2(txt), (1 + txt_mod2.scale), txt_mod2.shift, modulation_dims_txt)), txt_mod2.gate, None, modulation_dims_txt)
->>>>>>> fd271ded
 
         if txt.dtype == torch.float16:
             txt = torch.nan_to_num(txt, nan=0.0, posinf=65504, neginf=-65504)
@@ -344,30 +331,22 @@
 
         qkv, mlp = torch.split(self.linear1(apply_mod(self.pre_norm(x), (1 + mod.scale), mod.shift, modulation_dims)), [3 * self.hidden_size, self.mlp_hidden_dim_first], dim=-1)
 
-<<<<<<< HEAD
         qkv = qkv.view(qkv.shape[0], qkv.shape[1], 3, self.num_heads, -1).permute(2, 0, 3, 1, 4)
         q, k, v = torch.unbind(qkv, dim=0)
-=======
-        q, k, v = qkv.view(qkv.shape[0], qkv.shape[1], 3, self.num_heads, -1).permute(2, 0, 3, 1, 4)
         del qkv
->>>>>>> fd271ded
+
         q, k = self.norm(q, k, v)
 
         # compute attention
         attn = attention(q, k, v, pe=pe, mask=attn_mask, transformer_options=transformer_options)
         del q, k, v
         # compute activation in mlp stream, cat again and run second linear layer
-<<<<<<< HEAD
-        output = self.linear2(torch.cat((attn, self.mlp_act(mlp)), 2))
-        x = x + apply_mod(output, mod.gate, None, modulation_dims)
-=======
         if self.yak_mlp:
             mlp = self.mlp_act(mlp[..., self.mlp_hidden_dim_first // 2:]) * mlp[..., :self.mlp_hidden_dim_first // 2]
         else:
             mlp = self.mlp_act(mlp)
         output = self.linear2(torch.cat((attn, mlp), 2))
-        x += apply_mod(output, mod.gate, None, modulation_dims)
->>>>>>> fd271ded
+        x = x + apply_mod(output, mod.gate, None, modulation_dims)
         if x.dtype == torch.float16:
             x = torch.nan_to_num(x, nan=0.0, posinf=65504, neginf=-65504)
         return x
