--- conflicted
+++ resolved
@@ -326,7 +326,6 @@
 
 class QwenImageTransformer2DModel(nn.Module):
     def __init__(
-<<<<<<< HEAD
             self,
             patch_size: int = 2,
             in_channels: int = 64,
@@ -336,31 +335,12 @@
             num_attention_heads: int = 24,
             joint_attention_dim: int = 3584,
             pooled_projection_dim: int = 768,
-            guidance_embeds: bool = False,
+
             axes_dims_rope: Tuple[int, int, int] = (16, 56, 56),
             default_ref_method="index",image_model=None,
-            final_layer=True, dtype=None,
+            final_layer=True,use_additional_t_cond=False, dtype=None,
             device=None,
             operations=None,
-=======
-        self,
-        patch_size: int = 2,
-        in_channels: int = 64,
-        out_channels: Optional[int] = 16,
-        num_layers: int = 60,
-        attention_head_dim: int = 128,
-        num_attention_heads: int = 24,
-        joint_attention_dim: int = 3584,
-        pooled_projection_dim: int = 768,
-        axes_dims_rope: Tuple[int, int, int] = (16, 56, 56),
-        default_ref_method="index",
-        image_model=None,
-        final_layer=True,
-        use_additional_t_cond=False,
-        dtype=None,
-        device=None,
-        operations=None,
->>>>>>> d9a76cf6
     ):
         super().__init__()
         self.dtype = dtype
@@ -430,15 +410,14 @@
         img_ids[:, :, :, 2] = img_ids[:, :, :, 2] + torch.linspace(w_offset, w_len - 1 + w_offset, steps=w_len, device=x.device, dtype=x.dtype).unsqueeze(0).unsqueeze(0) - (w_len // 2)
         return hidden_states, repeat(img_ids, "t h w c -> b (t h w) c", b=bs), orig_shape
 
-<<<<<<< HEAD
-    def forward(self, x, timestep, context, attention_mask=None, guidance=None, ref_latents=None, transformer_options=None, **kwargs):
+    def forward(self, x, timestep, context, attention_mask=None, ref_latents=None, additional_t_cond=None, transformer_options=None, **kwargs):
         if transformer_options is None:
             transformer_options = {}
         return WrapperExecutor.new_class_executor(
             self._forward,
             self,
             get_all_wrappers(WrappersMP.DIFFUSION_MODEL, transformer_options)
-        ).execute(x, timestep, context, attention_mask, guidance, ref_latents, transformer_options, **kwargs)
+        ).execute(x, timestep, context, attention_mask, ref_latents, additional_t_cond, transformer_options, **kwargs)
 
     def _forward(
             self,
@@ -446,31 +425,11 @@
             timesteps,
             context,
             attention_mask=None,
-            guidance: torch.Tensor = None,
-            ref_latents=None,
+            ref_latents = None,
+            additional_t_cond=None,
             transformer_options=None,
             control=None,
             **kwargs
-=======
-    def forward(self, x, timestep, context, attention_mask=None, ref_latents=None, additional_t_cond=None, transformer_options={}, **kwargs):
-        return comfy.patcher_extension.WrapperExecutor.new_class_executor(
-            self._forward,
-            self,
-            comfy.patcher_extension.get_all_wrappers(comfy.patcher_extension.WrappersMP.DIFFUSION_MODEL, transformer_options)
-        ).execute(x, timestep, context, attention_mask, ref_latents, additional_t_cond, transformer_options, **kwargs)
-
-    def _forward(
-        self,
-        x,
-        timesteps,
-        context,
-        attention_mask=None,
-        ref_latents=None,
-        additional_t_cond=None,
-        transformer_options={},
-        control=None,
-        **kwargs
->>>>>>> d9a76cf6
     ):
         if transformer_options is None:
             transformer_options = {}
