--- conflicted
+++ resolved
@@ -282,7 +282,6 @@
 
 class QwenImageTransformer2DModel(nn.Module):
     def __init__(
-<<<<<<< HEAD
             self,
             patch_size: int = 2,
             in_channels: int = 64,
@@ -295,27 +294,9 @@
             guidance_embeds: bool = False,
             axes_dims_rope: Tuple[int, int, int] = (16, 56, 56),
             image_model=None,
-            dtype=None,
+            final_layer=True, dtype=None,
             device=None,
             operations=None,
-=======
-        self,
-        patch_size: int = 2,
-        in_channels: int = 64,
-        out_channels: Optional[int] = 16,
-        num_layers: int = 60,
-        attention_head_dim: int = 128,
-        num_attention_heads: int = 24,
-        joint_attention_dim: int = 3584,
-        pooled_projection_dim: int = 768,
-        guidance_embeds: bool = False,
-        axes_dims_rope: Tuple[int, int, int] = (16, 56, 56),
-        image_model=None,
-        final_layer=True,
-        dtype=None,
-        device=None,
-        operations=None,
->>>>>>> 050c6732
     ):
         super().__init__()
         self.dtype = dtype
@@ -357,7 +338,7 @@
     def process_img(self, x, index=0, h_offset=0, w_offset=0):
         bs, c, t, h, w = x.shape
         patch_size = self.patch_size
-        hidden_states = comfy.ldm.common_dit.pad_to_patch_size(x, (1, self.patch_size, self.patch_size))
+        hidden_states = pad_to_patch_size(x, (1, self.patch_size, self.patch_size))
         orig_shape = hidden_states.shape
         hidden_states = hidden_states.view(orig_shape[0], orig_shape[1], orig_shape[-2] // 2, 2, orig_shape[-1] // 2, 2)
         hidden_states = hidden_states.permute(0, 2, 4, 1, 3, 5)
@@ -375,40 +356,21 @@
         return hidden_states, repeat(img_ids, "h w c -> b (h w) c", b=bs), orig_shape
 
     def forward(
-<<<<<<< HEAD
             self,
             x,
             timesteps,
             context,
             attention_mask=None,
             guidance: torch.Tensor = None,
+            ref_latents=None,
+            transformer_options={},
+            control=None,
             **kwargs
-=======
-        self,
-        x,
-        timesteps,
-        context,
-        attention_mask=None,
-        guidance: torch.Tensor = None,
-        ref_latents=None,
-        transformer_options={},
-        control=None,
-        **kwargs
->>>>>>> 050c6732
     ):
         timestep = timesteps
         encoder_hidden_states = context
         encoder_hidden_states_mask = attention_mask
 
-<<<<<<< HEAD
-        image_rotary_emb = self.pos_embeds(x, context)
-
-        hidden_states = pad_to_patch_size(x, (1, self.patch_size, self.patch_size))
-        orig_shape = hidden_states.shape
-        hidden_states = hidden_states.view(orig_shape[0], orig_shape[1], orig_shape[-2] // 2, 2, orig_shape[-1] // 2, 2)
-        hidden_states = hidden_states.permute(0, 2, 4, 1, 3, 5)
-        hidden_states = hidden_states.reshape(orig_shape[0], (orig_shape[-2] // 2) * (orig_shape[-1] // 2), orig_shape[1] * 4)
-=======
         hidden_states, img_ids, orig_shape = self.process_img(x)
         num_embeds = hidden_states.shape[1]
 
@@ -442,7 +404,6 @@
         ids = torch.cat((txt_ids, img_ids), dim=1)
         image_rotary_emb = self.pe_embedder(ids).squeeze(1).unsqueeze(2).to(x.dtype)
         del ids, txt_ids, img_ids
->>>>>>> 050c6732
 
         hidden_states = self.img_in(hidden_states)
         encoder_hidden_states = self.txt_norm(encoder_hidden_states)
@@ -467,6 +428,7 @@
                     out = {}
                     out["txt"], out["img"] = block(hidden_states=args["img"], encoder_hidden_states=args["txt"], encoder_hidden_states_mask=encoder_hidden_states_mask, temb=args["vec"], image_rotary_emb=args["pe"])
                     return out
+
                 out = blocks_replace[("double_block", i)]({"img": hidden_states, "txt": encoder_hidden_states, "vec": temb, "pe": image_rotary_emb}, {"original_block": block_wrap})
                 hidden_states = out["img"]
                 encoder_hidden_states = out["txt"]
@@ -485,7 +447,7 @@
                     hidden_states = out["img"]
                     encoder_hidden_states = out["txt"]
 
-            if control is not None: # Controlnet
+            if control is not None:  # Controlnet
                 control_i = control.get("input")
                 if i < len(control_i):
                     add = control_i[i]
