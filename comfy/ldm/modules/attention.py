--- conflicted
+++ resolved
@@ -493,17 +493,10 @@
                 if mask.shape[0] > 1:
                     m = mask[i: i + SDP_BATCH_LIMIT]
 
-<<<<<<< HEAD
-            out[i: i + SDP_BATCH_LIMIT] = torch.nn.functional.scaled_dot_product_attention(
+            out[i: i + SDP_BATCH_LIMIT] = comfy.ops.scaled_dot_product_attention(
                 q[i: i + SDP_BATCH_LIMIT],
                 k[i: i + SDP_BATCH_LIMIT],
                 v[i: i + SDP_BATCH_LIMIT],
-=======
-            out[i : i + SDP_BATCH_LIMIT] = comfy.ops.scaled_dot_product_attention(
-                q[i : i + SDP_BATCH_LIMIT],
-                k[i : i + SDP_BATCH_LIMIT],
-                v[i : i + SDP_BATCH_LIMIT],
->>>>>>> 050c6732
                 attn_mask=m,
                 dropout_p=0.0, is_causal=False
             ).transpose(1, 2).reshape(-1, q.shape[2], heads * dim_head)
