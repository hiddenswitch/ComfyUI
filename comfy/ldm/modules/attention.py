--- conflicted
+++ resolved
@@ -16,14 +16,9 @@
     import xformers
     import xformers.ops
 
-<<<<<<< HEAD
 from ...cli_args import args
 from ... import ops
-=======
-from comfy.cli_args import args
-import comfy.ops
-ops = comfy.ops.disable_weight_init
->>>>>>> 8c649357
+ops = ops.disable_weight_init
 
 # CrossAttn precision handling
 if args.dont_upcast_attention:
