# pytorch_diffusion + derived encoder decoder
import math
import torch
import torch.nn as nn
import numpy as np
from einops import rearrange
from typing import Optional, Any

<<<<<<< HEAD
from ..attention import MemoryEfficientCrossAttention
from .... import model_management
from .... import ops
=======
from comfy import model_management
import comfy.ops
>>>>>>> 88ceeb3f

if model_management.xformers_enabled_vae():
    import xformers
    import xformers.ops

def get_timestep_embedding(timesteps, embedding_dim):
    """
    This matches the implementation in Denoising Diffusion Probabilistic Models:
    From Fairseq.
    Build sinusoidal embeddings.
    This matches the implementation in tensor2tensor, but differs slightly
    from the description in Section 3.5 of "Attention Is All You Need".
    """
    assert len(timesteps.shape) == 1

    half_dim = embedding_dim // 2
    emb = math.log(10000) / (half_dim - 1)
    emb = torch.exp(torch.arange(half_dim, dtype=torch.float32) * -emb)
    emb = emb.to(device=timesteps.device)
    emb = timesteps.float()[:, None] * emb[None, :]
    emb = torch.cat([torch.sin(emb), torch.cos(emb)], dim=1)
    if embedding_dim % 2 == 1:  # zero pad
        emb = torch.nn.functional.pad(emb, (0,1,0,0))
    return emb


def nonlinearity(x):
    # swish
    return x*torch.sigmoid(x)


def Normalize(in_channels, num_groups=32):
    return torch.nn.GroupNorm(num_groups=num_groups, num_channels=in_channels, eps=1e-6, affine=True)


class Upsample(nn.Module):
    def __init__(self, in_channels, with_conv):
        super().__init__()
        self.with_conv = with_conv
        if self.with_conv:
            self.conv = ops.Conv2d(in_channels,
                                        in_channels,
                                        kernel_size=3,
                                        stride=1,
                                        padding=1)

    def forward(self, x):
        try:
            x = torch.nn.functional.interpolate(x, scale_factor=2.0, mode="nearest")
        except: #operation not implemented for bf16
            b, c, h, w = x.shape
            out = torch.empty((b, c, h*2, w*2), dtype=x.dtype, layout=x.layout, device=x.device)
            split = 8
            l = out.shape[1] // split
            for i in range(0, out.shape[1], l):
                out[:,i:i+l] = torch.nn.functional.interpolate(x[:,i:i+l].to(torch.float32), scale_factor=2.0, mode="nearest").to(x.dtype)
            del x
            x = out

        if self.with_conv:
            x = self.conv(x)
        return x


class Downsample(nn.Module):
    def __init__(self, in_channels, with_conv):
        super().__init__()
        self.with_conv = with_conv
        if self.with_conv:
            # no asymmetric padding in torch conv, must do it ourselves
            self.conv = ops.Conv2d(in_channels,
                                        in_channels,
                                        kernel_size=3,
                                        stride=2,
                                        padding=0)

    def forward(self, x):
        if self.with_conv:
            pad = (0,1,0,1)
            x = torch.nn.functional.pad(x, pad, mode="constant", value=0)
            x = self.conv(x)
        else:
            x = torch.nn.functional.avg_pool2d(x, kernel_size=2, stride=2)
        return x


class ResnetBlock(nn.Module):
    def __init__(self, *, in_channels, out_channels=None, conv_shortcut=False,
                 dropout, temb_channels=512):
        super().__init__()
        self.in_channels = in_channels
        out_channels = in_channels if out_channels is None else out_channels
        self.out_channels = out_channels
        self.use_conv_shortcut = conv_shortcut

        self.swish = torch.nn.SiLU(inplace=True)
        self.norm1 = Normalize(in_channels)
        self.conv1 = ops.Conv2d(in_channels,
                                     out_channels,
                                     kernel_size=3,
                                     stride=1,
                                     padding=1)
        if temb_channels > 0:
            self.temb_proj = ops.Linear(temb_channels,
                                             out_channels)
        self.norm2 = Normalize(out_channels)
        self.dropout = torch.nn.Dropout(dropout, inplace=True)
        self.conv2 = ops.Conv2d(out_channels,
                                     out_channels,
                                     kernel_size=3,
                                     stride=1,
                                     padding=1)
        if self.in_channels != self.out_channels:
            if self.use_conv_shortcut:
                self.conv_shortcut = ops.Conv2d(in_channels,
                                                     out_channels,
                                                     kernel_size=3,
                                                     stride=1,
                                                     padding=1)
            else:
                self.nin_shortcut = ops.Conv2d(in_channels,
                                                    out_channels,
                                                    kernel_size=1,
                                                    stride=1,
                                                    padding=0)

    def forward(self, x, temb):
        h = x
        h = self.norm1(h)
        h = self.swish(h)
        h = self.conv1(h)

        if temb is not None:
            h = h + self.temb_proj(self.swish(temb))[:,:,None,None]

        h = self.norm2(h)
        h = self.swish(h)
        h = self.dropout(h)
        h = self.conv2(h)

        if self.in_channels != self.out_channels:
            if self.use_conv_shortcut:
                x = self.conv_shortcut(x)
            else:
                x = self.nin_shortcut(x)

        return x+h

def slice_attention(q, k, v):
    r1 = torch.zeros_like(k, device=q.device)
    scale = (int(q.shape[-1])**(-0.5))

    mem_free_total = model_management.get_free_memory(q.device)

    gb = 1024 ** 3
    tensor_size = q.shape[0] * q.shape[1] * k.shape[2] * q.element_size()
    modifier = 3 if q.element_size() == 2 else 2.5
    mem_required = tensor_size * modifier
    steps = 1

    if mem_required > mem_free_total:
        steps = 2**(math.ceil(math.log(mem_required / mem_free_total, 2)))

    while True:
        try:
            slice_size = q.shape[1] // steps if (q.shape[1] % steps) == 0 else q.shape[1]
            for i in range(0, q.shape[1], slice_size):
                end = i + slice_size
                s1 = torch.bmm(q[:, i:end], k) * scale

                s2 = torch.nn.functional.softmax(s1, dim=2).permute(0,2,1)
                del s1

                r1[:, :, i:end] = torch.bmm(v, s2)
                del s2
            break
        except model_management.OOM_EXCEPTION as e:
            model_management.soft_empty_cache(True)
            steps *= 2
            if steps > 128:
                raise e
            print("out of memory error, increasing steps and trying again", steps)

    return r1

<<<<<<< HEAD
class AttnBlock(nn.Module):
    def __init__(self, in_channels):
        super().__init__()
        self.in_channels = in_channels

        self.norm = Normalize(in_channels)
        self.q = ops.Conv2d(in_channels,
                                 in_channels,
                                 kernel_size=1,
                                 stride=1,
                                 padding=0)
        self.k = ops.Conv2d(in_channels,
                                 in_channels,
                                 kernel_size=1,
                                 stride=1,
                                 padding=0)
        self.v = ops.Conv2d(in_channels,
                                 in_channels,
                                 kernel_size=1,
                                 stride=1,
                                 padding=0)
        self.proj_out = ops.Conv2d(in_channels,
                                        in_channels,
                                        kernel_size=1,
                                        stride=1,
                                        padding=0)
=======
def normal_attention(q, k, v):
    # compute attention
    b,c,h,w = q.shape

    q = q.reshape(b,c,h*w)
    q = q.permute(0,2,1)   # b,hw,c
    k = k.reshape(b,c,h*w) # b,c,hw
    v = v.reshape(b,c,h*w)

    r1 = slice_attention(q, k, v)
    h_ = r1.reshape(b,c,h,w)
    del r1
    return h_

def xformers_attention(q, k, v):
    # compute attention
    B, C, H, W = q.shape
    q, k, v = map(
        lambda t: t.view(B, C, -1).transpose(1, 2).contiguous(),
        (q, k, v),
    )

    try:
        out = xformers.ops.memory_efficient_attention(q, k, v, attn_bias=None)
        out = out.transpose(1, 2).reshape(B, C, H, W)
    except NotImplementedError as e:
        out = slice_attention(q.view(B, -1, C), k.view(B, -1, C).transpose(1, 2), v.view(B, -1, C).transpose(1, 2)).reshape(B, C, H, W)
    return out

def pytorch_attention(q, k, v):
    # compute attention
    B, C, H, W = q.shape
    q, k, v = map(
        lambda t: t.view(B, 1, C, -1).transpose(2, 3).contiguous(),
        (q, k, v),
    )

    try:
        out = torch.nn.functional.scaled_dot_product_attention(q, k, v, attn_mask=None, dropout_p=0.0, is_causal=False)
        out = out.transpose(2, 3).reshape(B, C, H, W)
    except model_management.OOM_EXCEPTION as e:
        print("scaled_dot_product_attention OOMed: switched to slice attention")
        out = slice_attention(q.view(B, -1, C), k.view(B, -1, C).transpose(1, 2), v.view(B, -1, C).transpose(1, 2)).reshape(B, C, H, W)
    return out
>>>>>>> 88ceeb3f


class AttnBlock(nn.Module):
    def __init__(self, in_channels):
        super().__init__()
        self.in_channels = in_channels

        self.norm = Normalize(in_channels)
        self.q = ops.Conv2d(in_channels,
                                 in_channels,
                                 kernel_size=1,
                                 stride=1,
                                 padding=0)
        self.k = ops.Conv2d(in_channels,
                                 in_channels,
                                 kernel_size=1,
                                 stride=1,
                                 padding=0)
        self.v = ops.Conv2d(in_channels,
                                 in_channels,
                                 kernel_size=1,
                                 stride=1,
                                 padding=0)
        self.proj_out = ops.Conv2d(in_channels,
                                        in_channels,
                                        kernel_size=1,
                                        stride=1,
                                        padding=0)

<<<<<<< HEAD
    def forward(self, x):
        h_ = x
        h_ = self.norm(h_)
        q = self.q(h_)
        k = self.k(h_)
        v = self.v(h_)

        # compute attention
        B, C, H, W = q.shape
        q, k, v = map(
            lambda t: t.view(B, C, -1).transpose(1, 2).contiguous(),
            (q, k, v),
        )

        try:
            out = xformers.ops.memory_efficient_attention(q, k, v, attn_bias=None, op=self.attention_op)
            out = out.transpose(1, 2).reshape(B, C, H, W)
        except NotImplementedError as e:
            out = slice_attention(q.view(B, -1, C), k.view(B, -1, C).transpose(1, 2), v.view(B, -1, C).transpose(1, 2)).reshape(B, C, H, W)

        out = self.proj_out(out)
        return x+out

class MemoryEfficientAttnBlockPytorch(nn.Module):
    def __init__(self, in_channels):
        super().__init__()
        self.in_channels = in_channels

        self.norm = Normalize(in_channels)
        self.q = ops.Conv2d(in_channels,
                                 in_channels,
                                 kernel_size=1,
                                 stride=1,
                                 padding=0)
        self.k = ops.Conv2d(in_channels,
                                 in_channels,
                                 kernel_size=1,
                                 stride=1,
                                 padding=0)
        self.v = ops.Conv2d(in_channels,
                                 in_channels,
                                 kernel_size=1,
                                 stride=1,
                                 padding=0)
        self.proj_out = ops.Conv2d(in_channels,
                                        in_channels,
                                        kernel_size=1,
                                        stride=1,
                                        padding=0)
        self.attention_op: Optional[Any] = None
=======
        if model_management.xformers_enabled_vae():
            print("Using xformers attention in VAE")
            self.optimized_attention = xformers_attention
        elif model_management.pytorch_attention_enabled():
            print("Using pytorch attention in VAE")
            self.optimized_attention = pytorch_attention
        else:
            print("Using split attention in VAE")
            self.optimized_attention = normal_attention
>>>>>>> 88ceeb3f

    def forward(self, x):
        h_ = x
        h_ = self.norm(h_)
        q = self.q(h_)
        k = self.k(h_)
        v = self.v(h_)

        h_ = self.optimized_attention(q, k, v)

        h_ = self.proj_out(h_)

        return x+h_


def make_attn(in_channels, attn_type="vanilla", attn_kwargs=None):
    return AttnBlock(in_channels)


class Model(nn.Module):
    def __init__(self, *, ch, out_ch, ch_mult=(1,2,4,8), num_res_blocks,
                 attn_resolutions, dropout=0.0, resamp_with_conv=True, in_channels,
                 resolution, use_timestep=True, use_linear_attn=False, attn_type="vanilla"):
        super().__init__()
        if use_linear_attn: attn_type = "linear"
        self.ch = ch
        self.temb_ch = self.ch*4
        self.num_resolutions = len(ch_mult)
        self.num_res_blocks = num_res_blocks
        self.resolution = resolution
        self.in_channels = in_channels

        self.use_timestep = use_timestep
        if self.use_timestep:
            # timestep embedding
            self.temb = nn.Module()
            self.temb.dense = nn.ModuleList([
                ops.Linear(self.ch,
                                self.temb_ch),
                ops.Linear(self.temb_ch,
                                self.temb_ch),
            ])

        # downsampling
        self.conv_in = ops.Conv2d(in_channels,
                                       self.ch,
                                       kernel_size=3,
                                       stride=1,
                                       padding=1)

        curr_res = resolution
        in_ch_mult = (1,)+tuple(ch_mult)
        self.down = nn.ModuleList()
        for i_level in range(self.num_resolutions):
            block = nn.ModuleList()
            attn = nn.ModuleList()
            block_in = ch*in_ch_mult[i_level]
            block_out = ch*ch_mult[i_level]
            for i_block in range(self.num_res_blocks):
                block.append(ResnetBlock(in_channels=block_in,
                                         out_channels=block_out,
                                         temb_channels=self.temb_ch,
                                         dropout=dropout))
                block_in = block_out
                if curr_res in attn_resolutions:
                    attn.append(make_attn(block_in, attn_type=attn_type))
            down = nn.Module()
            down.block = block
            down.attn = attn
            if i_level != self.num_resolutions-1:
                down.downsample = Downsample(block_in, resamp_with_conv)
                curr_res = curr_res // 2
            self.down.append(down)

        # middle
        self.mid = nn.Module()
        self.mid.block_1 = ResnetBlock(in_channels=block_in,
                                       out_channels=block_in,
                                       temb_channels=self.temb_ch,
                                       dropout=dropout)
        self.mid.attn_1 = make_attn(block_in, attn_type=attn_type)
        self.mid.block_2 = ResnetBlock(in_channels=block_in,
                                       out_channels=block_in,
                                       temb_channels=self.temb_ch,
                                       dropout=dropout)

        # upsampling
        self.up = nn.ModuleList()
        for i_level in reversed(range(self.num_resolutions)):
            block = nn.ModuleList()
            attn = nn.ModuleList()
            block_out = ch*ch_mult[i_level]
            skip_in = ch*ch_mult[i_level]
            for i_block in range(self.num_res_blocks+1):
                if i_block == self.num_res_blocks:
                    skip_in = ch*in_ch_mult[i_level]
                block.append(ResnetBlock(in_channels=block_in+skip_in,
                                         out_channels=block_out,
                                         temb_channels=self.temb_ch,
                                         dropout=dropout))
                block_in = block_out
                if curr_res in attn_resolutions:
                    attn.append(make_attn(block_in, attn_type=attn_type))
            up = nn.Module()
            up.block = block
            up.attn = attn
            if i_level != 0:
                up.upsample = Upsample(block_in, resamp_with_conv)
                curr_res = curr_res * 2
            self.up.insert(0, up) # prepend to get consistent order

        # end
        self.norm_out = Normalize(block_in)
        self.conv_out = ops.Conv2d(block_in,
                                        out_ch,
                                        kernel_size=3,
                                        stride=1,
                                        padding=1)

    def forward(self, x, t=None, context=None):
        #assert x.shape[2] == x.shape[3] == self.resolution
        if context is not None:
            # assume aligned context, cat along channel axis
            x = torch.cat((x, context), dim=1)
        if self.use_timestep:
            # timestep embedding
            assert t is not None
            temb = get_timestep_embedding(t, self.ch)
            temb = self.temb.dense[0](temb)
            temb = nonlinearity(temb)
            temb = self.temb.dense[1](temb)
        else:
            temb = None

        # downsampling
        hs = [self.conv_in(x)]
        for i_level in range(self.num_resolutions):
            for i_block in range(self.num_res_blocks):
                h = self.down[i_level].block[i_block](hs[-1], temb)
                if len(self.down[i_level].attn) > 0:
                    h = self.down[i_level].attn[i_block](h)
                hs.append(h)
            if i_level != self.num_resolutions-1:
                hs.append(self.down[i_level].downsample(hs[-1]))

        # middle
        h = hs[-1]
        h = self.mid.block_1(h, temb)
        h = self.mid.attn_1(h)
        h = self.mid.block_2(h, temb)

        # upsampling
        for i_level in reversed(range(self.num_resolutions)):
            for i_block in range(self.num_res_blocks+1):
                h = self.up[i_level].block[i_block](
                    torch.cat([h, hs.pop()], dim=1), temb)
                if len(self.up[i_level].attn) > 0:
                    h = self.up[i_level].attn[i_block](h)
            if i_level != 0:
                h = self.up[i_level].upsample(h)

        # end
        h = self.norm_out(h)
        h = nonlinearity(h)
        h = self.conv_out(h)
        return h

    def get_last_layer(self):
        return self.conv_out.weight


class Encoder(nn.Module):
    def __init__(self, *, ch, out_ch, ch_mult=(1,2,4,8), num_res_blocks,
                 attn_resolutions, dropout=0.0, resamp_with_conv=True, in_channels,
                 resolution, z_channels, double_z=True, use_linear_attn=False, attn_type="vanilla",
                 **ignore_kwargs):
        super().__init__()
        if use_linear_attn: attn_type = "linear"
        self.ch = ch
        self.temb_ch = 0
        self.num_resolutions = len(ch_mult)
        self.num_res_blocks = num_res_blocks
        self.resolution = resolution
        self.in_channels = in_channels

        # downsampling
        self.conv_in = ops.Conv2d(in_channels,
                                       self.ch,
                                       kernel_size=3,
                                       stride=1,
                                       padding=1)

        curr_res = resolution
        in_ch_mult = (1,)+tuple(ch_mult)
        self.in_ch_mult = in_ch_mult
        self.down = nn.ModuleList()
        for i_level in range(self.num_resolutions):
            block = nn.ModuleList()
            attn = nn.ModuleList()
            block_in = ch*in_ch_mult[i_level]
            block_out = ch*ch_mult[i_level]
            for i_block in range(self.num_res_blocks):
                block.append(ResnetBlock(in_channels=block_in,
                                         out_channels=block_out,
                                         temb_channels=self.temb_ch,
                                         dropout=dropout))
                block_in = block_out
                if curr_res in attn_resolutions:
                    attn.append(make_attn(block_in, attn_type=attn_type))
            down = nn.Module()
            down.block = block
            down.attn = attn
            if i_level != self.num_resolutions-1:
                down.downsample = Downsample(block_in, resamp_with_conv)
                curr_res = curr_res // 2
            self.down.append(down)

        # middle
        self.mid = nn.Module()
        self.mid.block_1 = ResnetBlock(in_channels=block_in,
                                       out_channels=block_in,
                                       temb_channels=self.temb_ch,
                                       dropout=dropout)
        self.mid.attn_1 = make_attn(block_in, attn_type=attn_type)
        self.mid.block_2 = ResnetBlock(in_channels=block_in,
                                       out_channels=block_in,
                                       temb_channels=self.temb_ch,
                                       dropout=dropout)

        # end
        self.norm_out = Normalize(block_in)
        self.conv_out = ops.Conv2d(block_in,
                                        2*z_channels if double_z else z_channels,
                                        kernel_size=3,
                                        stride=1,
                                        padding=1)

    def forward(self, x):
        # timestep embedding
        temb = None
        # downsampling
        h = self.conv_in(x)
        for i_level in range(self.num_resolutions):
            for i_block in range(self.num_res_blocks):
                h = self.down[i_level].block[i_block](h, temb)
                if len(self.down[i_level].attn) > 0:
                    h = self.down[i_level].attn[i_block](h)
            if i_level != self.num_resolutions-1:
                h = self.down[i_level].downsample(h)

        # middle
        h = self.mid.block_1(h, temb)
        h = self.mid.attn_1(h)
        h = self.mid.block_2(h, temb)

        # end
        h = self.norm_out(h)
        h = nonlinearity(h)
        h = self.conv_out(h)
        return h


class Decoder(nn.Module):
    def __init__(self, *, ch, out_ch, ch_mult=(1,2,4,8), num_res_blocks,
                 attn_resolutions, dropout=0.0, resamp_with_conv=True, in_channels,
                 resolution, z_channels, give_pre_end=False, tanh_out=False, use_linear_attn=False,
                 attn_type="vanilla", **ignorekwargs):
        super().__init__()
        if use_linear_attn: attn_type = "linear"
        self.ch = ch
        self.temb_ch = 0
        self.num_resolutions = len(ch_mult)
        self.num_res_blocks = num_res_blocks
        self.resolution = resolution
        self.in_channels = in_channels
        self.give_pre_end = give_pre_end
        self.tanh_out = tanh_out

        # compute in_ch_mult, block_in and curr_res at lowest res
        in_ch_mult = (1,)+tuple(ch_mult)
        block_in = ch*ch_mult[self.num_resolutions-1]
        curr_res = resolution // 2**(self.num_resolutions-1)
        self.z_shape = (1,z_channels,curr_res,curr_res)
        print("Working with z of shape {} = {} dimensions.".format(
            self.z_shape, np.prod(self.z_shape)))

        # z to block_in
        self.conv_in = ops.Conv2d(z_channels,
                                       block_in,
                                       kernel_size=3,
                                       stride=1,
                                       padding=1)

        # middle
        self.mid = nn.Module()
        self.mid.block_1 = ResnetBlock(in_channels=block_in,
                                       out_channels=block_in,
                                       temb_channels=self.temb_ch,
                                       dropout=dropout)
        self.mid.attn_1 = make_attn(block_in, attn_type=attn_type)
        self.mid.block_2 = ResnetBlock(in_channels=block_in,
                                       out_channels=block_in,
                                       temb_channels=self.temb_ch,
                                       dropout=dropout)

        # upsampling
        self.up = nn.ModuleList()
        for i_level in reversed(range(self.num_resolutions)):
            block = nn.ModuleList()
            attn = nn.ModuleList()
            block_out = ch*ch_mult[i_level]
            for i_block in range(self.num_res_blocks+1):
                block.append(ResnetBlock(in_channels=block_in,
                                         out_channels=block_out,
                                         temb_channels=self.temb_ch,
                                         dropout=dropout))
                block_in = block_out
                if curr_res in attn_resolutions:
                    attn.append(make_attn(block_in, attn_type=attn_type))
            up = nn.Module()
            up.block = block
            up.attn = attn
            if i_level != 0:
                up.upsample = Upsample(block_in, resamp_with_conv)
                curr_res = curr_res * 2
            self.up.insert(0, up) # prepend to get consistent order

        # end
        self.norm_out = Normalize(block_in)
        self.conv_out = ops.Conv2d(block_in,
                                        out_ch,
                                        kernel_size=3,
                                        stride=1,
                                        padding=1)

    def forward(self, z):
        #assert z.shape[1:] == self.z_shape[1:]
        self.last_z_shape = z.shape

        # timestep embedding
        temb = None

        # z to block_in
        h = self.conv_in(z)

        # middle
        h = self.mid.block_1(h, temb)
        h = self.mid.attn_1(h)
        h = self.mid.block_2(h, temb)

        # upsampling
        for i_level in reversed(range(self.num_resolutions)):
            for i_block in range(self.num_res_blocks+1):
                h = self.up[i_level].block[i_block](h, temb)
                if len(self.up[i_level].attn) > 0:
                    h = self.up[i_level].attn[i_block](h)
            if i_level != 0:
                h = self.up[i_level].upsample(h)

        # end
        if self.give_pre_end:
            return h

        h = self.norm_out(h)
        h = nonlinearity(h)
        h = self.conv_out(h)
        if self.tanh_out:
            h = torch.tanh(h)
        return h<|MERGE_RESOLUTION|>--- conflicted
+++ resolved
@@ -6,14 +6,8 @@
 from einops import rearrange
 from typing import Optional, Any
 
-<<<<<<< HEAD
-from ..attention import MemoryEfficientCrossAttention
 from .... import model_management
 from .... import ops
-=======
-from comfy import model_management
-import comfy.ops
->>>>>>> 88ceeb3f
 
 if model_management.xformers_enabled_vae():
     import xformers
@@ -199,7 +193,52 @@
 
     return r1
 
-<<<<<<< HEAD
+def normal_attention(q, k, v):
+    # compute attention
+    b,c,h,w = q.shape
+
+    q = q.reshape(b,c,h*w)
+    q = q.permute(0,2,1)   # b,hw,c
+    k = k.reshape(b,c,h*w) # b,c,hw
+    v = v.reshape(b,c,h*w)
+
+    r1 = slice_attention(q, k, v)
+    h_ = r1.reshape(b,c,h,w)
+    del r1
+    return h_
+
+def xformers_attention(q, k, v):
+    # compute attention
+    B, C, H, W = q.shape
+    q, k, v = map(
+        lambda t: t.view(B, C, -1).transpose(1, 2).contiguous(),
+        (q, k, v),
+    )
+
+    try:
+        out = xformers.ops.memory_efficient_attention(q, k, v, attn_bias=None)
+        out = out.transpose(1, 2).reshape(B, C, H, W)
+    except NotImplementedError as e:
+        out = slice_attention(q.view(B, -1, C), k.view(B, -1, C).transpose(1, 2), v.view(B, -1, C).transpose(1, 2)).reshape(B, C, H, W)
+    return out
+
+def pytorch_attention(q, k, v):
+    # compute attention
+    B, C, H, W = q.shape
+    q, k, v = map(
+        lambda t: t.view(B, 1, C, -1).transpose(2, 3).contiguous(),
+        (q, k, v),
+    )
+
+    try:
+        out = torch.nn.functional.scaled_dot_product_attention(q, k, v, attn_mask=None, dropout_p=0.0, is_causal=False)
+        out = out.transpose(2, 3).reshape(B, C, H, W)
+    except model_management.OOM_EXCEPTION as e:
+        print("scaled_dot_product_attention OOMed: switched to slice attention")
+        out = slice_attention(q.view(B, -1, C), k.view(B, -1, C).transpose(1, 2), v.view(B, -1, C).transpose(1, 2)).reshape(B, C, H, W)
+    return out
+
+
 class AttnBlock(nn.Module):
     def __init__(self, in_channels):
         super().__init__()
@@ -226,133 +265,7 @@
                                         kernel_size=1,
                                         stride=1,
                                         padding=0)
-=======
-def normal_attention(q, k, v):
-    # compute attention
-    b,c,h,w = q.shape
-
-    q = q.reshape(b,c,h*w)
-    q = q.permute(0,2,1)   # b,hw,c
-    k = k.reshape(b,c,h*w) # b,c,hw
-    v = v.reshape(b,c,h*w)
-
-    r1 = slice_attention(q, k, v)
-    h_ = r1.reshape(b,c,h,w)
-    del r1
-    return h_
-
-def xformers_attention(q, k, v):
-    # compute attention
-    B, C, H, W = q.shape
-    q, k, v = map(
-        lambda t: t.view(B, C, -1).transpose(1, 2).contiguous(),
-        (q, k, v),
-    )
-
-    try:
-        out = xformers.ops.memory_efficient_attention(q, k, v, attn_bias=None)
-        out = out.transpose(1, 2).reshape(B, C, H, W)
-    except NotImplementedError as e:
-        out = slice_attention(q.view(B, -1, C), k.view(B, -1, C).transpose(1, 2), v.view(B, -1, C).transpose(1, 2)).reshape(B, C, H, W)
-    return out
-
-def pytorch_attention(q, k, v):
-    # compute attention
-    B, C, H, W = q.shape
-    q, k, v = map(
-        lambda t: t.view(B, 1, C, -1).transpose(2, 3).contiguous(),
-        (q, k, v),
-    )
-
-    try:
-        out = torch.nn.functional.scaled_dot_product_attention(q, k, v, attn_mask=None, dropout_p=0.0, is_causal=False)
-        out = out.transpose(2, 3).reshape(B, C, H, W)
-    except model_management.OOM_EXCEPTION as e:
-        print("scaled_dot_product_attention OOMed: switched to slice attention")
-        out = slice_attention(q.view(B, -1, C), k.view(B, -1, C).transpose(1, 2), v.view(B, -1, C).transpose(1, 2)).reshape(B, C, H, W)
-    return out
->>>>>>> 88ceeb3f
-
-
-class AttnBlock(nn.Module):
-    def __init__(self, in_channels):
-        super().__init__()
-        self.in_channels = in_channels
-
-        self.norm = Normalize(in_channels)
-        self.q = ops.Conv2d(in_channels,
-                                 in_channels,
-                                 kernel_size=1,
-                                 stride=1,
-                                 padding=0)
-        self.k = ops.Conv2d(in_channels,
-                                 in_channels,
-                                 kernel_size=1,
-                                 stride=1,
-                                 padding=0)
-        self.v = ops.Conv2d(in_channels,
-                                 in_channels,
-                                 kernel_size=1,
-                                 stride=1,
-                                 padding=0)
-        self.proj_out = ops.Conv2d(in_channels,
-                                        in_channels,
-                                        kernel_size=1,
-                                        stride=1,
-                                        padding=0)
-
-<<<<<<< HEAD
-    def forward(self, x):
-        h_ = x
-        h_ = self.norm(h_)
-        q = self.q(h_)
-        k = self.k(h_)
-        v = self.v(h_)
-
-        # compute attention
-        B, C, H, W = q.shape
-        q, k, v = map(
-            lambda t: t.view(B, C, -1).transpose(1, 2).contiguous(),
-            (q, k, v),
-        )
-
-        try:
-            out = xformers.ops.memory_efficient_attention(q, k, v, attn_bias=None, op=self.attention_op)
-            out = out.transpose(1, 2).reshape(B, C, H, W)
-        except NotImplementedError as e:
-            out = slice_attention(q.view(B, -1, C), k.view(B, -1, C).transpose(1, 2), v.view(B, -1, C).transpose(1, 2)).reshape(B, C, H, W)
-
-        out = self.proj_out(out)
-        return x+out
-
-class MemoryEfficientAttnBlockPytorch(nn.Module):
-    def __init__(self, in_channels):
-        super().__init__()
-        self.in_channels = in_channels
-
-        self.norm = Normalize(in_channels)
-        self.q = ops.Conv2d(in_channels,
-                                 in_channels,
-                                 kernel_size=1,
-                                 stride=1,
-                                 padding=0)
-        self.k = ops.Conv2d(in_channels,
-                                 in_channels,
-                                 kernel_size=1,
-                                 stride=1,
-                                 padding=0)
-        self.v = ops.Conv2d(in_channels,
-                                 in_channels,
-                                 kernel_size=1,
-                                 stride=1,
-                                 padding=0)
-        self.proj_out = ops.Conv2d(in_channels,
-                                        in_channels,
-                                        kernel_size=1,
-                                        stride=1,
-                                        padding=0)
-        self.attention_op: Optional[Any] = None
-=======
+
         if model_management.xformers_enabled_vae():
             print("Using xformers attention in VAE")
             self.optimized_attention = xformers_attention
@@ -362,7 +275,6 @@
         else:
             print("Using split attention in VAE")
             self.optimized_attention = normal_attention
->>>>>>> 88ceeb3f
 
     def forward(self, x):
         h_ = x
