--- conflicted
+++ resolved
@@ -1,7 +1,6 @@
 # pytorch_diffusion + derived encoder decoder
 import logging
 import math
-
 import numpy as np
 import torch
 import torch.nn as nn
@@ -712,12 +711,6 @@
                                     padding=1)
 
     def forward(self, z, **kwargs):
-<<<<<<< HEAD
-        # assert z.shape[1:] == self.z_shape[1:]
-        self.last_z_shape = z.shape
-
-=======
->>>>>>> 13fd4d6e
         # timestep embedding
         temb = None
 
