--- conflicted
+++ resolved
@@ -168,13 +168,8 @@
                              padding=1)
         if temb_channels > 0:
             self.temb_proj = ops.Linear(temb_channels,
-<<<<<<< HEAD
                                         out_channels)
-        self.norm2 = Normalize(out_channels)
-=======
-                                             out_channels)
         self.norm2 = norm_op(out_channels)
->>>>>>> 27bc181c
         self.dropout = torch.nn.Dropout(dropout, inplace=True)
         self.conv2 = conv_op(out_channels,
                              out_channels,
