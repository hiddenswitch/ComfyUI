# pytorch_diffusion + derived encoder decoder
import math
import torch
import torch.nn as nn
import numpy as np
import logging

from .... import model_management
from .... import ops
ops = ops.disable_weight_init

if model_management.xformers_enabled_vae():
    import xformers  # pylint: disable=import-error
    import xformers.ops # pylint: disable=import-error

def get_timestep_embedding(timesteps, embedding_dim):
    """
    This matches the implementation in Denoising Diffusion Probabilistic Models:
    From Fairseq.
    Build sinusoidal embeddings.
    This matches the implementation in tensor2tensor, but differs slightly
    from the description in Section 3.5 of "Attention Is All You Need".
    """
    assert len(timesteps.shape) == 1

    half_dim = embedding_dim // 2
    emb = math.log(10000) / (half_dim - 1)
    emb = torch.exp(torch.arange(half_dim, dtype=torch.float32) * -emb)
    emb = emb.to(device=timesteps.device)
    emb = timesteps.float()[:, None] * emb[None, :]
    emb = torch.cat([torch.sin(emb), torch.cos(emb)], dim=1)
    if embedding_dim % 2 == 1:  # zero pad
        emb = torch.nn.functional.pad(emb, (0,1,0,0))
    return emb


def nonlinearity(x):
    # swish
    return x*torch.sigmoid(x)


def Normalize(in_channels, num_groups=32):
    return ops.GroupNorm(num_groups=num_groups, num_channels=in_channels, eps=1e-6, affine=True)


class VideoConv3d(nn.Module):
    def __init__(self, n_channels, out_channels, kernel_size, stride=1, dilation=1, padding_mode='replicate', padding=1, **kwargs):
        super().__init__()

        self.padding_mode = padding_mode
        if padding != 0:
            padding = (padding, padding, padding, padding, kernel_size - 1, 0)
        else:
            kwargs["padding"] = padding

        self.padding = padding
        self.conv = ops.Conv3d(n_channels, out_channels, kernel_size, stride=stride, dilation=dilation, **kwargs)

    def forward(self, x):
        if self.padding != 0:
            x = torch.nn.functional.pad(x, self.padding, mode=self.padding_mode)
        return self.conv(x)

def interpolate_up(x, scale_factor):
    try:
        return torch.nn.functional.interpolate(x, scale_factor=scale_factor, mode="nearest")
    except: #operation not implemented for bf16
        orig_shape = list(x.shape)
        out_shape = orig_shape[:2]
        for i in range(len(orig_shape) - 2):
            out_shape.append(round(orig_shape[i + 2] * scale_factor[i]))
        out = torch.empty(out_shape, dtype=x.dtype, layout=x.layout, device=x.device)
        split = 8
        l = out.shape[1] // split
        for i in range(0, out.shape[1], l):
            out[:,i:i+l] = torch.nn.functional.interpolate(x[:,i:i+l].to(torch.float32), scale_factor=scale_factor, mode="nearest").to(x.dtype)
        return out

class Upsample(nn.Module):
    def __init__(self, in_channels, with_conv, conv_op=ops.Conv2d, scale_factor=2.0):
        super().__init__()
        self.with_conv = with_conv
        self.scale_factor = scale_factor

        if self.with_conv:
            self.conv = conv_op(in_channels,
                                        in_channels,
                                        kernel_size=3,
                                        stride=1,
                                        padding=1)

    def forward(self, x):
        scale_factor = self.scale_factor
        if isinstance(scale_factor, (int, float)):
            scale_factor = (scale_factor,) * (x.ndim - 2)

        if x.ndim == 5 and scale_factor[0] > 1.0:
            t = x.shape[2]
            if t > 1:
                a, b = x.split((1, t - 1), dim=2)
                del x
                b = interpolate_up(b, scale_factor)
            else:
                a = x

            a = interpolate_up(a.squeeze(2), scale_factor=scale_factor[1:]).unsqueeze(2)
            if t > 1:
                x = torch.cat((a, b), dim=2)
            else:
                x = a
        else:
            x = interpolate_up(x, scale_factor)
        if self.with_conv:
            x = self.conv(x)
        return x


class Downsample(nn.Module):
    def __init__(self, in_channels, with_conv, stride=2, conv_op=ops.Conv2d):
        super().__init__()
        self.with_conv = with_conv
        if self.with_conv:
            # no asymmetric padding in torch conv, must do it ourselves
            self.conv = conv_op(in_channels,
                                        in_channels,
                                        kernel_size=3,
                                        stride=stride,
                                        padding=0)

    def forward(self, x):
        if self.with_conv:
            if x.ndim == 4:
                pad = (0, 1, 0, 1)
                mode = "constant"
                x = torch.nn.functional.pad(x, pad, mode=mode, value=0)
            elif x.ndim == 5:
                pad = (1, 1, 1, 1, 2, 0)
                mode = "replicate"
                x = torch.nn.functional.pad(x, pad, mode=mode)
            x = self.conv(x)
        else:
            x = torch.nn.functional.avg_pool2d(x, kernel_size=2, stride=2)
        return x


class ResnetBlock(nn.Module):
    def __init__(self, *, in_channels, out_channels=None, conv_shortcut=False,
                 dropout, temb_channels=512, conv_op=ops.Conv2d):
        super().__init__()
        self.in_channels = in_channels
        out_channels = in_channels if out_channels is None else out_channels
        self.out_channels = out_channels
        self.use_conv_shortcut = conv_shortcut

        self.swish = torch.nn.SiLU(inplace=True)
        self.norm1 = Normalize(in_channels)
        self.conv1 = conv_op(in_channels,
                                     out_channels,
                                     kernel_size=3,
                                     stride=1,
                                     padding=1)
        if temb_channels > 0:
            self.temb_proj = ops.Linear(temb_channels,
                                             out_channels)
        self.norm2 = Normalize(out_channels)
        self.dropout = torch.nn.Dropout(dropout, inplace=True)
        self.conv2 = conv_op(out_channels,
                                     out_channels,
                                     kernel_size=3,
                                     stride=1,
                                     padding=1)
        if self.in_channels != self.out_channels:
            if self.use_conv_shortcut:
                self.conv_shortcut = conv_op(in_channels,
                                                     out_channels,
                                                     kernel_size=3,
                                                     stride=1,
                                                     padding=1)
            else:
                self.nin_shortcut = conv_op(in_channels,
                                                    out_channels,
                                                    kernel_size=1,
                                                    stride=1,
                                                    padding=0)

    def forward(self, x, temb):
        h = x
        h = self.norm1(h)
        h = self.swish(h)
        h = self.conv1(h)

        if temb is not None:
            h = h + self.temb_proj(self.swish(temb))[:,:,None,None]

        h = self.norm2(h)
        h = self.swish(h)
        h = self.dropout(h)
        h = self.conv2(h)

        if self.in_channels != self.out_channels:
            if self.use_conv_shortcut:
                x = self.conv_shortcut(x)
            else:
                x = self.nin_shortcut(x)

        return x+h

def slice_attention(q, k, v):
    r1 = torch.zeros_like(k, device=q.device)
    scale = (int(q.shape[-1])**(-0.5))

    mem_free_total = model_management.get_free_memory(q.device)

    tensor_size = q.shape[0] * q.shape[1] * k.shape[2] * q.element_size()
    modifier = 3 if q.element_size() == 2 else 2.5
    mem_required = tensor_size * modifier
    steps = 1

    if mem_required > mem_free_total:
        steps = 2**(math.ceil(math.log(mem_required / mem_free_total, 2)))

    while True:
        try:
            slice_size = q.shape[1] // steps if (q.shape[1] % steps) == 0 else q.shape[1]
            for i in range(0, q.shape[1], slice_size):
                end = i + slice_size
                s1 = torch.bmm(q[:, i:end], k) * scale

                s2 = torch.nn.functional.softmax(s1, dim=2).permute(0,2,1)
                del s1

                r1[:, :, i:end] = torch.bmm(v, s2)
                del s2
            break
        except model_management.OOM_EXCEPTION as e:
            model_management.soft_empty_cache(True)
            steps *= 2
            if steps > 128:
                raise e
            logging.warning("out of memory error, increasing steps and trying again {}".format(steps))

    return r1

def normal_attention(q, k, v):
    # compute attention
    orig_shape = q.shape
    b = orig_shape[0]
    c = orig_shape[1]

    q = q.reshape(b, c, -1)
    q = q.permute(0, 2, 1)   # b,hw,c
    k = k.reshape(b, c, -1) # b,c,hw
    v = v.reshape(b, c, -1)

    r1 = slice_attention(q, k, v)
    h_ = r1.reshape(orig_shape)
    del r1
    return h_

def xformers_attention(q, k, v):
    # compute attention
    orig_shape = q.shape
    B = orig_shape[0]
    C = orig_shape[1]
    q, k, v = map(
        lambda t: t.view(B, C, -1).transpose(1, 2).contiguous(),
        (q, k, v),
    )

    if model_management.xformers_enabled_vae():
        out = xformers.ops.memory_efficient_attention(q, k, v, attn_bias=None)
<<<<<<< HEAD
        out = out.transpose(1, 2).reshape(B, C, H, W)
    else:
        out = slice_attention(q.view(B, -1, C), k.view(B, -1, C).transpose(1, 2), v.view(B, -1, C).transpose(1, 2)).reshape(B, C, H, W)
=======
        out = out.transpose(1, 2).reshape(orig_shape)
    except NotImplementedError:
        out = slice_attention(q.view(B, -1, C), k.view(B, -1, C).transpose(1, 2), v.view(B, -1, C).transpose(1, 2)).reshape(orig_shape)
>>>>>>> 57f330ca
    return out

def pytorch_attention(q, k, v):
    # compute attention
    orig_shape = q.shape
    B = orig_shape[0]
    C = orig_shape[1]
    q, k, v = map(
        lambda t: t.view(B, 1, C, -1).transpose(2, 3).contiguous(),
        (q, k, v),
    )

    try:
        out = torch.nn.functional.scaled_dot_product_attention(q, k, v, attn_mask=None, dropout_p=0.0, is_causal=False)
        out = out.transpose(2, 3).reshape(orig_shape)
    except model_management.OOM_EXCEPTION:
        logging.warning("scaled_dot_product_attention OOMed: switched to slice attention")
        out = slice_attention(q.view(B, -1, C), k.view(B, -1, C).transpose(1, 2), v.view(B, -1, C).transpose(1, 2)).reshape(orig_shape)
    return out


class AttnBlock(nn.Module):
    def __init__(self, in_channels, conv_op=ops.Conv2d):
        super().__init__()
        self.in_channels = in_channels

        self.norm = Normalize(in_channels)
        self.q = conv_op(in_channels,
                                 in_channels,
                                 kernel_size=1,
                                 stride=1,
                                 padding=0)
        self.k = conv_op(in_channels,
                                 in_channels,
                                 kernel_size=1,
                                 stride=1,
                                 padding=0)
        self.v = conv_op(in_channels,
                                 in_channels,
                                 kernel_size=1,
                                 stride=1,
                                 padding=0)
        self.proj_out = conv_op(in_channels,
                                        in_channels,
                                        kernel_size=1,
                                        stride=1,
                                        padding=0)

        if model_management.xformers_enabled_vae():
            logging.debug("Using xformers attention in VAE")
            self.optimized_attention = xformers_attention
        elif model_management.pytorch_attention_enabled():
            logging.debug("Using pytorch attention in VAE")
            self.optimized_attention = pytorch_attention
        else:
            logging.debug("Using split attention in VAE")
            self.optimized_attention = normal_attention

    def forward(self, x):
        h_ = x
        h_ = self.norm(h_)
        q = self.q(h_)
        k = self.k(h_)
        v = self.v(h_)

        h_ = self.optimized_attention(q, k, v)

        h_ = self.proj_out(h_)

        return x+h_


def make_attn(in_channels, attn_type="vanilla", attn_kwargs=None, conv_op=ops.Conv2d):
    return AttnBlock(in_channels, conv_op=conv_op)


class Model(nn.Module):
    def __init__(self, *, ch, out_ch, ch_mult=(1,2,4,8), num_res_blocks,
                 attn_resolutions, dropout=0.0, resamp_with_conv=True, in_channels,
                 resolution, use_timestep=True, use_linear_attn=False, attn_type="vanilla"):
        super().__init__()
        if use_linear_attn: attn_type = "linear"
        self.ch = ch
        self.temb_ch = self.ch*4
        self.num_resolutions = len(ch_mult)
        self.num_res_blocks = num_res_blocks
        self.resolution = resolution
        self.in_channels = in_channels

        self.use_timestep = use_timestep
        if self.use_timestep:
            # timestep embedding
            self.temb = nn.Module()
            self.temb.dense = nn.ModuleList([
                ops.Linear(self.ch,
                                self.temb_ch),
                ops.Linear(self.temb_ch,
                                self.temb_ch),
            ])

        # downsampling
        self.conv_in = ops.Conv2d(in_channels,
                                       self.ch,
                                       kernel_size=3,
                                       stride=1,
                                       padding=1)

        curr_res = resolution
        in_ch_mult = (1,)+tuple(ch_mult)
        self.down = nn.ModuleList()
        for i_level in range(self.num_resolutions):
            block = nn.ModuleList()
            attn = nn.ModuleList()
            block_in = ch*in_ch_mult[i_level]
            block_out = ch*ch_mult[i_level]
            for i_block in range(self.num_res_blocks):
                block.append(ResnetBlock(in_channels=block_in,
                                         out_channels=block_out,
                                         temb_channels=self.temb_ch,
                                         dropout=dropout))
                block_in = block_out
                if curr_res in attn_resolutions:
                    attn.append(make_attn(block_in, attn_type=attn_type))
            down = nn.Module()
            down.block = block
            down.attn = attn
            if i_level != self.num_resolutions-1:
                down.downsample = Downsample(block_in, resamp_with_conv)
                curr_res = curr_res // 2
            self.down.append(down)

        # middle
        self.mid = nn.Module()
        self.mid.block_1 = ResnetBlock(in_channels=block_in,
                                       out_channels=block_in,
                                       temb_channels=self.temb_ch,
                                       dropout=dropout)
        self.mid.attn_1 = make_attn(block_in, attn_type=attn_type)
        self.mid.block_2 = ResnetBlock(in_channels=block_in,
                                       out_channels=block_in,
                                       temb_channels=self.temb_ch,
                                       dropout=dropout)

        # upsampling
        self.up = nn.ModuleList()
        for i_level in reversed(range(self.num_resolutions)):
            block = nn.ModuleList()
            attn = nn.ModuleList()
            block_out = ch*ch_mult[i_level]
            skip_in = ch*ch_mult[i_level]
            for i_block in range(self.num_res_blocks+1):
                if i_block == self.num_res_blocks:
                    skip_in = ch*in_ch_mult[i_level]
                block.append(ResnetBlock(in_channels=block_in+skip_in,
                                         out_channels=block_out,
                                         temb_channels=self.temb_ch,
                                         dropout=dropout))
                block_in = block_out
                if curr_res in attn_resolutions:
                    attn.append(make_attn(block_in, attn_type=attn_type))
            up = nn.Module()
            up.block = block
            up.attn = attn
            if i_level != 0:
                up.upsample = Upsample(block_in, resamp_with_conv)
                curr_res = curr_res * 2
            self.up.insert(0, up) # prepend to get consistent order

        # end
        self.norm_out = Normalize(block_in)
        self.conv_out = ops.Conv2d(block_in,
                                        out_ch,
                                        kernel_size=3,
                                        stride=1,
                                        padding=1)

    def forward(self, x, t=None, context=None):
        #assert x.shape[2] == x.shape[3] == self.resolution
        if context is not None:
            # assume aligned context, cat along channel axis
            x = torch.cat((x, context), dim=1)
        if self.use_timestep:
            # timestep embedding
            assert t is not None
            temb = get_timestep_embedding(t, self.ch)
            temb = self.temb.dense[0](temb)
            temb = nonlinearity(temb)
            temb = self.temb.dense[1](temb)
        else:
            temb = None

        # downsampling
        hs = [self.conv_in(x)]
        for i_level in range(self.num_resolutions):
            for i_block in range(self.num_res_blocks):
                h = self.down[i_level].block[i_block](hs[-1], temb)
                if len(self.down[i_level].attn) > 0:
                    h = self.down[i_level].attn[i_block](h)
                hs.append(h)
            if i_level != self.num_resolutions-1:
                hs.append(self.down[i_level].downsample(hs[-1]))

        # middle
        h = hs[-1]
        h = self.mid.block_1(h, temb)
        h = self.mid.attn_1(h)
        h = self.mid.block_2(h, temb)

        # upsampling
        for i_level in reversed(range(self.num_resolutions)):
            for i_block in range(self.num_res_blocks+1):
                h = self.up[i_level].block[i_block](
                    torch.cat([h, hs.pop()], dim=1), temb)
                if len(self.up[i_level].attn) > 0:
                    h = self.up[i_level].attn[i_block](h)
            if i_level != 0:
                h = self.up[i_level].upsample(h)

        # end
        h = self.norm_out(h)
        h = nonlinearity(h)
        h = self.conv_out(h)
        return h

    def get_last_layer(self):
        return self.conv_out.weight


class Encoder(nn.Module):
    def __init__(self, *, ch, out_ch, ch_mult=(1,2,4,8), num_res_blocks,
                 attn_resolutions, dropout=0.0, resamp_with_conv=True, in_channels,
                 resolution, z_channels, double_z=True, use_linear_attn=False, attn_type="vanilla",
                 conv3d=False, time_compress=None,
                 **ignore_kwargs):
        super().__init__()
        if use_linear_attn: attn_type = "linear"
        self.ch = ch
        self.temb_ch = 0
        self.num_resolutions = len(ch_mult)
        self.num_res_blocks = num_res_blocks
        self.resolution = resolution
        self.in_channels = in_channels

        if conv3d:
            conv_op = VideoConv3d
            mid_attn_conv_op = ops.Conv3d
        else:
            conv_op = ops.Conv2d
            mid_attn_conv_op = ops.Conv2d

        # downsampling
        self.conv_in = conv_op(in_channels,
                                       self.ch,
                                       kernel_size=3,
                                       stride=1,
                                       padding=1)

        curr_res = resolution
        in_ch_mult = (1,)+tuple(ch_mult)
        self.in_ch_mult = in_ch_mult
        self.down = nn.ModuleList()
        for i_level in range(self.num_resolutions):
            block = nn.ModuleList()
            attn = nn.ModuleList()
            block_in = ch*in_ch_mult[i_level]
            block_out = ch*ch_mult[i_level]
            for i_block in range(self.num_res_blocks):
                block.append(ResnetBlock(in_channels=block_in,
                                         out_channels=block_out,
                                         temb_channels=self.temb_ch,
                                         dropout=dropout,
                                         conv_op=conv_op))
                block_in = block_out
                if curr_res in attn_resolutions:
                    attn.append(make_attn(block_in, attn_type=attn_type, conv_op=conv_op))
            down = nn.Module()
            down.block = block
            down.attn = attn
            if i_level != self.num_resolutions-1:
                stride = 2
                if time_compress is not None:
                    if (self.num_resolutions - 1 - i_level) > math.log2(time_compress):
                        stride = (1, 2, 2)
                down.downsample = Downsample(block_in, resamp_with_conv, stride=stride, conv_op=conv_op)
                curr_res = curr_res // 2
            self.down.append(down)

        # middle
        self.mid = nn.Module()
        self.mid.block_1 = ResnetBlock(in_channels=block_in,
                                       out_channels=block_in,
                                       temb_channels=self.temb_ch,
                                       dropout=dropout,
                                       conv_op=conv_op)
        self.mid.attn_1 = make_attn(block_in, attn_type=attn_type, conv_op=mid_attn_conv_op)
        self.mid.block_2 = ResnetBlock(in_channels=block_in,
                                       out_channels=block_in,
                                       temb_channels=self.temb_ch,
                                       dropout=dropout,
                                       conv_op=conv_op)

        # end
        self.norm_out = Normalize(block_in)
        self.conv_out = conv_op(block_in,
                                        2*z_channels if double_z else z_channels,
                                        kernel_size=3,
                                        stride=1,
                                        padding=1)

    def forward(self, x):
        # timestep embedding
        temb = None
        # downsampling
        h = self.conv_in(x)
        for i_level in range(self.num_resolutions):
            for i_block in range(self.num_res_blocks):
                h = self.down[i_level].block[i_block](h, temb)
                if len(self.down[i_level].attn) > 0:
                    h = self.down[i_level].attn[i_block](h)
            if i_level != self.num_resolutions-1:
                h = self.down[i_level].downsample(h)

        # middle
        h = self.mid.block_1(h, temb)
        h = self.mid.attn_1(h)
        h = self.mid.block_2(h, temb)

        # end
        h = self.norm_out(h)
        h = nonlinearity(h)
        h = self.conv_out(h)
        return h


class Decoder(nn.Module):
    def __init__(self, *, ch, out_ch, ch_mult=(1,2,4,8), num_res_blocks,
                 attn_resolutions, dropout=0.0, resamp_with_conv=True, in_channels,
                 resolution, z_channels, give_pre_end=False, tanh_out=False, use_linear_attn=False,
                 conv_out_op=ops.Conv2d,
                 resnet_op=ResnetBlock,
                 attn_op=AttnBlock,
                 conv3d=False,
                 time_compress=None,
                **ignorekwargs):
        super().__init__()
        self.ch = ch
        self.temb_ch = 0
        self.num_resolutions = len(ch_mult)
        self.num_res_blocks = num_res_blocks
        self.resolution = resolution
        self.in_channels = in_channels
        self.give_pre_end = give_pre_end
        self.tanh_out = tanh_out

        if conv3d:
            conv_op = VideoConv3d
            conv_out_op = VideoConv3d
            mid_attn_conv_op = ops.Conv3d
        else:
            conv_op = ops.Conv2d
            mid_attn_conv_op = ops.Conv2d

        # compute block_in and curr_res at lowest res
        block_in = ch*ch_mult[self.num_resolutions-1]
        curr_res = resolution // 2**(self.num_resolutions-1)
        self.z_shape = (1,z_channels,curr_res,curr_res)
        logging.debug("Working with z of shape {} = {} dimensions.".format(
            self.z_shape, np.prod(self.z_shape)))

        # z to block_in
        self.conv_in = conv_op(z_channels,
                                       block_in,
                                       kernel_size=3,
                                       stride=1,
                                       padding=1)

        # middle
        self.mid = nn.Module()
        self.mid.block_1 = resnet_op(in_channels=block_in,
                                       out_channels=block_in,
                                       temb_channels=self.temb_ch,
                                       dropout=dropout,
                                       conv_op=conv_op)
        self.mid.attn_1 = attn_op(block_in, conv_op=mid_attn_conv_op)
        self.mid.block_2 = resnet_op(in_channels=block_in,
                                       out_channels=block_in,
                                       temb_channels=self.temb_ch,
                                       dropout=dropout,
                                       conv_op=conv_op)

        # upsampling
        self.up = nn.ModuleList()
        for i_level in reversed(range(self.num_resolutions)):
            block = nn.ModuleList()
            attn = nn.ModuleList()
            block_out = ch*ch_mult[i_level]
            for i_block in range(self.num_res_blocks+1):
                block.append(resnet_op(in_channels=block_in,
                                         out_channels=block_out,
                                         temb_channels=self.temb_ch,
                                         dropout=dropout,
                                         conv_op=conv_op))
                block_in = block_out
                if curr_res in attn_resolutions:
                    attn.append(attn_op(block_in, conv_op=conv_op))
            up = nn.Module()
            up.block = block
            up.attn = attn
            if i_level != 0:
                scale_factor = 2.0
                if time_compress is not None:
                    if i_level > math.log2(time_compress):
                        scale_factor = (1.0, 2.0, 2.0)

                up.upsample = Upsample(block_in, resamp_with_conv, conv_op=conv_op, scale_factor=scale_factor)
                curr_res = curr_res * 2
            self.up.insert(0, up) # prepend to get consistent order

        # end
        self.norm_out = Normalize(block_in)
        self.conv_out = conv_out_op(block_in,
                                        out_ch,
                                        kernel_size=3,
                                        stride=1,
                                        padding=1)

    def forward(self, z, **kwargs):
        #assert z.shape[1:] == self.z_shape[1:]
        self.last_z_shape = z.shape

        # timestep embedding
        temb = None

        # z to block_in
        h = self.conv_in(z)

        # middle
        h = self.mid.block_1(h, temb, **kwargs)
        h = self.mid.attn_1(h, **kwargs)
        h = self.mid.block_2(h, temb, **kwargs)

        # upsampling
        for i_level in reversed(range(self.num_resolutions)):
            for i_block in range(self.num_res_blocks+1):
                h = self.up[i_level].block[i_block](h, temb, **kwargs)
                if len(self.up[i_level].attn) > 0:
                    h = self.up[i_level].attn[i_block](h, **kwargs)
            if i_level != 0:
                h = self.up[i_level].upsample(h)

        # end
        if self.give_pre_end:
            return h

        h = self.norm_out(h)
        h = nonlinearity(h)
        h = self.conv_out(h, **kwargs)
        if self.tanh_out:
            h = torch.tanh(h)
        return h<|MERGE_RESOLUTION|>--- conflicted
+++ resolved
@@ -1,17 +1,20 @@
 # pytorch_diffusion + derived encoder decoder
+import logging
 import math
+
+import numpy as np
 import torch
 import torch.nn as nn
-import numpy as np
-import logging
 
 from .... import model_management
 from .... import ops
+
 ops = ops.disable_weight_init
 
 if model_management.xformers_enabled_vae():
     import xformers  # pylint: disable=import-error
-    import xformers.ops # pylint: disable=import-error
+    import xformers.ops  # pylint: disable=import-error
+
 
 def get_timestep_embedding(timesteps, embedding_dim):
     """
@@ -30,13 +33,13 @@
     emb = timesteps.float()[:, None] * emb[None, :]
     emb = torch.cat([torch.sin(emb), torch.cos(emb)], dim=1)
     if embedding_dim % 2 == 1:  # zero pad
-        emb = torch.nn.functional.pad(emb, (0,1,0,0))
+        emb = torch.nn.functional.pad(emb, (0, 1, 0, 0))
     return emb
 
 
 def nonlinearity(x):
     # swish
-    return x*torch.sigmoid(x)
+    return x * torch.sigmoid(x)
 
 
 def Normalize(in_channels, num_groups=32):
@@ -61,10 +64,11 @@
             x = torch.nn.functional.pad(x, self.padding, mode=self.padding_mode)
         return self.conv(x)
 
+
 def interpolate_up(x, scale_factor):
     try:
         return torch.nn.functional.interpolate(x, scale_factor=scale_factor, mode="nearest")
-    except: #operation not implemented for bf16
+    except:  # operation not implemented for bf16
         orig_shape = list(x.shape)
         out_shape = orig_shape[:2]
         for i in range(len(orig_shape) - 2):
@@ -73,8 +77,9 @@
         split = 8
         l = out.shape[1] // split
         for i in range(0, out.shape[1], l):
-            out[:,i:i+l] = torch.nn.functional.interpolate(x[:,i:i+l].to(torch.float32), scale_factor=scale_factor, mode="nearest").to(x.dtype)
+            out[:, i:i + l] = torch.nn.functional.interpolate(x[:, i:i + l].to(torch.float32), scale_factor=scale_factor, mode="nearest").to(x.dtype)
         return out
+
 
 class Upsample(nn.Module):
     def __init__(self, in_channels, with_conv, conv_op=ops.Conv2d, scale_factor=2.0):
@@ -84,10 +89,10 @@
 
         if self.with_conv:
             self.conv = conv_op(in_channels,
-                                        in_channels,
-                                        kernel_size=3,
-                                        stride=1,
-                                        padding=1)
+                                in_channels,
+                                kernel_size=3,
+                                stride=1,
+                                padding=1)
 
     def forward(self, x):
         scale_factor = self.scale_factor
@@ -122,10 +127,10 @@
         if self.with_conv:
             # no asymmetric padding in torch conv, must do it ourselves
             self.conv = conv_op(in_channels,
-                                        in_channels,
-                                        kernel_size=3,
-                                        stride=stride,
-                                        padding=0)
+                                in_channels,
+                                kernel_size=3,
+                                stride=stride,
+                                padding=0)
 
     def forward(self, x):
         if self.with_conv:
@@ -155,33 +160,33 @@
         self.swish = torch.nn.SiLU(inplace=True)
         self.norm1 = Normalize(in_channels)
         self.conv1 = conv_op(in_channels,
-                                     out_channels,
-                                     kernel_size=3,
-                                     stride=1,
-                                     padding=1)
+                             out_channels,
+                             kernel_size=3,
+                             stride=1,
+                             padding=1)
         if temb_channels > 0:
             self.temb_proj = ops.Linear(temb_channels,
-                                             out_channels)
+                                        out_channels)
         self.norm2 = Normalize(out_channels)
         self.dropout = torch.nn.Dropout(dropout, inplace=True)
         self.conv2 = conv_op(out_channels,
-                                     out_channels,
-                                     kernel_size=3,
-                                     stride=1,
-                                     padding=1)
+                             out_channels,
+                             kernel_size=3,
+                             stride=1,
+                             padding=1)
         if self.in_channels != self.out_channels:
             if self.use_conv_shortcut:
                 self.conv_shortcut = conv_op(in_channels,
-                                                     out_channels,
-                                                     kernel_size=3,
-                                                     stride=1,
-                                                     padding=1)
+                                             out_channels,
+                                             kernel_size=3,
+                                             stride=1,
+                                             padding=1)
             else:
                 self.nin_shortcut = conv_op(in_channels,
-                                                    out_channels,
-                                                    kernel_size=1,
-                                                    stride=1,
-                                                    padding=0)
+                                            out_channels,
+                                            kernel_size=1,
+                                            stride=1,
+                                            padding=0)
 
     def forward(self, x, temb):
         h = x
@@ -190,7 +195,7 @@
         h = self.conv1(h)
 
         if temb is not None:
-            h = h + self.temb_proj(self.swish(temb))[:,:,None,None]
+            h = h + self.temb_proj(self.swish(temb))[:, :, None, None]
 
         h = self.norm2(h)
         h = self.swish(h)
@@ -203,11 +208,12 @@
             else:
                 x = self.nin_shortcut(x)
 
-        return x+h
+        return x + h
+
 
 def slice_attention(q, k, v):
     r1 = torch.zeros_like(k, device=q.device)
-    scale = (int(q.shape[-1])**(-0.5))
+    scale = (int(q.shape[-1]) ** (-0.5))
 
     mem_free_total = model_management.get_free_memory(q.device)
 
@@ -217,7 +223,7 @@
     steps = 1
 
     if mem_required > mem_free_total:
-        steps = 2**(math.ceil(math.log(mem_required / mem_free_total, 2)))
+        steps = 2 ** (math.ceil(math.log(mem_required / mem_free_total, 2)))
 
     while True:
         try:
@@ -226,7 +232,7 @@
                 end = i + slice_size
                 s1 = torch.bmm(q[:, i:end], k) * scale
 
-                s2 = torch.nn.functional.softmax(s1, dim=2).permute(0,2,1)
+                s2 = torch.nn.functional.softmax(s1, dim=2).permute(0, 2, 1)
                 del s1
 
                 r1[:, :, i:end] = torch.bmm(v, s2)
@@ -241,6 +247,7 @@
 
     return r1
 
+
 def normal_attention(q, k, v):
     # compute attention
     orig_shape = q.shape
@@ -248,14 +255,15 @@
     c = orig_shape[1]
 
     q = q.reshape(b, c, -1)
-    q = q.permute(0, 2, 1)   # b,hw,c
-    k = k.reshape(b, c, -1) # b,c,hw
+    q = q.permute(0, 2, 1)  # b,hw,c
+    k = k.reshape(b, c, -1)  # b,c,hw
     v = v.reshape(b, c, -1)
 
     r1 = slice_attention(q, k, v)
     h_ = r1.reshape(orig_shape)
     del r1
     return h_
+
 
 def xformers_attention(q, k, v):
     # compute attention
@@ -269,16 +277,11 @@
 
     if model_management.xformers_enabled_vae():
         out = xformers.ops.memory_efficient_attention(q, k, v, attn_bias=None)
-<<<<<<< HEAD
-        out = out.transpose(1, 2).reshape(B, C, H, W)
+        out = out.transpose(1, 2).reshape(orig_shape)
     else:
         out = slice_attention(q.view(B, -1, C), k.view(B, -1, C).transpose(1, 2), v.view(B, -1, C).transpose(1, 2)).reshape(B, C, H, W)
-=======
-        out = out.transpose(1, 2).reshape(orig_shape)
-    except NotImplementedError:
-        out = slice_attention(q.view(B, -1, C), k.view(B, -1, C).transpose(1, 2), v.view(B, -1, C).transpose(1, 2)).reshape(orig_shape)
->>>>>>> 57f330ca
     return out
+
 
 def pytorch_attention(q, k, v):
     # compute attention
@@ -306,25 +309,25 @@
 
         self.norm = Normalize(in_channels)
         self.q = conv_op(in_channels,
-                                 in_channels,
-                                 kernel_size=1,
-                                 stride=1,
-                                 padding=0)
+                         in_channels,
+                         kernel_size=1,
+                         stride=1,
+                         padding=0)
         self.k = conv_op(in_channels,
-                                 in_channels,
-                                 kernel_size=1,
-                                 stride=1,
-                                 padding=0)
+                         in_channels,
+                         kernel_size=1,
+                         stride=1,
+                         padding=0)
         self.v = conv_op(in_channels,
-                                 in_channels,
-                                 kernel_size=1,
-                                 stride=1,
-                                 padding=0)
+                         in_channels,
+                         kernel_size=1,
+                         stride=1,
+                         padding=0)
         self.proj_out = conv_op(in_channels,
-                                        in_channels,
-                                        kernel_size=1,
-                                        stride=1,
-                                        padding=0)
+                                in_channels,
+                                kernel_size=1,
+                                stride=1,
+                                padding=0)
 
         if model_management.xformers_enabled_vae():
             logging.debug("Using xformers attention in VAE")
@@ -347,7 +350,7 @@
 
         h_ = self.proj_out(h_)
 
-        return x+h_
+        return x + h_
 
 
 def make_attn(in_channels, attn_type="vanilla", attn_kwargs=None, conv_op=ops.Conv2d):
@@ -355,13 +358,13 @@
 
 
 class Model(nn.Module):
-    def __init__(self, *, ch, out_ch, ch_mult=(1,2,4,8), num_res_blocks,
+    def __init__(self, *, ch, out_ch, ch_mult=(1, 2, 4, 8), num_res_blocks,
                  attn_resolutions, dropout=0.0, resamp_with_conv=True, in_channels,
                  resolution, use_timestep=True, use_linear_attn=False, attn_type="vanilla"):
         super().__init__()
         if use_linear_attn: attn_type = "linear"
         self.ch = ch
-        self.temb_ch = self.ch*4
+        self.temb_ch = self.ch * 4
         self.num_resolutions = len(ch_mult)
         self.num_res_blocks = num_res_blocks
         self.resolution = resolution
@@ -373,26 +376,26 @@
             self.temb = nn.Module()
             self.temb.dense = nn.ModuleList([
                 ops.Linear(self.ch,
-                                self.temb_ch),
+                           self.temb_ch),
                 ops.Linear(self.temb_ch,
-                                self.temb_ch),
+                           self.temb_ch),
             ])
 
         # downsampling
         self.conv_in = ops.Conv2d(in_channels,
-                                       self.ch,
-                                       kernel_size=3,
-                                       stride=1,
-                                       padding=1)
+                                  self.ch,
+                                  kernel_size=3,
+                                  stride=1,
+                                  padding=1)
 
         curr_res = resolution
-        in_ch_mult = (1,)+tuple(ch_mult)
+        in_ch_mult = (1,) + tuple(ch_mult)
         self.down = nn.ModuleList()
         for i_level in range(self.num_resolutions):
             block = nn.ModuleList()
             attn = nn.ModuleList()
-            block_in = ch*in_ch_mult[i_level]
-            block_out = ch*ch_mult[i_level]
+            block_in = ch * in_ch_mult[i_level]
+            block_out = ch * ch_mult[i_level]
             for i_block in range(self.num_res_blocks):
                 block.append(ResnetBlock(in_channels=block_in,
                                          out_channels=block_out,
@@ -404,7 +407,7 @@
             down = nn.Module()
             down.block = block
             down.attn = attn
-            if i_level != self.num_resolutions-1:
+            if i_level != self.num_resolutions - 1:
                 down.downsample = Downsample(block_in, resamp_with_conv)
                 curr_res = curr_res // 2
             self.down.append(down)
@@ -426,12 +429,12 @@
         for i_level in reversed(range(self.num_resolutions)):
             block = nn.ModuleList()
             attn = nn.ModuleList()
-            block_out = ch*ch_mult[i_level]
-            skip_in = ch*ch_mult[i_level]
-            for i_block in range(self.num_res_blocks+1):
+            block_out = ch * ch_mult[i_level]
+            skip_in = ch * ch_mult[i_level]
+            for i_block in range(self.num_res_blocks + 1):
                 if i_block == self.num_res_blocks:
-                    skip_in = ch*in_ch_mult[i_level]
-                block.append(ResnetBlock(in_channels=block_in+skip_in,
+                    skip_in = ch * in_ch_mult[i_level]
+                block.append(ResnetBlock(in_channels=block_in + skip_in,
                                          out_channels=block_out,
                                          temb_channels=self.temb_ch,
                                          dropout=dropout))
@@ -444,18 +447,18 @@
             if i_level != 0:
                 up.upsample = Upsample(block_in, resamp_with_conv)
                 curr_res = curr_res * 2
-            self.up.insert(0, up) # prepend to get consistent order
+            self.up.insert(0, up)  # prepend to get consistent order
 
         # end
         self.norm_out = Normalize(block_in)
         self.conv_out = ops.Conv2d(block_in,
-                                        out_ch,
-                                        kernel_size=3,
-                                        stride=1,
-                                        padding=1)
+                                   out_ch,
+                                   kernel_size=3,
+                                   stride=1,
+                                   padding=1)
 
     def forward(self, x, t=None, context=None):
-        #assert x.shape[2] == x.shape[3] == self.resolution
+        # assert x.shape[2] == x.shape[3] == self.resolution
         if context is not None:
             # assume aligned context, cat along channel axis
             x = torch.cat((x, context), dim=1)
@@ -477,7 +480,7 @@
                 if len(self.down[i_level].attn) > 0:
                     h = self.down[i_level].attn[i_block](h)
                 hs.append(h)
-            if i_level != self.num_resolutions-1:
+            if i_level != self.num_resolutions - 1:
                 hs.append(self.down[i_level].downsample(hs[-1]))
 
         # middle
@@ -488,7 +491,7 @@
 
         # upsampling
         for i_level in reversed(range(self.num_resolutions)):
-            for i_block in range(self.num_res_blocks+1):
+            for i_block in range(self.num_res_blocks + 1):
                 h = self.up[i_level].block[i_block](
                     torch.cat([h, hs.pop()], dim=1), temb)
                 if len(self.up[i_level].attn) > 0:
@@ -507,7 +510,7 @@
 
 
 class Encoder(nn.Module):
-    def __init__(self, *, ch, out_ch, ch_mult=(1,2,4,8), num_res_blocks,
+    def __init__(self, *, ch, out_ch, ch_mult=(1, 2, 4, 8), num_res_blocks,
                  attn_resolutions, dropout=0.0, resamp_with_conv=True, in_channels,
                  resolution, z_channels, double_z=True, use_linear_attn=False, attn_type="vanilla",
                  conv3d=False, time_compress=None,
@@ -530,20 +533,20 @@
 
         # downsampling
         self.conv_in = conv_op(in_channels,
-                                       self.ch,
-                                       kernel_size=3,
-                                       stride=1,
-                                       padding=1)
+                               self.ch,
+                               kernel_size=3,
+                               stride=1,
+                               padding=1)
 
         curr_res = resolution
-        in_ch_mult = (1,)+tuple(ch_mult)
+        in_ch_mult = (1,) + tuple(ch_mult)
         self.in_ch_mult = in_ch_mult
         self.down = nn.ModuleList()
         for i_level in range(self.num_resolutions):
             block = nn.ModuleList()
             attn = nn.ModuleList()
-            block_in = ch*in_ch_mult[i_level]
-            block_out = ch*ch_mult[i_level]
+            block_in = ch * in_ch_mult[i_level]
+            block_out = ch * ch_mult[i_level]
             for i_block in range(self.num_res_blocks):
                 block.append(ResnetBlock(in_channels=block_in,
                                          out_channels=block_out,
@@ -556,7 +559,7 @@
             down = nn.Module()
             down.block = block
             down.attn = attn
-            if i_level != self.num_resolutions-1:
+            if i_level != self.num_resolutions - 1:
                 stride = 2
                 if time_compress is not None:
                     if (self.num_resolutions - 1 - i_level) > math.log2(time_compress):
@@ -582,10 +585,10 @@
         # end
         self.norm_out = Normalize(block_in)
         self.conv_out = conv_op(block_in,
-                                        2*z_channels if double_z else z_channels,
-                                        kernel_size=3,
-                                        stride=1,
-                                        padding=1)
+                                2 * z_channels if double_z else z_channels,
+                                kernel_size=3,
+                                stride=1,
+                                padding=1)
 
     def forward(self, x):
         # timestep embedding
@@ -597,7 +600,7 @@
                 h = self.down[i_level].block[i_block](h, temb)
                 if len(self.down[i_level].attn) > 0:
                     h = self.down[i_level].attn[i_block](h)
-            if i_level != self.num_resolutions-1:
+            if i_level != self.num_resolutions - 1:
                 h = self.down[i_level].downsample(h)
 
         # middle
@@ -613,7 +616,7 @@
 
 
 class Decoder(nn.Module):
-    def __init__(self, *, ch, out_ch, ch_mult=(1,2,4,8), num_res_blocks,
+    def __init__(self, *, ch, out_ch, ch_mult=(1, 2, 4, 8), num_res_blocks,
                  attn_resolutions, dropout=0.0, resamp_with_conv=True, in_channels,
                  resolution, z_channels, give_pre_end=False, tanh_out=False, use_linear_attn=False,
                  conv_out_op=ops.Conv2d,
@@ -621,7 +624,7 @@
                  attn_op=AttnBlock,
                  conv3d=False,
                  time_compress=None,
-                **ignorekwargs):
+                 **ignorekwargs):
         super().__init__()
         self.ch = ch
         self.temb_ch = 0
@@ -641,45 +644,45 @@
             mid_attn_conv_op = ops.Conv2d
 
         # compute block_in and curr_res at lowest res
-        block_in = ch*ch_mult[self.num_resolutions-1]
-        curr_res = resolution // 2**(self.num_resolutions-1)
-        self.z_shape = (1,z_channels,curr_res,curr_res)
+        block_in = ch * ch_mult[self.num_resolutions - 1]
+        curr_res = resolution // 2 ** (self.num_resolutions - 1)
+        self.z_shape = (1, z_channels, curr_res, curr_res)
         logging.debug("Working with z of shape {} = {} dimensions.".format(
             self.z_shape, np.prod(self.z_shape)))
 
         # z to block_in
         self.conv_in = conv_op(z_channels,
-                                       block_in,
-                                       kernel_size=3,
-                                       stride=1,
-                                       padding=1)
+                               block_in,
+                               kernel_size=3,
+                               stride=1,
+                               padding=1)
 
         # middle
         self.mid = nn.Module()
         self.mid.block_1 = resnet_op(in_channels=block_in,
-                                       out_channels=block_in,
-                                       temb_channels=self.temb_ch,
-                                       dropout=dropout,
-                                       conv_op=conv_op)
+                                     out_channels=block_in,
+                                     temb_channels=self.temb_ch,
+                                     dropout=dropout,
+                                     conv_op=conv_op)
         self.mid.attn_1 = attn_op(block_in, conv_op=mid_attn_conv_op)
         self.mid.block_2 = resnet_op(in_channels=block_in,
-                                       out_channels=block_in,
-                                       temb_channels=self.temb_ch,
-                                       dropout=dropout,
-                                       conv_op=conv_op)
+                                     out_channels=block_in,
+                                     temb_channels=self.temb_ch,
+                                     dropout=dropout,
+                                     conv_op=conv_op)
 
         # upsampling
         self.up = nn.ModuleList()
         for i_level in reversed(range(self.num_resolutions)):
             block = nn.ModuleList()
             attn = nn.ModuleList()
-            block_out = ch*ch_mult[i_level]
-            for i_block in range(self.num_res_blocks+1):
+            block_out = ch * ch_mult[i_level]
+            for i_block in range(self.num_res_blocks + 1):
                 block.append(resnet_op(in_channels=block_in,
-                                         out_channels=block_out,
-                                         temb_channels=self.temb_ch,
-                                         dropout=dropout,
-                                         conv_op=conv_op))
+                                       out_channels=block_out,
+                                       temb_channels=self.temb_ch,
+                                       dropout=dropout,
+                                       conv_op=conv_op))
                 block_in = block_out
                 if curr_res in attn_resolutions:
                     attn.append(attn_op(block_in, conv_op=conv_op))
@@ -694,18 +697,18 @@
 
                 up.upsample = Upsample(block_in, resamp_with_conv, conv_op=conv_op, scale_factor=scale_factor)
                 curr_res = curr_res * 2
-            self.up.insert(0, up) # prepend to get consistent order
+            self.up.insert(0, up)  # prepend to get consistent order
 
         # end
         self.norm_out = Normalize(block_in)
         self.conv_out = conv_out_op(block_in,
-                                        out_ch,
-                                        kernel_size=3,
-                                        stride=1,
-                                        padding=1)
+                                    out_ch,
+                                    kernel_size=3,
+                                    stride=1,
+                                    padding=1)
 
     def forward(self, z, **kwargs):
-        #assert z.shape[1:] == self.z_shape[1:]
+        # assert z.shape[1:] == self.z_shape[1:]
         self.last_z_shape = z.shape
 
         # timestep embedding
@@ -721,7 +724,7 @@
 
         # upsampling
         for i_level in reversed(range(self.num_resolutions)):
-            for i_block in range(self.num_res_blocks+1):
+            for i_block in range(self.num_res_blocks + 1):
                 h = self.up[i_level].block[i_block](h, temb, **kwargs)
                 if len(self.up[i_level].attn) > 0:
                     h = self.up[i_level].attn[i_block](h, **kwargs)
