# pytorch_diffusion + derived encoder decoder
import logging
import math
import numpy as np
import torch
import torch.nn as nn

from .... import model_management
from .... import ops

ops = ops.disable_weight_init

logger = logging.getLogger(__name__)

if model_management.xformers_enabled_vae():
    import xformers  # pylint: disable=import-error
    import xformers.ops  # pylint: disable=import-error


def get_timestep_embedding(timesteps, embedding_dim):
    """
    This matches the implementation in Denoising Diffusion Probabilistic Models:
    From Fairseq.
    Build sinusoidal embeddings.
    This matches the implementation in tensor2tensor, but differs slightly
    from the description in Section 3.5 of "Attention Is All You Need".
    """
    assert len(timesteps.shape) == 1

    half_dim = embedding_dim // 2
    emb = math.log(10000) / (half_dim - 1)
    emb = torch.exp(torch.arange(half_dim, dtype=torch.float32) * -emb)
    emb = emb.to(device=timesteps.device)
    emb = timesteps.float()[:, None] * emb[None, :]
    emb = torch.cat([torch.sin(emb), torch.cos(emb)], dim=1)
    if embedding_dim % 2 == 1:  # zero pad
        emb = torch.nn.functional.pad(emb, (0, 1, 0, 0))
    return emb


def nonlinearity(x):
    # swish
<<<<<<< HEAD
    return x * torch.sigmoid(x)
=======
    return torch.nn.functional.silu(x)
>>>>>>> 1e638a14


def Normalize(in_channels, num_groups=32):
    return ops.GroupNorm(num_groups=num_groups, num_channels=in_channels, eps=1e-6, affine=True)


class VideoConv3d(nn.Module):
    def __init__(self, n_channels, out_channels, kernel_size, stride=1, dilation=1, padding_mode='replicate', padding=1, **kwargs):
        super().__init__()

        self.padding_mode = padding_mode
        if padding != 0:
            padding = (padding, padding, padding, padding, kernel_size - 1, 0)
        else:
            kwargs["padding"] = padding

        self.padding = padding
        self.conv = ops.Conv3d(n_channels, out_channels, kernel_size, stride=stride, dilation=dilation, **kwargs)

    def forward(self, x):
        if self.padding != 0:
            x = torch.nn.functional.pad(x, self.padding, mode=self.padding_mode)
        return self.conv(x)


def interpolate_up(x, scale_factor):
    try:
        return torch.nn.functional.interpolate(x, scale_factor=scale_factor, mode="nearest")
    except:  # operation not implemented for bf16
        orig_shape = list(x.shape)
        out_shape = orig_shape[:2]
        for i in range(len(orig_shape) - 2):
            out_shape.append(round(orig_shape[i + 2] * scale_factor[i]))
        out = torch.empty(out_shape, dtype=x.dtype, layout=x.layout, device=x.device)
        split = 8
        l = out.shape[1] // split
        for i in range(0, out.shape[1], l):
            out[:, i:i + l] = torch.nn.functional.interpolate(x[:, i:i + l].to(torch.float32), scale_factor=scale_factor, mode="nearest").to(x.dtype)
        return out


class Upsample(nn.Module):
    def __init__(self, in_channels, with_conv, conv_op=ops.Conv2d, scale_factor=2.0):
        super().__init__()
        self.with_conv = with_conv
        self.scale_factor = scale_factor

        if self.with_conv:
            self.conv = conv_op(in_channels,
                                in_channels,
                                kernel_size=3,
                                stride=1,
                                padding=1)

    def forward(self, x):
        scale_factor = self.scale_factor
        if isinstance(scale_factor, (int, float)):
            scale_factor = (scale_factor,) * (x.ndim - 2)

        if x.ndim == 5 and scale_factor[0] > 1.0:
            t = x.shape[2]
            if t > 1:
                a, b = x.split((1, t - 1), dim=2)
                del x
                b = interpolate_up(b, scale_factor)
            else:
                a = x

            a = interpolate_up(a.squeeze(2), scale_factor=scale_factor[1:]).unsqueeze(2)
            if t > 1:
                x = torch.cat((a, b), dim=2)
            else:
                x = a
        else:
            x = interpolate_up(x, scale_factor)
        if self.with_conv:
            x = self.conv(x)
        return x


class Downsample(nn.Module):
    def __init__(self, in_channels, with_conv, stride=2, conv_op=ops.Conv2d):
        super().__init__()
        self.with_conv = with_conv
        if self.with_conv:
            # no asymmetric padding in torch conv, must do it ourselves
            self.conv = conv_op(in_channels,
                                in_channels,
                                kernel_size=3,
                                stride=stride,
                                padding=0)

    def forward(self, x):
        if self.with_conv:
            if x.ndim == 4:
                pad = (0, 1, 0, 1)
                mode = "constant"
                x = torch.nn.functional.pad(x, pad, mode=mode, value=0)
            elif x.ndim == 5:
                pad = (1, 1, 1, 1, 2, 0)
                mode = "replicate"
                x = torch.nn.functional.pad(x, pad, mode=mode)
            x = self.conv(x)
        else:
            x = torch.nn.functional.avg_pool2d(x, kernel_size=2, stride=2)
        return x


class ResnetBlock(nn.Module):
    def __init__(self, *, in_channels, out_channels=None, conv_shortcut=False,
                 dropout, temb_channels=512, conv_op=ops.Conv2d):
        super().__init__()
        self.in_channels = in_channels
        out_channels = in_channels if out_channels is None else out_channels
        self.out_channels = out_channels
        self.use_conv_shortcut = conv_shortcut

        self.swish = torch.nn.SiLU(inplace=True)
        self.norm1 = Normalize(in_channels)
        self.conv1 = conv_op(in_channels,
                             out_channels,
                             kernel_size=3,
                             stride=1,
                             padding=1)
        if temb_channels > 0:
            self.temb_proj = ops.Linear(temb_channels,
                                        out_channels)
        self.norm2 = Normalize(out_channels)
        self.dropout = torch.nn.Dropout(dropout, inplace=True)
        self.conv2 = conv_op(out_channels,
                             out_channels,
                             kernel_size=3,
                             stride=1,
                             padding=1)
        if self.in_channels != self.out_channels:
            if self.use_conv_shortcut:
                self.conv_shortcut = conv_op(in_channels,
                                             out_channels,
                                             kernel_size=3,
                                             stride=1,
                                             padding=1)
            else:
                self.nin_shortcut = conv_op(in_channels,
                                            out_channels,
                                            kernel_size=1,
                                            stride=1,
                                            padding=0)

    def forward(self, x, temb):
        h = x
        h = self.norm1(h)
        h = self.swish(h)
        h = self.conv1(h)

        if temb is not None:
            h = h + self.temb_proj(self.swish(temb))[:, :, None, None]

        h = self.norm2(h)
        h = self.swish(h)
        h = self.dropout(h)
        h = self.conv2(h)

        if self.in_channels != self.out_channels:
            if self.use_conv_shortcut:
                x = self.conv_shortcut(x)
            else:
                x = self.nin_shortcut(x)

        return x + h


def slice_attention(q, k, v):
    r1 = torch.zeros_like(k, device=q.device)
    scale = (int(q.shape[-1]) ** (-0.5))

    mem_free_total = model_management.get_free_memory(q.device)

    tensor_size = q.shape[0] * q.shape[1] * k.shape[2] * q.element_size()
    modifier = 3 if q.element_size() == 2 else 2.5
    mem_required = tensor_size * modifier
    steps = 1

    if mem_required > mem_free_total:
        steps = 2 ** (math.ceil(math.log(mem_required / mem_free_total, 2)))

    while True:
        try:
            slice_size = q.shape[1] // steps if (q.shape[1] % steps) == 0 else q.shape[1]
            for i in range(0, q.shape[1], slice_size):
                end = i + slice_size
                s1 = torch.bmm(q[:, i:end], k) * scale

                s2 = torch.nn.functional.softmax(s1, dim=2).permute(0, 2, 1)
                del s1

                r1[:, :, i:end] = torch.bmm(v, s2)
                del s2
            break
        except model_management.OOM_EXCEPTION as e:
            model_management.soft_empty_cache(True)
            steps *= 2
            if steps > 128:
                raise e
            logger.warning("out of memory error, increasing steps and trying again {}".format(steps))

    return r1


def normal_attention(q, k, v):
    # compute attention
    orig_shape = q.shape
    b = orig_shape[0]
    c = orig_shape[1]

    q = q.reshape(b, c, -1)
    q = q.permute(0, 2, 1)  # b,hw,c
    k = k.reshape(b, c, -1)  # b,c,hw
    v = v.reshape(b, c, -1)

    r1 = slice_attention(q, k, v)
    h_ = r1.reshape(orig_shape)
    del r1
    return h_


def xformers_attention(q, k, v):
    # compute attention
    orig_shape = q.shape
    B = orig_shape[0]
    C = orig_shape[1]
    q, k, v = map(
        lambda t: t.view(B, C, -1).transpose(1, 2).contiguous(),
        (q, k, v),
    )

    if model_management.xformers_enabled_vae():
        out = xformers.ops.memory_efficient_attention(q, k, v, attn_bias=None)
        out = out.transpose(1, 2).reshape(orig_shape)
    else:
        out = slice_attention(q.view(B, -1, C), k.view(B, -1, C).transpose(1, 2), v.view(B, -1, C).transpose(1, 2)).reshape(orig_shape)
    return out


def pytorch_attention(q, k, v):
    # compute attention
    orig_shape = q.shape
    B = orig_shape[0]
    C = orig_shape[1]
    q, k, v = map(
        lambda t: t.view(B, 1, C, -1).transpose(2, 3).contiguous(),
        (q, k, v),
    )

    try:
        out = torch.nn.functional.scaled_dot_product_attention(q, k, v, attn_mask=None, dropout_p=0.0, is_causal=False)
        out = out.transpose(2, 3).reshape(orig_shape)
    except model_management.OOM_EXCEPTION:
        logger.warning("scaled_dot_product_attention OOMed: switched to slice attention")
        out = slice_attention(q.view(B, -1, C), k.view(B, -1, C).transpose(1, 2), v.view(B, -1, C).transpose(1, 2)).reshape(orig_shape)
    return out


def vae_attention():
    if model_management.xformers_enabled_vae():
        logger.debug("Using xformers attention in VAE")
        return xformers_attention
    elif model_management.pytorch_attention_enabled_vae():
        logger.debug("Using pytorch attention in VAE")
        return pytorch_attention
    else:
        logger.debug("Using split attention in VAE")
        return normal_attention


class AttnBlock(nn.Module):
    def __init__(self, in_channels, conv_op=ops.Conv2d):
        super().__init__()
        self.in_channels = in_channels

        self.norm = Normalize(in_channels)
        self.q = conv_op(in_channels,
                         in_channels,
                         kernel_size=1,
                         stride=1,
                         padding=0)
        self.k = conv_op(in_channels,
                         in_channels,
                         kernel_size=1,
                         stride=1,
                         padding=0)
        self.v = conv_op(in_channels,
                         in_channels,
                         kernel_size=1,
                         stride=1,
                         padding=0)
        self.proj_out = conv_op(in_channels,
                                in_channels,
                                kernel_size=1,
                                stride=1,
                                padding=0)

        self.optimized_attention = vae_attention()

    def forward(self, x):
        h_ = x
        h_ = self.norm(h_)
        q = self.q(h_)
        k = self.k(h_)
        v = self.v(h_)

        h_ = self.optimized_attention(q, k, v)

        h_ = self.proj_out(h_)

        return x + h_


def make_attn(in_channels, attn_type="vanilla", attn_kwargs=None, conv_op=ops.Conv2d):
    return AttnBlock(in_channels, conv_op=conv_op)


class Model(nn.Module):
    def __init__(self, *, ch, out_ch, ch_mult=(1, 2, 4, 8), num_res_blocks,
                 attn_resolutions, dropout=0.0, resamp_with_conv=True, in_channels,
                 resolution, use_timestep=True, use_linear_attn=False, attn_type="vanilla"):
        super().__init__()
        if use_linear_attn: attn_type = "linear"
        self.ch = ch
        self.temb_ch = self.ch * 4
        self.num_resolutions = len(ch_mult)
        self.num_res_blocks = num_res_blocks
        self.resolution = resolution
        self.in_channels = in_channels

        self.use_timestep = use_timestep
        if self.use_timestep:
            # timestep embedding
            self.temb = nn.Module()
            self.temb.dense = nn.ModuleList([
                ops.Linear(self.ch,
                           self.temb_ch),
                ops.Linear(self.temb_ch,
                           self.temb_ch),
            ])

        # downsampling
        self.conv_in = ops.Conv2d(in_channels,
                                  self.ch,
                                  kernel_size=3,
                                  stride=1,
                                  padding=1)

        curr_res = resolution
        in_ch_mult = (1,) + tuple(ch_mult)
        self.down = nn.ModuleList()
        for i_level in range(self.num_resolutions):
            block = nn.ModuleList()
            attn = nn.ModuleList()
            block_in = ch * in_ch_mult[i_level]
            block_out = ch * ch_mult[i_level]
            for i_block in range(self.num_res_blocks):
                block.append(ResnetBlock(in_channels=block_in,
                                         out_channels=block_out,
                                         temb_channels=self.temb_ch,
                                         dropout=dropout))
                block_in = block_out
                if curr_res in attn_resolutions:
                    attn.append(make_attn(block_in, attn_type=attn_type))
            down = nn.Module()
            down.block = block
            down.attn = attn
            if i_level != self.num_resolutions - 1:
                down.downsample = Downsample(block_in, resamp_with_conv)
                curr_res = curr_res // 2
            self.down.append(down)

        # middle
        self.mid = nn.Module()
        self.mid.block_1 = ResnetBlock(in_channels=block_in,
                                       out_channels=block_in,
                                       temb_channels=self.temb_ch,
                                       dropout=dropout)
        self.mid.attn_1 = make_attn(block_in, attn_type=attn_type)
        self.mid.block_2 = ResnetBlock(in_channels=block_in,
                                       out_channels=block_in,
                                       temb_channels=self.temb_ch,
                                       dropout=dropout)

        # upsampling
        self.up = nn.ModuleList()
        for i_level in reversed(range(self.num_resolutions)):
            block = nn.ModuleList()
            attn = nn.ModuleList()
            block_out = ch * ch_mult[i_level]
            skip_in = ch * ch_mult[i_level]
            for i_block in range(self.num_res_blocks + 1):
                if i_block == self.num_res_blocks:
                    skip_in = ch * in_ch_mult[i_level]
                block.append(ResnetBlock(in_channels=block_in + skip_in,
                                         out_channels=block_out,
                                         temb_channels=self.temb_ch,
                                         dropout=dropout))
                block_in = block_out
                if curr_res in attn_resolutions:
                    attn.append(make_attn(block_in, attn_type=attn_type))
            up = nn.Module()
            up.block = block
            up.attn = attn
            if i_level != 0:
                up.upsample = Upsample(block_in, resamp_with_conv)
                curr_res = curr_res * 2
            self.up.insert(0, up)  # prepend to get consistent order

        # end
        self.norm_out = Normalize(block_in)
        self.conv_out = ops.Conv2d(block_in,
                                   out_ch,
                                   kernel_size=3,
                                   stride=1,
                                   padding=1)

    def forward(self, x, t=None, context=None):
        # assert x.shape[2] == x.shape[3] == self.resolution
        if context is not None:
            # assume aligned context, cat along channel axis
            x = torch.cat((x, context), dim=1)
        if self.use_timestep:
            # timestep embedding
            assert t is not None
            temb = get_timestep_embedding(t, self.ch)
            temb = self.temb.dense[0](temb)
            temb = nonlinearity(temb)
            temb = self.temb.dense[1](temb)
        else:
            temb = None

        # downsampling
        hs = [self.conv_in(x)]
        for i_level in range(self.num_resolutions):
            for i_block in range(self.num_res_blocks):
                h = self.down[i_level].block[i_block](hs[-1], temb)
                if len(self.down[i_level].attn) > 0:
                    h = self.down[i_level].attn[i_block](h)
                hs.append(h)
            if i_level != self.num_resolutions - 1:
                hs.append(self.down[i_level].downsample(hs[-1]))

        # middle
        h = hs[-1]
        h = self.mid.block_1(h, temb)
        h = self.mid.attn_1(h)
        h = self.mid.block_2(h, temb)

        # upsampling
        for i_level in reversed(range(self.num_resolutions)):
            for i_block in range(self.num_res_blocks + 1):
                h = self.up[i_level].block[i_block](
                    torch.cat([h, hs.pop()], dim=1), temb)
                if len(self.up[i_level].attn) > 0:
                    h = self.up[i_level].attn[i_block](h)
            if i_level != 0:
                h = self.up[i_level].upsample(h)

        # end
        h = self.norm_out(h)
        h = nonlinearity(h)
        h = self.conv_out(h)
        return h

    def get_last_layer(self):
        return self.conv_out.weight


class Encoder(nn.Module):
    def __init__(self, *, ch, out_ch, ch_mult=(1, 2, 4, 8), num_res_blocks,
                 attn_resolutions, dropout=0.0, resamp_with_conv=True, in_channels,
                 resolution, z_channels, double_z=True, use_linear_attn=False, attn_type="vanilla",
                 conv3d=False, time_compress=None,
                 **ignore_kwargs):
        super().__init__()
        if use_linear_attn: attn_type = "linear"
        self.ch = ch
        self.temb_ch = 0
        self.num_resolutions = len(ch_mult)
        self.num_res_blocks = num_res_blocks
        self.resolution = resolution
        self.in_channels = in_channels

        if conv3d:
            conv_op = VideoConv3d
            mid_attn_conv_op = ops.Conv3d
        else:
            conv_op = ops.Conv2d
            mid_attn_conv_op = ops.Conv2d

        # downsampling
        self.conv_in = conv_op(in_channels,
                               self.ch,
                               kernel_size=3,
                               stride=1,
                               padding=1)

        curr_res = resolution
        in_ch_mult = (1,) + tuple(ch_mult)
        self.in_ch_mult = in_ch_mult
        self.down = nn.ModuleList()
        for i_level in range(self.num_resolutions):
            block = nn.ModuleList()
            attn = nn.ModuleList()
            block_in = ch * in_ch_mult[i_level]
            block_out = ch * ch_mult[i_level]
            for i_block in range(self.num_res_blocks):
                block.append(ResnetBlock(in_channels=block_in,
                                         out_channels=block_out,
                                         temb_channels=self.temb_ch,
                                         dropout=dropout,
                                         conv_op=conv_op))
                block_in = block_out
                if curr_res in attn_resolutions:
                    attn.append(make_attn(block_in, attn_type=attn_type, conv_op=conv_op))
            down = nn.Module()
            down.block = block
            down.attn = attn
            if i_level != self.num_resolutions - 1:
                stride = 2
                if time_compress is not None:
                    if (self.num_resolutions - 1 - i_level) > math.log2(time_compress):
                        stride = (1, 2, 2)
                down.downsample = Downsample(block_in, resamp_with_conv, stride=stride, conv_op=conv_op)
                curr_res = curr_res // 2
            self.down.append(down)

        # middle
        self.mid = nn.Module()
        self.mid.block_1 = ResnetBlock(in_channels=block_in,
                                       out_channels=block_in,
                                       temb_channels=self.temb_ch,
                                       dropout=dropout,
                                       conv_op=conv_op)
        self.mid.attn_1 = make_attn(block_in, attn_type=attn_type, conv_op=mid_attn_conv_op)
        self.mid.block_2 = ResnetBlock(in_channels=block_in,
                                       out_channels=block_in,
                                       temb_channels=self.temb_ch,
                                       dropout=dropout,
                                       conv_op=conv_op)

        # end
        self.norm_out = Normalize(block_in)
        self.conv_out = conv_op(block_in,
                                2 * z_channels if double_z else z_channels,
                                kernel_size=3,
                                stride=1,
                                padding=1)

    def forward(self, x):
        # timestep embedding
        temb = None
        # downsampling
        h = self.conv_in(x)
        for i_level in range(self.num_resolutions):
            for i_block in range(self.num_res_blocks):
                h = self.down[i_level].block[i_block](h, temb)
                if len(self.down[i_level].attn) > 0:
                    h = self.down[i_level].attn[i_block](h)
            if i_level != self.num_resolutions - 1:
                h = self.down[i_level].downsample(h)

        # middle
        h = self.mid.block_1(h, temb)
        h = self.mid.attn_1(h)
        h = self.mid.block_2(h, temb)

        # end
        h = self.norm_out(h)
        h = nonlinearity(h)
        h = self.conv_out(h)
        return h


class Decoder(nn.Module):
    def __init__(self, *, ch, out_ch, ch_mult=(1, 2, 4, 8), num_res_blocks,
                 attn_resolutions, dropout=0.0, resamp_with_conv=True, in_channels,
                 resolution, z_channels, give_pre_end=False, tanh_out=False, use_linear_attn=False,
                 conv_out_op=ops.Conv2d,
                 resnet_op=ResnetBlock,
                 attn_op=AttnBlock,
                 conv3d=False,
                 time_compress=None,
                 **ignorekwargs):
        super().__init__()
        self.ch = ch
        self.temb_ch = 0
        self.num_resolutions = len(ch_mult)
        self.num_res_blocks = num_res_blocks
        self.resolution = resolution
        self.in_channels = in_channels
        self.give_pre_end = give_pre_end
        self.tanh_out = tanh_out

        if conv3d:
            conv_op = VideoConv3d
            conv_out_op = VideoConv3d
            mid_attn_conv_op = ops.Conv3d
        else:
            conv_op = ops.Conv2d
            mid_attn_conv_op = ops.Conv2d

        # compute block_in and curr_res at lowest res
        block_in = ch * ch_mult[self.num_resolutions - 1]
        curr_res = resolution // 2 ** (self.num_resolutions - 1)
        self.z_shape = (1, z_channels, curr_res, curr_res)
        logger.debug("Working with z of shape {} = {} dimensions.".format(
            self.z_shape, np.prod(self.z_shape)))

        # z to block_in
        self.conv_in = conv_op(z_channels,
                               block_in,
                               kernel_size=3,
                               stride=1,
                               padding=1)

        # middle
        self.mid = nn.Module()
        self.mid.block_1 = resnet_op(in_channels=block_in,
                                     out_channels=block_in,
                                     temb_channels=self.temb_ch,
                                     dropout=dropout,
                                     conv_op=conv_op)
        self.mid.attn_1 = attn_op(block_in, conv_op=mid_attn_conv_op)
        self.mid.block_2 = resnet_op(in_channels=block_in,
                                     out_channels=block_in,
                                     temb_channels=self.temb_ch,
                                     dropout=dropout,
                                     conv_op=conv_op)

        # upsampling
        self.up = nn.ModuleList()
        for i_level in reversed(range(self.num_resolutions)):
            block = nn.ModuleList()
            attn = nn.ModuleList()
            block_out = ch * ch_mult[i_level]
            for i_block in range(self.num_res_blocks + 1):
                block.append(resnet_op(in_channels=block_in,
                                       out_channels=block_out,
                                       temb_channels=self.temb_ch,
                                       dropout=dropout,
                                       conv_op=conv_op))
                block_in = block_out
                if curr_res in attn_resolutions:
                    attn.append(attn_op(block_in, conv_op=conv_op))
            up = nn.Module()
            up.block = block
            up.attn = attn
            if i_level != 0:
                scale_factor = 2.0
                if time_compress is not None:
                    if i_level > math.log2(time_compress):
                        scale_factor = (1.0, 2.0, 2.0)

                up.upsample = Upsample(block_in, resamp_with_conv, conv_op=conv_op, scale_factor=scale_factor)
                curr_res = curr_res * 2
            self.up.insert(0, up)  # prepend to get consistent order

        # end
        self.norm_out = Normalize(block_in)
        self.conv_out = conv_out_op(block_in,
                                    out_ch,
                                    kernel_size=3,
                                    stride=1,
                                    padding=1)

    def forward(self, z, **kwargs):
        # timestep embedding
        temb = None

        # z to block_in
        h = self.conv_in(z)

        # middle
        h = self.mid.block_1(h, temb, **kwargs)
        h = self.mid.attn_1(h, **kwargs)
        h = self.mid.block_2(h, temb, **kwargs)

        # upsampling
        for i_level in reversed(range(self.num_resolutions)):
            for i_block in range(self.num_res_blocks + 1):
                h = self.up[i_level].block[i_block](h, temb, **kwargs)
                if len(self.up[i_level].attn) > 0:
                    h = self.up[i_level].attn[i_block](h, **kwargs)
            if i_level != 0:
                h = self.up[i_level].upsample(h)

        # end
        if self.give_pre_end:
            return h

        h = self.norm_out(h)
        h = nonlinearity(h)
        h = self.conv_out(h, **kwargs)
        if self.tanh_out:
            h = torch.tanh(h)
        return h<|MERGE_RESOLUTION|>--- conflicted
+++ resolved
@@ -40,11 +40,7 @@
 
 def nonlinearity(x):
     # swish
-<<<<<<< HEAD
-    return x * torch.sigmoid(x)
-=======
-    return torch.nn.functional.silu(x)
->>>>>>> 1e638a14
+    return  torch.nn.functional.silu(x)
 
 
 def Normalize(in_channels, num_groups=32):
