# SPDX-FileCopyrightText: Copyright (c) 2024 NVIDIA CORPORATION & AFFILIATES. All rights reserved.
# SPDX-License-Identifier: Apache-2.0
#
# Licensed under the Apache License, Version 2.0 (the "License");
# you may not use this file except in compliance with the License.
# You may obtain a copy of the License at
#
# http://www.apache.org/licenses/LICENSE-2.0
#
# Unless required by applicable law or agreed to in writing, software
# distributed under the License is distributed on an "AS IS" BASIS,
# WITHOUT WARRANTIES OR CONDITIONS OF ANY KIND, either express or implied.
# See the License for the specific language governing permissions and
# limitations under the License.
"""The causal continuous video tokenizer with VAE or AE formulation for 3D data.."""

import logging
import torch
from torch import nn
from enum import Enum
import math

from .cosmos_tokenizer.layers3d import (
    EncoderFactorized,
    DecoderFactorized,
    CausalConv3d,
)


class IdentityDistribution(torch.nn.Module):
    def __init__(self):
        super().__init__()

    def forward(self, parameters):
        return parameters, (torch.tensor([0.0]), torch.tensor([0.0]))


class GaussianDistribution(torch.nn.Module):
    def __init__(self, min_logvar: float = -30.0, max_logvar: float = 20.0):
        super().__init__()
        self.min_logvar = min_logvar
        self.max_logvar = max_logvar

    def sample(self, mean, logvar):
        std = torch.exp(0.5 * logvar)
        return mean + std * torch.randn_like(mean)

    def forward(self, parameters):
        mean, logvar = torch.chunk(parameters, 2, dim=1)
        logvar = torch.clamp(logvar, self.min_logvar, self.max_logvar)
        return self.sample(mean, logvar), (mean, logvar)


class ContinuousFormulation(Enum):
    VAE = GaussianDistribution
    AE = IdentityDistribution


class CausalContinuousVideoTokenizer(nn.Module):
    def __init__(
        self, z_channels: int, z_factor: int, latent_channels: int, **kwargs
    ) -> None:
        super().__init__()
        self.name = kwargs.get("name", "CausalContinuousVideoTokenizer")
        self.latent_channels = latent_channels
        self.sigma_data = 0.5

        # encoder_name = kwargs.get("encoder", Encoder3DType.BASE.name)
        self.encoder = EncoderFactorized(
            z_channels=z_factor * z_channels, **kwargs
        )
        if kwargs.get("temporal_compression", 4) == 4:
            kwargs["channels_mult"] = [2, 4]
        # decoder_name = kwargs.get("decoder", Decoder3DType.BASE.name)
        self.decoder = DecoderFactorized(
            z_channels=z_channels, **kwargs
        )

        self.quant_conv = CausalConv3d(
            z_factor * z_channels,
            z_factor * latent_channels,
            kernel_size=1,
            padding=0,
        )
        self.post_quant_conv = CausalConv3d(
            latent_channels, z_channels, kernel_size=1, padding=0
        )

        # formulation_name = kwargs.get("formulation", ContinuousFormulation.AE.name)
        self.distribution = IdentityDistribution()  # ContinuousFormulation[formulation_name].value()

        num_parameters = sum(param.numel() for param in self.parameters())
        logging.debug(f"model={self.name}, num_parameters={num_parameters:,}")
        logging.debug(
            f"z_channels={z_channels}, latent_channels={self.latent_channels}."
        )

        latent_temporal_chunk = 16
        self.latent_mean = nn.Parameter(torch.zeros([self.latent_channels * latent_temporal_chunk], dtype=torch.float32))
        self.latent_std = nn.Parameter(torch.ones([self.latent_channels * latent_temporal_chunk], dtype=torch.float32))


    def encode(self, x):
        h = self.encoder(x)
        moments = self.quant_conv(h)
        z, posteriors = self.distribution(moments)
        latent_ch = z.shape[1]
        latent_t = z.shape[2]
<<<<<<< HEAD
        dtype = z.dtype
        mean = self.latent_mean.view(latent_ch, -1)[:, : latent_t].reshape([1, latent_ch, -1, 1, 1]).to(dtype=dtype, device=z.device)  # pylint: disable=unsubscriptable-object
        std = self.latent_std.view(latent_ch, -1)[:, : latent_t].reshape([1, latent_ch, -1, 1, 1]).to(dtype=dtype, device=z.device)  # pylint: disable=unsubscriptable-object
=======
        in_dtype = z.dtype
        mean = self.latent_mean.view(latent_ch, -1)
        std = self.latent_std.view(latent_ch, -1)

        mean = mean.repeat(1, math.ceil(latent_t / mean.shape[-1]))[:, : latent_t].reshape([1, latent_ch, -1, 1, 1]).to(dtype=in_dtype, device=z.device)
        std = std.repeat(1, math.ceil(latent_t / std.shape[-1]))[:, : latent_t].reshape([1, latent_ch, -1, 1, 1]).to(dtype=in_dtype, device=z.device)
>>>>>>> 13fd4d6e
        return ((z - mean) / std) * self.sigma_data

    def decode(self, z):
        in_dtype = z.dtype
        latent_ch = z.shape[1]
        latent_t = z.shape[2]
<<<<<<< HEAD
        mean = self.latent_mean.view(latent_ch, -1)[:, : latent_t].reshape([1, latent_ch, -1, 1, 1]).to(dtype=in_dtype, device=z.device)  # pylint: disable=unsubscriptable-object
        std = self.latent_std.view(latent_ch, -1)[:, : latent_t].reshape([1, latent_ch, -1, 1, 1]).to(dtype=in_dtype, device=z.device)  # pylint: disable=unsubscriptable-object
=======
        mean = self.latent_mean.view(latent_ch, -1)
        std = self.latent_std.view(latent_ch, -1)

        mean = mean.repeat(1, math.ceil(latent_t / mean.shape[-1]))[:, : latent_t].reshape([1, latent_ch, -1, 1, 1]).to(dtype=in_dtype, device=z.device)
        std = std.repeat(1, math.ceil(latent_t / std.shape[-1]))[:, : latent_t].reshape([1, latent_ch, -1, 1, 1]).to(dtype=in_dtype, device=z.device)
>>>>>>> 13fd4d6e

        z = z / self.sigma_data
        z = z * std + mean
        z = self.post_quant_conv(z)
        return self.decoder(z)
<|MERGE_RESOLUTION|>--- conflicted
+++ resolved
@@ -106,34 +106,23 @@
         z, posteriors = self.distribution(moments)
         latent_ch = z.shape[1]
         latent_t = z.shape[2]
-<<<<<<< HEAD
-        dtype = z.dtype
-        mean = self.latent_mean.view(latent_ch, -1)[:, : latent_t].reshape([1, latent_ch, -1, 1, 1]).to(dtype=dtype, device=z.device)  # pylint: disable=unsubscriptable-object
-        std = self.latent_std.view(latent_ch, -1)[:, : latent_t].reshape([1, latent_ch, -1, 1, 1]).to(dtype=dtype, device=z.device)  # pylint: disable=unsubscriptable-object
-=======
         in_dtype = z.dtype
         mean = self.latent_mean.view(latent_ch, -1)
         std = self.latent_std.view(latent_ch, -1)
 
-        mean = mean.repeat(1, math.ceil(latent_t / mean.shape[-1]))[:, : latent_t].reshape([1, latent_ch, -1, 1, 1]).to(dtype=in_dtype, device=z.device)
-        std = std.repeat(1, math.ceil(latent_t / std.shape[-1]))[:, : latent_t].reshape([1, latent_ch, -1, 1, 1]).to(dtype=in_dtype, device=z.device)
->>>>>>> 13fd4d6e
+        mean = mean.repeat(1, math.ceil(latent_t / mean.shape[-1]))[:, : latent_t].reshape([1, latent_ch, -1, 1, 1]).to(dtype=in_dtype, device=z.device)  # pylint: disable=unsubscriptable-object
+        std = std.repeat(1, math.ceil(latent_t / std.shape[-1]))[:, : latent_t].reshape([1, latent_ch, -1, 1, 1]).to(dtype=in_dtype, device=z.device)  # pylint: disable=unsubscriptable-object
         return ((z - mean) / std) * self.sigma_data
 
     def decode(self, z):
         in_dtype = z.dtype
         latent_ch = z.shape[1]
         latent_t = z.shape[2]
-<<<<<<< HEAD
-        mean = self.latent_mean.view(latent_ch, -1)[:, : latent_t].reshape([1, latent_ch, -1, 1, 1]).to(dtype=in_dtype, device=z.device)  # pylint: disable=unsubscriptable-object
-        std = self.latent_std.view(latent_ch, -1)[:, : latent_t].reshape([1, latent_ch, -1, 1, 1]).to(dtype=in_dtype, device=z.device)  # pylint: disable=unsubscriptable-object
-=======
         mean = self.latent_mean.view(latent_ch, -1)
         std = self.latent_std.view(latent_ch, -1)
 
-        mean = mean.repeat(1, math.ceil(latent_t / mean.shape[-1]))[:, : latent_t].reshape([1, latent_ch, -1, 1, 1]).to(dtype=in_dtype, device=z.device)
-        std = std.repeat(1, math.ceil(latent_t / std.shape[-1]))[:, : latent_t].reshape([1, latent_ch, -1, 1, 1]).to(dtype=in_dtype, device=z.device)
->>>>>>> 13fd4d6e
+        mean = mean.repeat(1, math.ceil(latent_t / mean.shape[-1]))[:, : latent_t].reshape([1, latent_ch, -1, 1, 1]).to(dtype=in_dtype, device=z.device)  # pylint: disable=unsubscriptable-object
+        std = std.repeat(1, math.ceil(latent_t / std.shape[-1]))[:, : latent_t].reshape([1, latent_ch, -1, 1, 1]).to(dtype=in_dtype, device=z.device)  # pylint: disable=unsubscriptable-object
 
         z = z / self.sigma_data
         z = z * std + mean
