#Based on Flux code because of weird hunyuan video code license.

import torch
<<<<<<< HEAD

from ..modules.attention import optimized_attention
=======
import comfy.patcher_extension
import comfy.ldm.flux.layers
import comfy.ldm.modules.diffusionmodules.mmdit
from comfy.ldm.modules.attention import optimized_attention
>>>>>>> 5352abc6


from dataclasses import dataclass
from einops import repeat

from torch import Tensor, nn

from ..flux.layers import DoubleStreamBlock, EmbedND, LastLayer, MLPEmbedder, SingleStreamBlock, timestep_embedding
from ..modules.diffusionmodules.mmdit import PatchEmbed


@dataclass
class HunyuanVideoParams:
    in_channels: int
    out_channels: int
    vec_in_dim: int
    context_in_dim: int
    hidden_size: int
    mlp_ratio: float
    num_heads: int
    depth: int
    depth_single_blocks: int
    axes_dim: list
    theta: int
    patch_size: list
    qkv_bias: bool
    guidance_embed: bool


class SelfAttentionRef(nn.Module):
    def __init__(self, dim: int, qkv_bias: bool = False, dtype=None, device=None, operations=None):
        super().__init__()
        self.qkv = operations.Linear(dim, dim * 3, bias=qkv_bias, dtype=dtype, device=device)
        self.proj = operations.Linear(dim, dim, dtype=dtype, device=device)


class TokenRefinerBlock(nn.Module):
    def __init__(
        self,
        hidden_size,
        heads,
        dtype=None,
        device=None,
        operations=None
    ):
        super().__init__()
        self.heads = heads
        mlp_hidden_dim = hidden_size * 4

        self.adaLN_modulation = nn.Sequential(
            nn.SiLU(),
            operations.Linear(hidden_size, 2 * hidden_size, bias=True, dtype=dtype, device=device),
        )

        self.norm1 = operations.LayerNorm(hidden_size, elementwise_affine=True, eps=1e-6, dtype=dtype, device=device)
        self.self_attn = SelfAttentionRef(hidden_size, True, dtype=dtype, device=device, operations=operations)

        self.norm2 = operations.LayerNorm(hidden_size, elementwise_affine=True, eps=1e-6, dtype=dtype, device=device)

        self.mlp = nn.Sequential(
            operations.Linear(hidden_size, mlp_hidden_dim, bias=True, dtype=dtype, device=device),
            nn.SiLU(),
            operations.Linear(mlp_hidden_dim, hidden_size, bias=True, dtype=dtype, device=device),
        )

    def forward(self, x, c, mask):
        mod1, mod2 = self.adaLN_modulation(c).chunk(2, dim=1)

        norm_x = self.norm1(x)
        qkv = self.self_attn.qkv(norm_x)
        q, k, v = qkv.reshape(qkv.shape[0], qkv.shape[1], 3, self.heads, -1).permute(2, 0, 3, 1, 4)
        attn = optimized_attention(q, k, v, self.heads, mask=mask, skip_reshape=True)

        x = x + self.self_attn.proj(attn) * mod1.unsqueeze(1)
        x = x + self.mlp(self.norm2(x)) * mod2.unsqueeze(1)
        return x


class IndividualTokenRefiner(nn.Module):
    def __init__(
        self,
        hidden_size,
        heads,
        num_blocks,
        dtype=None,
        device=None,
        operations=None
    ):
        super().__init__()
        self.blocks = nn.ModuleList(
            [
                TokenRefinerBlock(
                    hidden_size=hidden_size,
                    heads=heads,
                    dtype=dtype,
                    device=device,
                    operations=operations
                )
                for _ in range(num_blocks)
            ]
        )

    def forward(self, x, c, mask):
        m = None
        if mask is not None:
            m = mask.view(mask.shape[0], 1, 1, mask.shape[1]).repeat(1, 1, mask.shape[1], 1)
            m = m + m.transpose(2, 3)

        for block in self.blocks:
            x = block(x, c, m)
        return x



class TokenRefiner(nn.Module):
    def __init__(
        self,
        text_dim,
        hidden_size,
        heads,
        num_blocks,
        dtype=None,
        device=None,
        operations=None
    ):
        super().__init__()

        self.input_embedder = operations.Linear(text_dim, hidden_size, bias=True, dtype=dtype, device=device)
        self.t_embedder = MLPEmbedder(256, hidden_size, dtype=dtype, device=device, operations=operations)
        self.c_embedder = MLPEmbedder(text_dim, hidden_size, dtype=dtype, device=device, operations=operations)
        self.individual_token_refiner = IndividualTokenRefiner(hidden_size, heads, num_blocks, dtype=dtype, device=device, operations=operations)

    def forward(
        self,
        x,
        timesteps,
        mask,
    ):
        t = self.t_embedder(timestep_embedding(timesteps, 256, time_factor=1.0).to(x.dtype))
        # m = mask.float().unsqueeze(-1)
        # c = (x.float() * m).sum(dim=1) / m.sum(dim=1) #TODO: the following works when the x.shape is the same length as the tokens but might break otherwise
        c = x.sum(dim=1) / x.shape[1]

        c = t + self.c_embedder(c.to(x.dtype))
        x = self.input_embedder(x)
        x = self.individual_token_refiner(x, c, mask)
        return x

class HunyuanVideo(nn.Module):
    """
    Transformer model for flow matching on sequences.
    """

    def __init__(self, image_model=None, final_layer=True, dtype=None, device=None, operations=None, **kwargs):
        super().__init__()
        self.dtype = dtype
        params = HunyuanVideoParams(**kwargs)
        self.params = params
        self.patch_size = params.patch_size
        self.in_channels = params.in_channels
        self.out_channels = params.out_channels
        if params.hidden_size % params.num_heads != 0:
            raise ValueError(
                f"Hidden size {params.hidden_size} must be divisible by num_heads {params.num_heads}"
            )
        pe_dim = params.hidden_size // params.num_heads
        if sum(params.axes_dim) != pe_dim:
            raise ValueError(f"Got {params.axes_dim} but expected positional dim {pe_dim}")
        self.hidden_size = params.hidden_size
        self.num_heads = params.num_heads
        self.pe_embedder = EmbedND(dim=pe_dim, theta=params.theta, axes_dim=params.axes_dim)

        self.img_in = PatchEmbed(None, self.patch_size, self.in_channels, self.hidden_size, conv3d=True, dtype=dtype, device=device, operations=operations)
        self.time_in = MLPEmbedder(in_dim=256, hidden_dim=self.hidden_size, dtype=dtype, device=device, operations=operations)
        self.vector_in = MLPEmbedder(params.vec_in_dim, self.hidden_size, dtype=dtype, device=device, operations=operations)
        self.guidance_in = (
            MLPEmbedder(in_dim=256, hidden_dim=self.hidden_size, dtype=dtype, device=device, operations=operations) if params.guidance_embed else nn.Identity()
        )

        self.txt_in = TokenRefiner(params.context_in_dim, self.hidden_size, self.num_heads, 2, dtype=dtype, device=device, operations=operations)

        self.double_blocks = nn.ModuleList(
            [
                DoubleStreamBlock(
                    self.hidden_size,
                    self.num_heads,
                    mlp_ratio=params.mlp_ratio,
                    qkv_bias=params.qkv_bias,
                    flipped_img_txt=True,
                    dtype=dtype, device=device, operations=operations
                )
                for _ in range(params.depth)
            ]
        )

        self.single_blocks = nn.ModuleList(
            [
                SingleStreamBlock(self.hidden_size, self.num_heads, mlp_ratio=params.mlp_ratio, dtype=dtype, device=device, operations=operations)
                for _ in range(params.depth_single_blocks)
            ]
        )

        if final_layer:
            self.final_layer = LastLayer(self.hidden_size, self.patch_size[-1], self.out_channels, dtype=dtype, device=device, operations=operations)

    def forward_orig(
        self,
        img: Tensor,
        img_ids: Tensor,
        txt: Tensor,
        txt_ids: Tensor,
        txt_mask: Tensor,
        timesteps: Tensor,
        y: Tensor,
        guidance: Tensor = None,
        guiding_frame_index=None,
        ref_latent=None,
        control=None,
        transformer_options={},
    ) -> Tensor:
        patches_replace = transformer_options.get("patches_replace", {})

        initial_shape = list(img.shape)
        # running on sequences img
        img = self.img_in(img)
        vec = self.time_in(timestep_embedding(timesteps, 256, time_factor=1.0).to(img.dtype))

        if ref_latent is not None:
            ref_latent_ids = self.img_ids(ref_latent)
            ref_latent = self.img_in(ref_latent)
            img = torch.cat([ref_latent, img], dim=-2)
            ref_latent_ids[..., 0] = -1
            ref_latent_ids[..., 2] += (initial_shape[-1] // self.patch_size[-1])
            img_ids = torch.cat([ref_latent_ids, img_ids], dim=-2)

        if guiding_frame_index is not None:
            token_replace_vec = self.time_in(timestep_embedding(guiding_frame_index, 256, time_factor=1.0))
            vec_ = self.vector_in(y[:, :self.params.vec_in_dim])
            vec = torch.cat([(vec_ + token_replace_vec).unsqueeze(1), (vec_ + vec).unsqueeze(1)], dim=1)
            frame_tokens = (initial_shape[-1] // self.patch_size[-1]) * (initial_shape[-2] // self.patch_size[-2])
            modulation_dims = [(0, frame_tokens, 0), (frame_tokens, None, 1)]
            modulation_dims_txt = [(0, None, 1)]
        else:
            vec = vec + self.vector_in(y[:, :self.params.vec_in_dim])
            modulation_dims = None
            modulation_dims_txt = None

        if self.params.guidance_embed:
            if guidance is not None:
                vec = vec + self.guidance_in(timestep_embedding(guidance, 256).to(img.dtype))

        if txt_mask is not None and not torch.is_floating_point(txt_mask):
            txt_mask = (txt_mask - 1).to(img.dtype) * torch.finfo(img.dtype).max

        txt = self.txt_in(txt, timesteps, txt_mask)

        ids = torch.cat((img_ids, txt_ids), dim=1)
        pe = self.pe_embedder(ids)

        img_len = img.shape[1]
        if txt_mask is not None:
            attn_mask_len = img_len + txt.shape[1]
            attn_mask = torch.zeros((1, 1, attn_mask_len), dtype=img.dtype, device=img.device)
            attn_mask[:, 0, img_len:] = txt_mask
        else:
            attn_mask = None

        blocks_replace = patches_replace.get("dit", {})
        for i, block in enumerate(self.double_blocks):
            if ("double_block", i) in blocks_replace:
                def block_wrap_2(args):
                    out = {}
                    out["img"], out["txt"] = block(img=args["img"], txt=args["txt"], vec=args["vec"], pe=args["pe"], attn_mask=args["attention_mask"], modulation_dims_img=args["modulation_dims_img"], modulation_dims_txt=args["modulation_dims_txt"])
                    return out

                out = blocks_replace[("double_block", i)]({"img": img, "txt": txt, "vec": vec, "pe": pe, "attention_mask": attn_mask, 'modulation_dims_img': modulation_dims, 'modulation_dims_txt': modulation_dims_txt}, {"original_block": block_wrap_2})
                txt = out["txt"]
                img = out["img"]
            else:
                img, txt = block(img=img, txt=txt, vec=vec, pe=pe, attn_mask=attn_mask, modulation_dims_img=modulation_dims, modulation_dims_txt=modulation_dims_txt)

            if control is not None: # Controlnet
                control_i = control.get("input")
                if i < len(control_i):
                    add = control_i[i]
                    if add is not None:
                        img += add

        img = torch.cat((img, txt), 1)

        for i, block in enumerate(self.single_blocks):
            if ("single_block", i) in blocks_replace:
                def block_wrap(args):
                    out = {}
                    out["img"] = block(args["img"], vec=args["vec"], pe=args["pe"], attn_mask=args["attention_mask"], modulation_dims=args["modulation_dims"])
                    return out

                out = blocks_replace[("single_block", i)]({"img": img, "vec": vec, "pe": pe, "attention_mask": attn_mask, 'modulation_dims': modulation_dims}, {"original_block": block_wrap})
                img = out["img"]
            else:
                img = block(img, vec=vec, pe=pe, attn_mask=attn_mask, modulation_dims=modulation_dims)

            if control is not None: # Controlnet
                control_o = control.get("output")
                if i < len(control_o):
                    add = control_o[i]
                    if add is not None:
                        img[:, : img_len] += add

        img = img[:, : img_len]
        if ref_latent is not None:
            img = img[:, ref_latent.shape[1]:]

        img = self.final_layer(img, vec, modulation_dims=modulation_dims)  # (N, T, patch_size ** 2 * out_channels)

        shape = initial_shape[-3:]
        for i in range(len(shape)):
            shape[i] = shape[i] // self.patch_size[i]
        img = img.reshape([img.shape[0]] + shape + [self.out_channels] + self.patch_size)
        img = img.permute(0, 4, 1, 5, 2, 6, 3, 7)
        img = img.reshape(initial_shape[0], self.out_channels, initial_shape[2], initial_shape[3], initial_shape[4])
        return img

    def img_ids(self, x):
        bs, c, t, h, w = x.shape
        patch_size = self.patch_size
        t_len = ((t + (patch_size[0] // 2)) // patch_size[0])
        h_len = ((h + (patch_size[1] // 2)) // patch_size[1])
        w_len = ((w + (patch_size[2] // 2)) // patch_size[2])
        img_ids = torch.zeros((t_len, h_len, w_len, 3), device=x.device, dtype=x.dtype)
        img_ids[:, :, :, 0] = img_ids[:, :, :, 0] + torch.linspace(0, t_len - 1, steps=t_len, device=x.device, dtype=x.dtype).reshape(-1, 1, 1)
        img_ids[:, :, :, 1] = img_ids[:, :, :, 1] + torch.linspace(0, h_len - 1, steps=h_len, device=x.device, dtype=x.dtype).reshape(1, -1, 1)
        img_ids[:, :, :, 2] = img_ids[:, :, :, 2] + torch.linspace(0, w_len - 1, steps=w_len, device=x.device, dtype=x.dtype).reshape(1, 1, -1)
        return repeat(img_ids, "t h w c -> b (t h w) c", b=bs)

    def forward(self, x, timestep, context, y, guidance=None, attention_mask=None, guiding_frame_index=None, ref_latent=None, control=None, transformer_options={}, **kwargs):
        return comfy.patcher_extension.WrapperExecutor.new_class_executor(
            self._forward,
            self,
            comfy.patcher_extension.get_all_wrappers(comfy.patcher_extension.WrappersMP.DIFFUSION_MODEL, transformer_options)
        ).execute(x, timestep, context, y, guidance, attention_mask, guiding_frame_index, ref_latent, control, transformer_options, **kwargs)

    def _forward(self, x, timestep, context, y, guidance=None, attention_mask=None, guiding_frame_index=None, ref_latent=None, control=None, transformer_options={}, **kwargs):
        bs, c, t, h, w = x.shape
        img_ids = self.img_ids(x)
        txt_ids = torch.zeros((bs, context.shape[1], 3), device=x.device, dtype=x.dtype)
        out = self.forward_orig(x, img_ids, context, txt_ids, attention_mask, timestep, y, guidance, guiding_frame_index, ref_latent, control=control, transformer_options=transformer_options)
        return out<|MERGE_RESOLUTION|>--- conflicted
+++ resolved
@@ -1,16 +1,10 @@
 #Based on Flux code because of weird hunyuan video code license.
 
 import torch
-<<<<<<< HEAD
 
 from ..modules.attention import optimized_attention
-=======
-import comfy.patcher_extension
-import comfy.ldm.flux.layers
-import comfy.ldm.modules.diffusionmodules.mmdit
-from comfy.ldm.modules.attention import optimized_attention
->>>>>>> 5352abc6
-
+
+from ...patcher_extension import WrapperExecutor, get_all_wrappers, WrappersMP
 
 from dataclasses import dataclass
 from einops import repeat
@@ -346,10 +340,10 @@
         return repeat(img_ids, "t h w c -> b (t h w) c", b=bs)
 
     def forward(self, x, timestep, context, y, guidance=None, attention_mask=None, guiding_frame_index=None, ref_latent=None, control=None, transformer_options={}, **kwargs):
-        return comfy.patcher_extension.WrapperExecutor.new_class_executor(
+        return WrapperExecutor.new_class_executor(
             self._forward,
             self,
-            comfy.patcher_extension.get_all_wrappers(comfy.patcher_extension.WrappersMP.DIFFUSION_MODEL, transformer_options)
+            get_all_wrappers(WrappersMP.DIFFUSION_MODEL, transformer_options)
         ).execute(x, timestep, context, y, guidance, attention_mask, guiding_frame_index, ref_latent, control, transformer_options, **kwargs)
 
     def _forward(self, x, timestep, context, y, guidance=None, attention_mask=None, guiding_frame_index=None, ref_latent=None, control=None, transformer_options={}, **kwargs):
