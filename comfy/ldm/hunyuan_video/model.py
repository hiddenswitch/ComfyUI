--- conflicted
+++ resolved
@@ -2,13 +2,10 @@
 
 import torch
 
-<<<<<<< HEAD
 from ..modules.attention import optimized_attention
 
 from ...patcher_extension import WrapperExecutor, get_all_wrappers, WrappersMP
 
-=======
->>>>>>> fd271ded
 from dataclasses import dataclass
 from einops import repeat
 
@@ -277,7 +274,7 @@
 
         # HunyuanVideo 1.5 specific modules
         if self.vision_in_dim is not None:
-            from comfy.ldm.wan.model import MLPProj
+            from ..wan.model import MLPProj
             self.vision_in = MLPProj(in_dim=self.vision_in_dim, out_dim=self.hidden_size, operation_settings=operation_settings)
         else:
             self.vision_in = None
@@ -288,7 +285,6 @@
             self.cond_type_embedding = None
 
     def forward_orig(
-<<<<<<< HEAD
             self,
             img: Tensor,
             img_ids: Tensor,
@@ -298,30 +294,12 @@
             timesteps: Tensor,
             y: Tensor = None,
             txt_byt5=None,
-            guidance: Tensor = None,
+            clip_fea=None,guidance: Tensor = None,
             guiding_frame_index=None,
             ref_latent=None,
             disable_time_r=False,
             control=None,
             transformer_options=None,
-=======
-        self,
-        img: Tensor,
-        img_ids: Tensor,
-        txt: Tensor,
-        txt_ids: Tensor,
-        txt_mask: Tensor,
-        timesteps: Tensor,
-        y: Tensor = None,
-        txt_byt5=None,
-        clip_fea=None,
-        guidance: Tensor = None,
-        guiding_frame_index=None,
-        ref_latent=None,
-        disable_time_r=False,
-        control=None,
-        transformer_options={},
->>>>>>> fd271ded
     ) -> Tensor:
         if transformer_options is None:
             transformer_options = {}
@@ -497,29 +475,18 @@
         img_ids[:, :, 1] = img_ids[:, :, 1] + torch.linspace(0, w_len - 1, steps=w_len, device=x.device, dtype=x.dtype).unsqueeze(0)
         return repeat(img_ids, "h w c -> b (h w) c", b=bs)
 
-<<<<<<< HEAD
-    def forward(self, x, timestep, context, y=None, txt_byt5=None, guidance=None, attention_mask=None, guiding_frame_index=None, ref_latent=None, disable_time_r=False, control=None, transformer_options=None, **kwargs):
+    def forward(self, x, timestep, context, y=None, txt_byt5=None, clip_fea=None, guidance=None, attention_mask=None, guiding_frame_index=None, ref_latent=None, disable_time_r=False, control=None, transformer_options=None, **kwargs):
         if transformer_options is None:
             transformer_options = {}
         return WrapperExecutor.new_class_executor(
             self._forward,
             self,
             get_all_wrappers(WrappersMP.DIFFUSION_MODEL, transformer_options)
-        ).execute(x, timestep, context, y, txt_byt5, guidance, attention_mask, guiding_frame_index, ref_latent, disable_time_r, control, transformer_options, **kwargs)
-
-    def _forward(self, x, timestep, context, y=None, txt_byt5=None, guidance=None, attention_mask=None, guiding_frame_index=None, ref_latent=None, disable_time_r=False, control=None, transformer_options=None, **kwargs):
-        if transformer_options is None:
-            transformer_options = {}
-=======
-    def forward(self, x, timestep, context, y=None, txt_byt5=None, clip_fea=None, guidance=None, attention_mask=None, guiding_frame_index=None, ref_latent=None, disable_time_r=False, control=None, transformer_options={}, **kwargs):
-        return comfy.patcher_extension.WrapperExecutor.new_class_executor(
-            self._forward,
-            self,
-            comfy.patcher_extension.get_all_wrappers(comfy.patcher_extension.WrappersMP.DIFFUSION_MODEL, transformer_options)
         ).execute(x, timestep, context, y, txt_byt5, clip_fea, guidance, attention_mask, guiding_frame_index, ref_latent, disable_time_r, control, transformer_options, **kwargs)
 
-    def _forward(self, x, timestep, context, y=None, txt_byt5=None, clip_fea=None, guidance=None, attention_mask=None, guiding_frame_index=None, ref_latent=None, disable_time_r=False, control=None, transformer_options={}, **kwargs):
->>>>>>> fd271ded
+    def _forward(self, x, timestep, context, y=None, txt_byt5=None, clip_fea=None, guidance=None, attention_mask=None, guiding_frame_index=None, ref_latent=None, disable_time_r=False, control=None, transformer_options=None, **kwargs):
+        if transformer_options is None:
+            transformer_options = {}
         bs = x.shape[0]
         if len(self.patch_size) == 3:
             img_ids = self.img_ids(x)
