# original version: https://github.com/Wan-Video/Wan2.1/blob/main/wan/modules/model.py
# Copyright 2024-2025 The Alibaba Wan Team Authors. All rights reserved.
import math

import torch
import torch.nn as nn
from einops import rearrange

<<<<<<< HEAD
from ..modules.attention import optimized_attention
from ..flux.layers import EmbedND
from ..flux.math import apply_rope
from ..common_dit import pad_to_patch_size
from ...model_management import cast_to
from ...patcher_extension import WrapperExecutor, get_all_wrappers, WrappersMP
=======
from comfy.ldm.modules.attention import optimized_attention
from comfy.ldm.flux.layers import EmbedND
from comfy.ldm.flux.math import apply_rope1
import comfy.ldm.common_dit
import comfy.model_management
import comfy.patcher_extension
>>>>>>> 27bc181c


def sinusoidal_embedding_1d(dim, position):
    # preprocess
    assert dim % 2 == 0
    half = dim // 2
    position = position.type(torch.float32)

    # calculation
    sinusoid = torch.outer(
        position, torch.pow(10000, -torch.arange(half).to(position).div(half)))
    x = torch.cat([torch.cos(sinusoid), torch.sin(sinusoid)], dim=1)
    return x


class WanSelfAttention(nn.Module):

    def __init__(self,
                 dim,
                 num_heads,
                 window_size=(-1, -1),
                 qk_norm=True,
                 eps=1e-6,
                 kv_dim=None,
                 operation_settings={}):
        assert dim % num_heads == 0
        super().__init__()
        self.dim = dim
        self.num_heads = num_heads
        self.head_dim = dim // num_heads
        self.window_size = window_size
        self.qk_norm = qk_norm
        self.eps = eps
        if kv_dim is None:
            kv_dim = dim

        # layers
        self.q = operation_settings.get("operations").Linear(dim, dim, device=operation_settings.get("device"), dtype=operation_settings.get("dtype"))
        self.k = operation_settings.get("operations").Linear(kv_dim, dim, device=operation_settings.get("device"), dtype=operation_settings.get("dtype"))
        self.v = operation_settings.get("operations").Linear(kv_dim, dim, device=operation_settings.get("device"), dtype=operation_settings.get("dtype"))
        self.o = operation_settings.get("operations").Linear(dim, dim, device=operation_settings.get("device"), dtype=operation_settings.get("dtype"))
        self.norm_q = operation_settings.get("operations").RMSNorm(dim, eps=eps, elementwise_affine=True, device=operation_settings.get("device"), dtype=operation_settings.get("dtype")) if qk_norm else nn.Identity()
        self.norm_k = operation_settings.get("operations").RMSNorm(dim, eps=eps, elementwise_affine=True, device=operation_settings.get("device"), dtype=operation_settings.get("dtype")) if qk_norm else nn.Identity()

    def forward(self, x, freqs, transformer_options={}):
        r"""
        Args:
            x(Tensor): Shape [B, L, num_heads, C / num_heads]
            freqs(Tensor): Rope freqs, shape [1024, C / num_heads / 2]
        """
        b, s, n, d = *x.shape[:2], self.num_heads, self.head_dim

        def qkv_fn_q(x):
            q = self.norm_q(self.q(x)).view(b, s, n, d)
            return apply_rope1(q, freqs)

        def qkv_fn_k(x):
            k = self.norm_k(self.k(x)).view(b, s, n, d)
            return apply_rope1(k, freqs)

        #These two are VRAM hogs, so we want to do all of q computation and
        #have pytorch garbage collect the intermediates on the sub function
        #return before we touch k
        q = qkv_fn_q(x)
        k = qkv_fn_k(x)

        x = optimized_attention(
            q.view(b, s, n * d),
            k.view(b, s, n * d),
            self.v(x).view(b, s, n * d),
            heads=self.num_heads,
            transformer_options=transformer_options,
        )

        x = self.o(x)
        return x


class WanT2VCrossAttention(WanSelfAttention):

    def forward(self, x, context, transformer_options={}, **kwargs):
        r"""
        Args:
            x(Tensor): Shape [B, L1, C]
            context(Tensor): Shape [B, L2, C]
        """
        # compute query, key, value
        q = self.norm_q(self.q(x))
        k = self.norm_k(self.k(context))
        v = self.v(context)

        # compute attention
        x = optimized_attention(q, k, v, heads=self.num_heads, transformer_options=transformer_options)

        x = self.o(x)
        return x


class WanI2VCrossAttention(WanSelfAttention):

    def __init__(self,
                 dim,
                 num_heads,
                 window_size=(-1, -1),
                 qk_norm=True,
                 eps=1e-6, operation_settings={}):
        super().__init__(dim, num_heads, window_size, qk_norm, eps, operation_settings=operation_settings)

        self.k_img = operation_settings.get("operations").Linear(dim, dim, device=operation_settings.get("device"), dtype=operation_settings.get("dtype"))
        self.v_img = operation_settings.get("operations").Linear(dim, dim, device=operation_settings.get("device"), dtype=operation_settings.get("dtype"))
        # self.alpha = nn.Parameter(torch.zeros((1, )))
        self.norm_k_img = operation_settings.get("operations").RMSNorm(dim, eps=eps, elementwise_affine=True, device=operation_settings.get("device"), dtype=operation_settings.get("dtype")) if qk_norm else nn.Identity()

    def forward(self, x, context, context_img_len, transformer_options={}):
        r"""
        Args:
            x(Tensor): Shape [B, L1, C]
            context(Tensor): Shape [B, L2, C]
        """
        context_img = context[:, :context_img_len]
        context = context[:, context_img_len:]

        # compute query, key, value
        q = self.norm_q(self.q(x))
        k = self.norm_k(self.k(context))
        v = self.v(context)
        k_img = self.norm_k_img(self.k_img(context_img))
        v_img = self.v_img(context_img)
        img_x = optimized_attention(q, k_img, v_img, heads=self.num_heads, transformer_options=transformer_options)
        # compute attention
        x = optimized_attention(q, k, v, heads=self.num_heads, transformer_options=transformer_options)

        # output
        x = x + img_x
        x = self.o(x)
        return x


WAN_CROSSATTENTION_CLASSES = {
    't2v_cross_attn': WanT2VCrossAttention,
    'i2v_cross_attn': WanI2VCrossAttention,
}


def repeat_e(e, x):
    repeats = 1
    if e.size(1) > 1:
        repeats = x.size(1) // e.size(1)
    if repeats == 1:
        return e
    if repeats * e.size(1) == x.size(1):
        return torch.repeat_interleave(e, repeats, dim=1)
    else:
        return torch.repeat_interleave(e, repeats + 1, dim=1)[:, :x.size(1)]


class WanAttentionBlock(nn.Module):

    def __init__(self,
                 cross_attn_type,
                 dim,
                 ffn_dim,
                 num_heads,
                 window_size=(-1, -1),
                 qk_norm=True,
                 cross_attn_norm=False,
                 eps=1e-6, operation_settings={}):
        super().__init__()
        self.dim = dim
        self.ffn_dim = ffn_dim
        self.num_heads = num_heads
        self.window_size = window_size
        self.qk_norm = qk_norm
        self.cross_attn_norm = cross_attn_norm
        self.eps = eps

        # layers
        self.norm1 = operation_settings.get("operations").LayerNorm(dim, eps, elementwise_affine=False, device=operation_settings.get("device"), dtype=operation_settings.get("dtype"))
        self.self_attn = WanSelfAttention(dim, num_heads, window_size, qk_norm,
                                          eps, operation_settings=operation_settings)
        self.norm3 = operation_settings.get("operations").LayerNorm(
            dim, eps,
            elementwise_affine=True, device=operation_settings.get("device"), dtype=operation_settings.get("dtype")) if cross_attn_norm else nn.Identity()
        self.cross_attn = WAN_CROSSATTENTION_CLASSES[cross_attn_type](dim,
                                                                      num_heads,
                                                                      (-1, -1),
                                                                      qk_norm,
                                                                      eps, operation_settings=operation_settings)
        self.norm2 = operation_settings.get("operations").LayerNorm(dim, eps, elementwise_affine=False, device=operation_settings.get("device"), dtype=operation_settings.get("dtype"))
        self.ffn = nn.Sequential(
            operation_settings.get("operations").Linear(dim, ffn_dim, device=operation_settings.get("device"), dtype=operation_settings.get("dtype")), nn.GELU(approximate='tanh'),
            operation_settings.get("operations").Linear(ffn_dim, dim, device=operation_settings.get("device"), dtype=operation_settings.get("dtype")))

        # modulation
        self.modulation = nn.Parameter(torch.empty(1, 6, dim, device=operation_settings.get("device"), dtype=operation_settings.get("dtype")))

    def forward(
        self,
        x,
        e,
        freqs,
        context,
        context_img_len=257,
        transformer_options={},
    ):
        r"""
        Args:
            x(Tensor): Shape [B, L, C]
            e(Tensor): Shape [B, 6, C]
            freqs(Tensor): Rope freqs, shape [1024, C / num_heads / 2]
        """
        # assert e.dtype == torch.float32

        if e.ndim < 4:
            e = (cast_to(self.modulation, dtype=x.dtype, device=x.device) + e).chunk(6, dim=1)
        else:
            e = (cast_to(self.modulation, dtype=x.dtype, device=x.device).unsqueeze(0) + e).unbind(2)
        # assert e[0].dtype == torch.float32

        # self-attention
        y = self.self_attn(
            torch.addcmul(repeat_e(e[0], x), self.norm1(x), 1 + repeat_e(e[1], x)),
            freqs, transformer_options=transformer_options)

        x = torch.addcmul(x, y, repeat_e(e[2], x))

        # cross-attention & ffn
        x = x + self.cross_attn(self.norm3(x), context, context_img_len=context_img_len, transformer_options=transformer_options)
        y = self.ffn(torch.addcmul(repeat_e(e[3], x), self.norm2(x), 1 + repeat_e(e[4], x)))
        x = torch.addcmul(x, y, repeat_e(e[5], x))
        return x


class VaceWanAttentionBlock(WanAttentionBlock):
    def __init__(
            self,
            cross_attn_type,
            dim,
            ffn_dim,
            num_heads,
            window_size=(-1, -1),
            qk_norm=True,
            cross_attn_norm=False,
            eps=1e-6,
            block_id=0,
            operation_settings={}
    ):
        super().__init__(cross_attn_type, dim, ffn_dim, num_heads, window_size, qk_norm, cross_attn_norm, eps, operation_settings=operation_settings)
        self.block_id = block_id
        if block_id == 0:
            self.before_proj = operation_settings.get("operations").Linear(self.dim, self.dim, device=operation_settings.get("device"), dtype=operation_settings.get("dtype"))
        self.after_proj = operation_settings.get("operations").Linear(self.dim, self.dim, device=operation_settings.get("device"), dtype=operation_settings.get("dtype"))

    def forward(self, c, x, **kwargs):
        if self.block_id == 0:
            c = self.before_proj(c) + x
        c = super().forward(c, **kwargs)
        c_skip = self.after_proj(c)
        return c_skip, c


class WanCamAdapter(nn.Module):
    def __init__(self, in_dim, out_dim, kernel_size, stride, num_residual_blocks=1, operation_settings={}):
        super(WanCamAdapter, self).__init__()

        # Pixel Unshuffle: reduce spatial dimensions by a factor of 8
        self.pixel_unshuffle = nn.PixelUnshuffle(downscale_factor=8)

        # Convolution: reduce spatial dimensions by a factor
        #  of 2 (without overlap)
        self.conv = operation_settings.get("operations").Conv2d(in_dim * 64, out_dim, kernel_size=kernel_size, stride=stride, padding=0, device=operation_settings.get("device"), dtype=operation_settings.get("dtype"))

        # Residual blocks for feature extraction
        self.residual_blocks = nn.Sequential(
            *[WanCamResidualBlock(out_dim, operation_settings = operation_settings) for _ in range(num_residual_blocks)]
        )

    def forward(self, x):
        # Reshape to merge the frame dimension into batch
        bs, c, f, h, w = x.size()
        x = x.permute(0, 2, 1, 3, 4).contiguous().view(bs * f, c, h, w)

        # Pixel Unshuffle operation
        x_unshuffled = self.pixel_unshuffle(x)

        # Convolution operation
        x_conv = self.conv(x_unshuffled)

        # Feature extraction with residual blocks
        out = self.residual_blocks(x_conv)

        # Reshape to restore original bf dimension
        out = out.view(bs, f, out.size(1), out.size(2), out.size(3))

        # Permute dimensions to reorder (if needed), e.g., swap channels and feature frames
        out = out.permute(0, 2, 1, 3, 4)

        return out


class WanCamResidualBlock(nn.Module):
    def __init__(self, dim, operation_settings={}):
        super(WanCamResidualBlock, self).__init__()
        self.conv1 = operation_settings.get("operations").Conv2d(dim, dim, kernel_size=3, padding=1, device=operation_settings.get("device"), dtype=operation_settings.get("dtype"))
        self.relu = nn.ReLU(inplace=True)
        self.conv2 = operation_settings.get("operations").Conv2d(dim, dim, kernel_size=3, padding=1, device=operation_settings.get("device"), dtype=operation_settings.get("dtype"))

    def forward(self, x):
        residual = x
        out = self.relu(self.conv1(x))
        out = self.conv2(out)
        out += residual
        return out


class Head(nn.Module):

    def __init__(self, dim, out_dim, patch_size, eps=1e-6, operation_settings={}):
        super().__init__()
        self.dim = dim
        self.out_dim = out_dim
        self.patch_size = patch_size
        self.eps = eps

        # layers
        out_dim = math.prod(patch_size) * out_dim
        self.norm = operation_settings.get("operations").LayerNorm(dim, eps, elementwise_affine=False, device=operation_settings.get("device"), dtype=operation_settings.get("dtype"))
        self.head = operation_settings.get("operations").Linear(dim, out_dim, device=operation_settings.get("device"), dtype=operation_settings.get("dtype"))

        # modulation
        self.modulation = nn.Parameter(torch.empty(1, 2, dim, device=operation_settings.get("device"), dtype=operation_settings.get("dtype")))

    def forward(self, x, e):
        r"""
        Args:
            x(Tensor): Shape [B, L1, C]
            e(Tensor): Shape [B, C]
        """
        # assert e.dtype == torch.float32
        if e.ndim < 3:
            e = (cast_to(self.modulation, dtype=x.dtype, device=x.device) + e.unsqueeze(1)).chunk(2, dim=1)
        else:
            e = (cast_to(self.modulation, dtype=x.dtype, device=x.device).unsqueeze(0) + e.unsqueeze(2)).unbind(2)

        x = (self.head(torch.addcmul(repeat_e(e[0], x), self.norm(x), 1 + repeat_e(e[1], x))))
        return x


class MLPProj(torch.nn.Module):

    def __init__(self, in_dim, out_dim, flf_pos_embed_token_number=None, operation_settings={}):
        super().__init__()

        self.proj = torch.nn.Sequential(
            operation_settings.get("operations").LayerNorm(in_dim, device=operation_settings.get("device"), dtype=operation_settings.get("dtype")), operation_settings.get("operations").Linear(in_dim, in_dim, device=operation_settings.get("device"), dtype=operation_settings.get("dtype")),
            torch.nn.GELU(), operation_settings.get("operations").Linear(in_dim, out_dim, device=operation_settings.get("device"), dtype=operation_settings.get("dtype")),
            operation_settings.get("operations").LayerNorm(out_dim, device=operation_settings.get("device"), dtype=operation_settings.get("dtype")))

        if flf_pos_embed_token_number is not None:
            self.emb_pos = nn.Parameter(torch.empty((1, flf_pos_embed_token_number, in_dim), device=operation_settings.get("device"), dtype=operation_settings.get("dtype")))
        else:
            self.emb_pos = None

    def forward(self, image_embeds):
        if self.emb_pos is not None:
            image_embeds = image_embeds[:, :self.emb_pos.shape[1]] + cast_to(self.emb_pos[:, :image_embeds.shape[1]], dtype=image_embeds.dtype, device=image_embeds.device)

        clip_extra_context_tokens = self.proj(image_embeds)
        return clip_extra_context_tokens


class WanModel(torch.nn.Module):
    r"""
    Wan diffusion backbone supporting both text-to-video and image-to-video.
    """

    def __init__(self,
                 model_type='t2v',
                 patch_size=(1, 2, 2),
                 text_len=512,
                 in_dim=16,
                 dim=2048,
                 ffn_dim=8192,
                 freq_dim=256,
                 text_dim=4096,
                 out_dim=16,
                 num_heads=16,
                 num_layers=32,
                 window_size=(-1, -1),
                 qk_norm=True,
                 cross_attn_norm=True,
                 eps=1e-6,
                 flf_pos_embed_token_number=None,
                 in_dim_ref_conv=None,
                 wan_attn_block_class=WanAttentionBlock,
                 image_model=None,
                 device=None,
                 dtype=None,
                 operations=None,
                 ):
        r"""
        Initialize the diffusion model backbone.

        Args:
            model_type (`str`, *optional*, defaults to 't2v'):
                Model variant - 't2v' (text-to-video) or 'i2v' (image-to-video)
            patch_size (`tuple`, *optional*, defaults to (1, 2, 2)):
                3D patch dimensions for video embedding (t_patch, h_patch, w_patch)
            text_len (`int`, *optional*, defaults to 512):
                Fixed length for text embeddings
            in_dim (`int`, *optional*, defaults to 16):
                Input video channels (C_in)
            dim (`int`, *optional*, defaults to 2048):
                Hidden dimension of the transformer
            ffn_dim (`int`, *optional*, defaults to 8192):
                Intermediate dimension in feed-forward network
            freq_dim (`int`, *optional*, defaults to 256):
                Dimension for sinusoidal time embeddings
            text_dim (`int`, *optional*, defaults to 4096):
                Input dimension for text embeddings
            out_dim (`int`, *optional*, defaults to 16):
                Output video channels (C_out)
            num_heads (`int`, *optional*, defaults to 16):
                Number of attention heads
            num_layers (`int`, *optional*, defaults to 32):
                Number of transformer blocks
            window_size (`tuple`, *optional*, defaults to (-1, -1)):
                Window size for local attention (-1 indicates global attention)
            qk_norm (`bool`, *optional*, defaults to True):
                Enable query/key normalization
            cross_attn_norm (`bool`, *optional*, defaults to False):
                Enable cross-attention normalization
            eps (`float`, *optional*, defaults to 1e-6):
                Epsilon value for normalization layers
        """

        super().__init__()
        self.dtype = dtype
        operation_settings = {"operations": operations, "device": device, "dtype": dtype}

        assert model_type in ['t2v', 'i2v']
        self.model_type = model_type

        self.patch_size = patch_size
        self.text_len = text_len
        self.in_dim = in_dim
        self.dim = dim
        self.ffn_dim = ffn_dim
        self.freq_dim = freq_dim
        self.text_dim = text_dim
        self.out_dim = out_dim
        self.num_heads = num_heads
        self.num_layers = num_layers
        self.window_size = window_size
        self.qk_norm = qk_norm
        self.cross_attn_norm = cross_attn_norm
        self.eps = eps

        # embeddings
        self.patch_embedding = operations.Conv3d(
            in_dim, dim, kernel_size=patch_size, stride=patch_size, device=operation_settings.get("device"), dtype=torch.float32)
        self.text_embedding = nn.Sequential(
            operations.Linear(text_dim, dim, device=operation_settings.get("device"), dtype=operation_settings.get("dtype")), nn.GELU(approximate='tanh'),
            operations.Linear(dim, dim, device=operation_settings.get("device"), dtype=operation_settings.get("dtype")))

        self.time_embedding = nn.Sequential(
            operations.Linear(freq_dim, dim, device=operation_settings.get("device"), dtype=operation_settings.get("dtype")), nn.SiLU(), operations.Linear(dim, dim, device=operation_settings.get("device"), dtype=operation_settings.get("dtype")))
        self.time_projection = nn.Sequential(nn.SiLU(), operations.Linear(dim, dim * 6, device=operation_settings.get("device"), dtype=operation_settings.get("dtype")))

        # blocks
        cross_attn_type = 't2v_cross_attn' if model_type == 't2v' else 'i2v_cross_attn'
        self.blocks = nn.ModuleList([
            wan_attn_block_class(cross_attn_type, dim, ffn_dim, num_heads,
                                 window_size, qk_norm, cross_attn_norm, eps, operation_settings=operation_settings)
            for _ in range(num_layers)
        ])

        # head
        self.head = Head(dim, out_dim, patch_size, eps, operation_settings=operation_settings)

        d = dim // num_heads
        self.rope_embedder = EmbedND(dim=d, theta=10000.0, axes_dim=[d - 4 * (d // 6), 2 * (d // 6), 2 * (d // 6)])

        if model_type == 'i2v':
            self.img_emb = MLPProj(1280, dim, flf_pos_embed_token_number=flf_pos_embed_token_number, operation_settings=operation_settings)
        else:
            self.img_emb = None

        if in_dim_ref_conv is not None:
            self.ref_conv = operations.Conv2d(in_dim_ref_conv, dim, kernel_size=patch_size[1:], stride=patch_size[1:], device=operation_settings.get("device"), dtype=operation_settings.get("dtype"))
        else:
            self.ref_conv = None

    def forward_orig(
        self,
        x,
        t,
        context,
        clip_fea=None,
        freqs=None,
        transformer_options={},
        **kwargs,
    ):
        r"""
        Forward pass through the diffusion model

        Args:
            x (Tensor):
                List of input video tensors with shape [B, C_in, F, H, W]
            t (Tensor):
                Diffusion timesteps tensor of shape [B]
            context (List[Tensor]):
                List of text embeddings each with shape [B, L, C]
            seq_len (`int`):
                Maximum sequence length for positional encoding
            clip_fea (Tensor, *optional*):
                CLIP image features for image-to-video mode
            y (List[Tensor], *optional*):
                Conditional video inputs for image-to-video mode, same shape as x

        Returns:
            List[Tensor]:
                List of denoised video tensors with original input shapes [C_out, F, H / 8, W / 8]
        """
        # embeddings
        x = self.patch_embedding(x.float()).to(x.dtype)
        grid_sizes = x.shape[2:]
        x = x.flatten(2).transpose(1, 2)

        # time embeddings
        e = self.time_embedding(
            sinusoidal_embedding_1d(self.freq_dim, t.flatten()).to(dtype=x[0].dtype))
        e = e.reshape(t.shape[0], -1, e.shape[-1])
        e0 = self.time_projection(e).unflatten(2, (6, self.dim))

        full_ref = None
        if self.ref_conv is not None:
            full_ref = kwargs.get("reference_latent", None)
            if full_ref is not None:
                full_ref = self.ref_conv(full_ref).flatten(2).transpose(1, 2)
                x = torch.concat((full_ref, x), dim=1)

        # context
        context = self.text_embedding(context)

        context_img_len = None
        if clip_fea is not None:
            if self.img_emb is not None:
                context_clip = self.img_emb(clip_fea)  # bs x 257 x dim
                context = torch.concat([context_clip, context], dim=1)
            context_img_len = clip_fea.shape[-2]

        patches_replace = transformer_options.get("patches_replace", {})
        blocks_replace = patches_replace.get("dit", {})
        for i, block in enumerate(self.blocks):
            if ("double_block", i) in blocks_replace:
                def block_wrap(args):
                    out = {}
                    out["img"] = block(args["img"], context=args["txt"], e=args["vec"], freqs=args["pe"], context_img_len=context_img_len, transformer_options=args["transformer_options"])
                    return out
                out = blocks_replace[("double_block", i)]({"img": x, "txt": context, "vec": e0, "pe": freqs, "transformer_options": transformer_options}, {"original_block": block_wrap})
                x = out["img"]
            else:
                x = block(x, e=e0, freqs=freqs, context=context, context_img_len=context_img_len, transformer_options=transformer_options)

        # head
        x = self.head(x, e)

        if full_ref is not None:
            x = x[:, full_ref.shape[1]:]

        # unpatchify
        x = self.unpatchify(x, grid_sizes)
        return x

    def rope_encode(self, t, h, w, t_start=0, steps_t=None, steps_h=None, steps_w=None, device=None, dtype=None):
        patch_size = self.patch_size
        t_len = ((t + (patch_size[0] // 2)) // patch_size[0])
        h_len = ((h + (patch_size[1] // 2)) // patch_size[1])
        w_len = ((w + (patch_size[2] // 2)) // patch_size[2])

        if steps_t is None:
            steps_t = t_len
        if steps_h is None:
            steps_h = h_len
        if steps_w is None:
            steps_w = w_len

        img_ids = torch.zeros((steps_t, steps_h, steps_w, 3), device=device, dtype=dtype)
        img_ids[:, :, :, 0] = img_ids[:, :, :, 0] + torch.linspace(t_start, t_start + (t_len - 1), steps=steps_t, device=device, dtype=dtype).reshape(-1, 1, 1)
        img_ids[:, :, :, 1] = img_ids[:, :, :, 1] + torch.linspace(0, h_len - 1, steps=steps_h, device=device, dtype=dtype).reshape(1, -1, 1)
        img_ids[:, :, :, 2] = img_ids[:, :, :, 2] + torch.linspace(0, w_len - 1, steps=steps_w, device=device, dtype=dtype).reshape(1, 1, -1)
        img_ids = img_ids.reshape(1, -1, img_ids.shape[-1])

        freqs = self.rope_embedder(img_ids).movedim(1, 2)
        return freqs

    def forward(self, x, timestep, context, clip_fea=None, time_dim_concat=None, transformer_options={}, **kwargs):
        return WrapperExecutor.new_class_executor(
            self._forward,
            self,
            get_all_wrappers(WrappersMP.DIFFUSION_MODEL, transformer_options)
        ).execute(x, timestep, context, clip_fea, time_dim_concat, transformer_options, **kwargs)

    def _forward(self, x, timestep, context, clip_fea=None, time_dim_concat=None, transformer_options={}, **kwargs):
        bs, c, t, h, w = x.shape
        x = pad_to_patch_size(x, self.patch_size)

        t_len = t
        if time_dim_concat is not None:
            time_dim_concat = pad_to_patch_size(time_dim_concat, self.patch_size)
            x = torch.cat([x, time_dim_concat], dim=2)
            t_len = x.shape[2]

        if self.ref_conv is not None and "reference_latent" in kwargs:
            t_len += 1

        freqs = self.rope_encode(t_len, h, w, device=x.device, dtype=x.dtype)
        return self.forward_orig(x, timestep, context, clip_fea=clip_fea, freqs=freqs, transformer_options=transformer_options, **kwargs)[:, :, :t, :h, :w]

    def unpatchify(self, x, grid_sizes):
        r"""
        Reconstruct video tensors from patch embeddings.

        Args:
            x (List[Tensor]):
                List of patchified features, each with shape [L, C_out * prod(patch_size)]
            grid_sizes (Tensor):
                Original spatial-temporal grid dimensions before patching,
                    shape [B, 3] (3 dimensions correspond to F_patches, H_patches, W_patches)

        Returns:
            List[Tensor]:
                Reconstructed video tensors with shape [L, C_out, F, H / 8, W / 8]
        """

        c = self.out_dim
        u = x
        b = u.shape[0]
        u = u[:, :math.prod(grid_sizes)].view(b, *grid_sizes, *self.patch_size, c)
        u = torch.einsum('bfhwpqrc->bcfphqwr', u)
        u = u.reshape(b, c, *[i * j for i, j in zip(grid_sizes, self.patch_size)])
        return u


class VaceWanModel(WanModel):
    r"""
    Wan diffusion backbone supporting both text-to-video and image-to-video.
    """

    def __init__(self,
                 model_type='vace',
                 patch_size=(1, 2, 2),
                 text_len=512,
                 in_dim=16,
                 dim=2048,
                 ffn_dim=8192,
                 freq_dim=256,
                 text_dim=4096,
                 out_dim=16,
                 num_heads=16,
                 num_layers=32,
                 window_size=(-1, -1),
                 qk_norm=True,
                 cross_attn_norm=True,
                 eps=1e-6,
                 flf_pos_embed_token_number=None,
                 image_model=None,
                 vace_layers=None,
                 vace_in_dim=None,
                 device=None,
                 dtype=None,
                 operations=None,
                 ):

        super().__init__(model_type='t2v', patch_size=patch_size, text_len=text_len, in_dim=in_dim, dim=dim, ffn_dim=ffn_dim, freq_dim=freq_dim, text_dim=text_dim, out_dim=out_dim, num_heads=num_heads, num_layers=num_layers, window_size=window_size, qk_norm=qk_norm, cross_attn_norm=cross_attn_norm, eps=eps, flf_pos_embed_token_number=flf_pos_embed_token_number, image_model=image_model, device=device, dtype=dtype, operations=operations)
        operation_settings = {"operations": operations, "device": device, "dtype": dtype}

        # Vace
        if vace_layers is not None:
            self.vace_layers = vace_layers
            self.vace_in_dim = vace_in_dim
            # vace blocks
            self.vace_blocks = nn.ModuleList([
                VaceWanAttentionBlock('t2v_cross_attn', self.dim, self.ffn_dim, self.num_heads, self.window_size, self.qk_norm, self.cross_attn_norm, self.eps, block_id=i, operation_settings=operation_settings)
                for i in range(self.vace_layers)
            ])

            self.vace_layers_mapping = {i: n for n, i in enumerate(range(0, self.num_layers, self.num_layers // self.vace_layers))}
            # vace patch embeddings
            self.vace_patch_embedding = operations.Conv3d(
                self.vace_in_dim, self.dim, kernel_size=self.patch_size, stride=self.patch_size, device=device, dtype=torch.float32
            )

    def forward_orig(
        self,
        x,
        t,
        context,
        vace_context,
        vace_strength,
        clip_fea=None,
        freqs=None,
        transformer_options={},
        **kwargs,
    ):
        # embeddings
        x = self.patch_embedding(x.float()).to(x.dtype)
        grid_sizes = x.shape[2:]
        x = x.flatten(2).transpose(1, 2)

        # time embeddings
        e = self.time_embedding(
            sinusoidal_embedding_1d(self.freq_dim, t).to(dtype=x[0].dtype))
        e0 = self.time_projection(e).unflatten(1, (6, self.dim))

        # context
        context = self.text_embedding(context)

        context_img_len = None
        if clip_fea is not None:
            if self.img_emb is not None:
                context_clip = self.img_emb(clip_fea)  # bs x 257 x dim
                context = torch.concat([context_clip, context], dim=1)
            context_img_len = clip_fea.shape[-2]

        orig_shape = list(vace_context.shape)
        vace_context = vace_context.movedim(0, 1).reshape([-1] + orig_shape[2:])
        c = self.vace_patch_embedding(vace_context.float()).to(vace_context.dtype)
        c = c.flatten(2).transpose(1, 2)
        c = list(c.split(orig_shape[0], dim=0))

        # arguments
        x_orig = x

        patches_replace = transformer_options.get("patches_replace", {})
        blocks_replace = patches_replace.get("dit", {})
        for i, block in enumerate(self.blocks):
            if ("double_block", i) in blocks_replace:
                def block_wrap(args):
                    out = {}
                    out["img"] = block(args["img"], context=args["txt"], e=args["vec"], freqs=args["pe"], context_img_len=context_img_len, transformer_options=args["transformer_options"])
                    return out
                out = blocks_replace[("double_block", i)]({"img": x, "txt": context, "vec": e0, "pe": freqs, "transformer_options": transformer_options}, {"original_block": block_wrap})
                x = out["img"]
            else:
                x = block(x, e=e0, freqs=freqs, context=context, context_img_len=context_img_len, transformer_options=transformer_options)

            ii = self.vace_layers_mapping.get(i, None)
            if ii is not None:
                for iii in range(len(c)):
                    c_skip, c[iii] = self.vace_blocks[ii](c[iii], x=x_orig, e=e0, freqs=freqs, context=context, context_img_len=context_img_len, transformer_options=transformer_options)
                    x += c_skip * vace_strength[iii]
                del c_skip
        # head
        x = self.head(x, e)

        # unpatchify
        x = self.unpatchify(x, grid_sizes)
        return x

class CameraWanModel(WanModel):
    r"""
    Wan diffusion backbone supporting both text-to-video and image-to-video.
    """

    def __init__(self,
                 model_type='camera',
                 patch_size=(1, 2, 2),
                 text_len=512,
                 in_dim=16,
                 dim=2048,
                 ffn_dim=8192,
                 freq_dim=256,
                 text_dim=4096,
                 out_dim=16,
                 num_heads=16,
                 num_layers=32,
                 window_size=(-1, -1),
                 qk_norm=True,
                 cross_attn_norm=True,
                 eps=1e-6,
                 flf_pos_embed_token_number=None,
                 image_model=None,
                 in_dim_control_adapter=24,
                 device=None,
                 dtype=None,
                 operations=None,
                 ):

        if model_type == 'camera':
            model_type = 'i2v'
        else:
            model_type = 't2v'

        super().__init__(model_type=model_type, patch_size=patch_size, text_len=text_len, in_dim=in_dim, dim=dim, ffn_dim=ffn_dim, freq_dim=freq_dim, text_dim=text_dim, out_dim=out_dim, num_heads=num_heads, num_layers=num_layers, window_size=window_size, qk_norm=qk_norm, cross_attn_norm=cross_attn_norm, eps=eps, flf_pos_embed_token_number=flf_pos_embed_token_number, image_model=image_model, device=device, dtype=dtype, operations=operations)
        operation_settings = {"operations": operations, "device": device, "dtype": dtype}

        self.control_adapter = WanCamAdapter(in_dim_control_adapter, dim, kernel_size=patch_size[1:], stride=patch_size[1:], operation_settings=operation_settings)


    def forward_orig(
        self,
        x,
        t,
        context,
        clip_fea=None,
        freqs=None,
        camera_conditions = None,
        transformer_options={},
        **kwargs,
    ):
        # embeddings
        x = self.patch_embedding(x.float()).to(x.dtype)
        if self.control_adapter is not None and camera_conditions is not None:
            x = x + self.control_adapter(camera_conditions).to(x.dtype)
        grid_sizes = x.shape[2:]
        x = x.flatten(2).transpose(1, 2)

        # time embeddings
        e = self.time_embedding(
            sinusoidal_embedding_1d(self.freq_dim, t).to(dtype=x[0].dtype))
        e0 = self.time_projection(e).unflatten(1, (6, self.dim))

        # context
        context = self.text_embedding(context)

        context_img_len = None
        if clip_fea is not None:
            if self.img_emb is not None:
                context_clip = self.img_emb(clip_fea)  # bs x 257 x dim
                context = torch.concat([context_clip, context], dim=1)
            context_img_len = clip_fea.shape[-2]

        patches_replace = transformer_options.get("patches_replace", {})
        blocks_replace = patches_replace.get("dit", {})
        for i, block in enumerate(self.blocks):
            if ("double_block", i) in blocks_replace:
                def block_wrap(args):
                    out = {}
                    out["img"] = block(args["img"], context=args["txt"], e=args["vec"], freqs=args["pe"], context_img_len=context_img_len, transformer_options=args["transformer_options"])
                    return out
                out = blocks_replace[("double_block", i)]({"img": x, "txt": context, "vec": e0, "pe": freqs, "transformer_options": transformer_options}, {"original_block": block_wrap})
                x = out["img"]
            else:
                x = block(x, e=e0, freqs=freqs, context=context, context_img_len=context_img_len, transformer_options=transformer_options)

        # head
        x = self.head(x, e)

        # unpatchify
        x = self.unpatchify(x, grid_sizes)
        return x


class CausalConv1d(nn.Module):

    def __init__(self,
                 chan_in,
                 chan_out,
                 kernel_size=3,
                 stride=1,
                 dilation=1,
                 pad_mode='replicate',
                 operations=None,
                 **kwargs):
        super().__init__()

        self.pad_mode = pad_mode
        padding = (kernel_size - 1, 0)  # T
        self.time_causal_padding = padding

        self.conv = operations.Conv1d(
            chan_in,
            chan_out,
            kernel_size,
            stride=stride,
            dilation=dilation,
            **kwargs)

    def forward(self, x):
        x = torch.nn.functional.pad(x, self.time_causal_padding, mode=self.pad_mode)
        return self.conv(x)


class MotionEncoder_tc(nn.Module):

    def __init__(self,
                 in_dim: int,
                 hidden_dim: int,
                 num_heads=int,
                 need_global=True,
                 dtype=None,
                 device=None,
                 operations=None,):
        factory_kwargs = {"dtype": dtype, "device": device}
        super().__init__()

        self.num_heads = num_heads
        self.need_global = need_global
        self.conv1_local = CausalConv1d(in_dim, hidden_dim // 4 * num_heads, 3, stride=1, operations=operations, **factory_kwargs)
        if need_global:
            self.conv1_global = CausalConv1d(
                in_dim, hidden_dim // 4, 3, stride=1, operations=operations, **factory_kwargs)
        self.norm1 = operations.LayerNorm(
            hidden_dim // 4,
            elementwise_affine=False,
            eps=1e-6,
            **factory_kwargs)
        self.act = nn.SiLU()
        self.conv2 = CausalConv1d(hidden_dim // 4, hidden_dim // 2, 3, stride=2, operations=operations, **factory_kwargs)
        self.conv3 = CausalConv1d(hidden_dim // 2, hidden_dim, 3, stride=2, operations=operations, **factory_kwargs)

        if need_global:
            self.final_linear = operations.Linear(hidden_dim, hidden_dim, **factory_kwargs)

        self.norm1 = operations.LayerNorm(
            hidden_dim // 4,
            elementwise_affine=False,
            eps=1e-6,
            **factory_kwargs)

        self.norm2 = operations.LayerNorm(
            hidden_dim // 2,
            elementwise_affine=False,
            eps=1e-6,
            **factory_kwargs)

        self.norm3 = operations.LayerNorm(
            hidden_dim, elementwise_affine=False, eps=1e-6, **factory_kwargs)

        self.padding_tokens = nn.Parameter(torch.empty(1, 1, 1, hidden_dim, **factory_kwargs))

    def forward(self, x):
        x = rearrange(x, 'b t c -> b c t')
        x_ori = x.clone()
        b, c, t = x.shape
        x = self.conv1_local(x)
        x = rearrange(x, 'b (n c) t -> (b n) t c', n=self.num_heads)
        x = self.norm1(x)
        x = self.act(x)
        x = rearrange(x, 'b t c -> b c t')
        x = self.conv2(x)
        x = rearrange(x, 'b c t -> b t c')
        x = self.norm2(x)
        x = self.act(x)
        x = rearrange(x, 'b t c -> b c t')
        x = self.conv3(x)
        x = rearrange(x, 'b c t -> b t c')
        x = self.norm3(x)
        x = self.act(x)
        x = rearrange(x, '(b n) t c -> b t n c', b=b)
        padding = cast_to(self.padding_tokens, dtype=x.dtype, device=x.device).repeat(b, x.shape[1], 1, 1)
        x = torch.cat([x, padding], dim=-2)
        x_local = x.clone()

        if not self.need_global:
            return x_local

        x = self.conv1_global(x_ori)
        x = rearrange(x, 'b c t -> b t c')
        x = self.norm1(x)
        x = self.act(x)
        x = rearrange(x, 'b t c -> b c t')
        x = self.conv2(x)
        x = rearrange(x, 'b c t -> b t c')
        x = self.norm2(x)
        x = self.act(x)
        x = rearrange(x, 'b t c -> b c t')
        x = self.conv3(x)
        x = rearrange(x, 'b c t -> b t c')
        x = self.norm3(x)
        x = self.act(x)
        x = self.final_linear(x)
        x = rearrange(x, '(b n) t c -> b t n c', b=b)

        return x, x_local


class CausalAudioEncoder(nn.Module):

    def __init__(self,
                 dim=5120,
                 num_layers=25,
                 out_dim=2048,
                 video_rate=8,
                 num_token=4,
                 need_global=False,
                 dtype=None,
                 device=None,
                 operations=None):
        super().__init__()
        self.encoder = MotionEncoder_tc(
            in_dim=dim,
            hidden_dim=out_dim,
            num_heads=num_token,
            need_global=need_global, dtype=dtype, device=device, operations=operations)
        weight = torch.empty((1, num_layers, 1, 1), dtype=dtype, device=device)

        self.weights = torch.nn.Parameter(weight)
        self.act = torch.nn.SiLU()

    def forward(self, features):
        # features B * num_layers * dim * video_length
        weights = self.act(cast_to(self.weights, dtype=features.dtype, device=features.device))
        weights_sum = weights.sum(dim=1, keepdims=True)
        weighted_feat = ((features * weights) / weights_sum).sum(
            dim=1)  # b dim f
        weighted_feat = weighted_feat.permute(0, 2, 1)  # b f dim
        res = self.encoder(weighted_feat)  # b f n dim
        return res  # b f n dim


class AdaLayerNorm(nn.Module):
    def __init__(self, embedding_dim, output_dim=None, norm_elementwise_affine=False, norm_eps=1e-5, dtype=None, device=None, operations=None):
        super().__init__()

        output_dim = output_dim or embedding_dim * 2

        self.silu = nn.SiLU()
        self.linear = operations.Linear(embedding_dim, output_dim, dtype=dtype, device=device)
        self.norm = operations.LayerNorm(output_dim // 2, norm_eps, norm_elementwise_affine, dtype=dtype, device=device)

    def forward(self, x, temb):
        temb = self.linear(self.silu(temb))
        shift, scale = temb.chunk(2, dim=1)
        shift = shift[:, None, :]
        scale = scale[:, None, :]
        x = self.norm(x) * (1 + scale) + shift
        return x


class AudioInjector_WAN(nn.Module):

    def __init__(self,
                 dim=2048,
                 num_heads=32,
                 inject_layer=[0, 27],
                 root_net=None,
                 enable_adain=False,
                 adain_dim=2048,
                 adain_mode=None,
                 dtype=None,
                 device=None,
                 operations=None):
        super().__init__()
        self.enable_adain = enable_adain
        self.adain_mode = adain_mode
        self.injected_block_id = {}
        audio_injector_id = 0
        for inject_id in inject_layer:
            self.injected_block_id[inject_id] = audio_injector_id
            audio_injector_id += 1

        self.injector = nn.ModuleList([
            WanT2VCrossAttention(
                dim=dim,
                num_heads=num_heads,
                qk_norm=True, operation_settings={"operations": operations, "device": device, "dtype": dtype}
            ) for _ in range(audio_injector_id)
        ])
        self.injector_pre_norm_feat = nn.ModuleList([
            operations.LayerNorm(
                dim,
                elementwise_affine=False,
                eps=1e-6, dtype=dtype, device=device
            ) for _ in range(audio_injector_id)
        ])
        self.injector_pre_norm_vec = nn.ModuleList([
            operations.LayerNorm(
                dim,
                elementwise_affine=False,
                eps=1e-6, dtype=dtype, device=device
            ) for _ in range(audio_injector_id)
        ])
        if enable_adain:
            self.injector_adain_layers = nn.ModuleList([
                AdaLayerNorm(
                    output_dim=dim * 2, embedding_dim=adain_dim, dtype=dtype, device=device, operations=operations)
                for _ in range(audio_injector_id)
            ])
            if adain_mode != "attn_norm":
                self.injector_adain_output_layers = nn.ModuleList(
                    [operations.Linear(dim, dim, dtype=dtype, device=device) for _ in range(audio_injector_id)])

    def forward(self, x, block_id, audio_emb, audio_emb_global, seq_len):
        audio_attn_id = self.injected_block_id.get(block_id, None)
        if audio_attn_id is None:
            return x

        num_frames = audio_emb.shape[1]
        input_hidden_states = rearrange(x[:, :seq_len], "b (t n) c -> (b t) n c", t=num_frames)
        if self.enable_adain and self.adain_mode == "attn_norm":
            audio_emb_global = rearrange(audio_emb_global, "b t n c -> (b t) n c")
            adain_hidden_states = self.injector_adain_layers[audio_attn_id](input_hidden_states, temb=audio_emb_global[:, 0])
            attn_hidden_states = adain_hidden_states
        else:
            attn_hidden_states = self.injector_pre_norm_feat[audio_attn_id](input_hidden_states)
        audio_emb = rearrange(audio_emb, "b t n c -> (b t) n c", t=num_frames)
        attn_audio_emb = audio_emb
        residual_out = self.injector[audio_attn_id](x=attn_hidden_states, context=attn_audio_emb)
        residual_out = rearrange(
            residual_out, "(b t) n c -> b (t n) c", t=num_frames)
        x[:, :seq_len] = x[:, :seq_len] + residual_out
        return x


class FramePackMotioner(nn.Module):
    def __init__(
            self,
            inner_dim=1024,
            num_heads=16,  # Used to indicate the number of heads in the backbone network; unrelated to this module's design
            zip_frame_buckets=[
                1, 2, 16
            ],  # Three numbers representing the number of frames sampled for patch operations from the nearest to the farthest frames
            drop_mode="drop",  # If not "drop", it will use "padd", meaning padding instead of deletion
            dtype=None,
            device=None,
            operations=None):
        super().__init__()
        self.proj = operations.Conv3d(16, inner_dim, kernel_size=(1, 2, 2), stride=(1, 2, 2), dtype=dtype, device=device)
        self.proj_2x = operations.Conv3d(16, inner_dim, kernel_size=(2, 4, 4), stride=(2, 4, 4), dtype=dtype, device=device)
        self.proj_4x = operations.Conv3d(16, inner_dim, kernel_size=(4, 8, 8), stride=(4, 8, 8), dtype=dtype, device=device)
        self.zip_frame_buckets = zip_frame_buckets

        self.inner_dim = inner_dim
        self.num_heads = num_heads

        self.drop_mode = drop_mode

    def forward(self, motion_latents, rope_embedder, add_last_motion=2):
        lat_height, lat_width = motion_latents.shape[3], motion_latents.shape[4]
        padd_lat = torch.zeros(motion_latents.shape[0], 16, sum(self.zip_frame_buckets), lat_height, lat_width).to(device=motion_latents.device, dtype=motion_latents.dtype)
        overlap_frame = min(padd_lat.shape[2], motion_latents.shape[2])
        if overlap_frame > 0:
            padd_lat[:, :, -overlap_frame:] = motion_latents[:, :, -overlap_frame:]

        if add_last_motion < 2 and self.drop_mode != "drop":
            zero_end_frame = sum(self.zip_frame_buckets[:len(self.zip_frame_buckets) - add_last_motion - 1])
            padd_lat[:, :, -zero_end_frame:] = 0

        clean_latents_4x, clean_latents_2x, clean_latents_post = padd_lat[:, :, -sum(self.zip_frame_buckets):, :, :].split(self.zip_frame_buckets[::-1], dim=2)  # 16, 2 ,1

        # patchfy
        clean_latents_post = self.proj(clean_latents_post).flatten(2).transpose(1, 2)
        clean_latents_2x = self.proj_2x(clean_latents_2x)
        l_2x_shape = clean_latents_2x.shape
        clean_latents_2x = clean_latents_2x.flatten(2).transpose(1, 2)
        clean_latents_4x = self.proj_4x(clean_latents_4x)
        l_4x_shape = clean_latents_4x.shape
        clean_latents_4x = clean_latents_4x.flatten(2).transpose(1, 2)

        if add_last_motion < 2 and self.drop_mode == "drop":
            clean_latents_post = clean_latents_post[:, :
                                                    0] if add_last_motion < 2 else clean_latents_post
            clean_latents_2x = clean_latents_2x[:, :
                                                0] if add_last_motion < 1 else clean_latents_2x

        motion_lat = torch.cat([clean_latents_post, clean_latents_2x, clean_latents_4x], dim=1)

        rope_post = rope_embedder.rope_encode(1, lat_height, lat_width, t_start=-1, device=motion_latents.device, dtype=motion_latents.dtype)
        rope_2x = rope_embedder.rope_encode(1, lat_height, lat_width, t_start=-3, steps_h=l_2x_shape[-2], steps_w=l_2x_shape[-1], device=motion_latents.device, dtype=motion_latents.dtype)
        rope_4x = rope_embedder.rope_encode(4, lat_height, lat_width, t_start=-19, steps_h=l_4x_shape[-2], steps_w=l_4x_shape[-1], device=motion_latents.device, dtype=motion_latents.dtype)

        rope = torch.cat([rope_post, rope_2x, rope_4x], dim=1)
        return motion_lat, rope


class WanModel_S2V(WanModel):
    def __init__(self,
                 model_type='s2v',
                 patch_size=(1, 2, 2),
                 text_len=512,
                 in_dim=16,
                 dim=2048,
                 ffn_dim=8192,
                 freq_dim=256,
                 text_dim=4096,
                 out_dim=16,
                 num_heads=16,
                 num_layers=32,
                 window_size=(-1, -1),
                 qk_norm=True,
                 cross_attn_norm=True,
                 eps=1e-6,
                 audio_dim=1024,
                 num_audio_token=4,
                 enable_adain=True,
                 cond_dim=16,
                 audio_inject_layers=[0, 4, 8, 12, 16, 20, 24, 27, 30, 33, 36, 39],
                 adain_mode="attn_norm",
                 framepack_drop_mode="padd",
                 image_model=None,
                 device=None,
                 dtype=None,
                 operations=None,
                 ):

        super().__init__(model_type='t2v', patch_size=patch_size, text_len=text_len, in_dim=in_dim, dim=dim, ffn_dim=ffn_dim, freq_dim=freq_dim, text_dim=text_dim, out_dim=out_dim, num_heads=num_heads, num_layers=num_layers, window_size=window_size, qk_norm=qk_norm, cross_attn_norm=cross_attn_norm, eps=eps, image_model=image_model, device=device, dtype=dtype, operations=operations)

        self.trainable_cond_mask = operations.Embedding(3, self.dim, device=device, dtype=dtype)

        self.casual_audio_encoder = CausalAudioEncoder(
            dim=audio_dim,
            out_dim=self.dim,
            num_token=num_audio_token,
            need_global=enable_adain, dtype=dtype, device=device, operations=operations)

        if cond_dim > 0:
            self.cond_encoder = operations.Conv3d(
                cond_dim,
                self.dim,
                kernel_size=self.patch_size,
                stride=self.patch_size, device=device, dtype=dtype)

        self.audio_injector = AudioInjector_WAN(
            dim=self.dim,
            num_heads=self.num_heads,
            inject_layer=audio_inject_layers,
            root_net=self,
            enable_adain=enable_adain,
            adain_dim=self.dim,
            adain_mode=adain_mode,
            dtype=dtype, device=device, operations=operations
        )

        self.frame_packer = FramePackMotioner(
            inner_dim=self.dim,
            num_heads=self.num_heads,
            zip_frame_buckets=[1, 2, 16],
            drop_mode=framepack_drop_mode,
            dtype=dtype, device=device, operations=operations)

    def forward_orig(
        self,
        x,
        t,
        context,
        audio_embed=None,
        reference_latent=None,
        control_video=None,
        reference_motion=None,
        clip_fea=None,
        freqs=None,
        transformer_options={},
        **kwargs,
    ):
        if audio_embed is not None:
            num_embeds = x.shape[-3] * 4
            audio_emb_global, audio_emb = self.casual_audio_encoder(audio_embed[:, :, :, :num_embeds])
        else:
            audio_emb_global = None
            audio_emb = None

        # embeddings
        bs, _, time, height, width = x.shape
        x = self.patch_embedding(x.float()).to(x.dtype)
        if control_video is not None:
            x = x + self.cond_encoder(control_video)

        if t.ndim == 1:
            t = t.unsqueeze(1).repeat(1, x.shape[2])

        grid_sizes = x.shape[2:]
        x = x.flatten(2).transpose(1, 2)
        seq_len = x.size(1)

        cond_mask_weight = cast_to(self.trainable_cond_mask.weight, dtype=x.dtype, device=x.device).unsqueeze(1).unsqueeze(1)
        x = x + cond_mask_weight[0]

        if reference_latent is not None:
            ref = self.patch_embedding(reference_latent.float()).to(x.dtype)
            ref = ref.flatten(2).transpose(1, 2)
            freqs_ref = self.rope_encode(reference_latent.shape[-3], reference_latent.shape[-2], reference_latent.shape[-1], t_start=max(30, time + 9), device=x.device, dtype=x.dtype)
            ref = ref + cond_mask_weight[1]
            x = torch.cat([x, ref], dim=1)
            freqs = torch.cat([freqs, freqs_ref], dim=1)
            t = torch.cat([t, torch.zeros((t.shape[0], reference_latent.shape[-3]), device=t.device, dtype=t.dtype)], dim=1)
            del ref, freqs_ref

        if reference_motion is not None:
            motion_encoded, freqs_motion = self.frame_packer(reference_motion, self)
            motion_encoded = motion_encoded + cond_mask_weight[2]
            x = torch.cat([x, motion_encoded], dim=1)
            freqs = torch.cat([freqs, freqs_motion], dim=1)

            t = torch.repeat_interleave(t, 2, dim=1)
            t = torch.cat([t, torch.zeros((t.shape[0], 3), device=t.device, dtype=t.dtype)], dim=1)
            del motion_encoded, freqs_motion

        # time embeddings
        e = self.time_embedding(
            sinusoidal_embedding_1d(self.freq_dim, t.flatten()).to(dtype=x[0].dtype))
        e = e.reshape(t.shape[0], -1, e.shape[-1])
        e0 = self.time_projection(e).unflatten(2, (6, self.dim))

        # context
        context = self.text_embedding(context)

        patches_replace = transformer_options.get("patches_replace", {})
        blocks_replace = patches_replace.get("dit", {})
        for i, block in enumerate(self.blocks):
            if ("double_block", i) in blocks_replace:
                def block_wrap(args):
                    out = {}
                    out["img"] = block(args["img"], context=args["txt"], e=args["vec"], freqs=args["pe"])
                    return out
                out = blocks_replace[("double_block", i)]({"img": x, "txt": context, "vec": e0, "pe": freqs}, {"original_block": block_wrap})
                x = out["img"]
            else:
                x = block(x, e=e0, freqs=freqs, context=context)
            if audio_emb is not None and audio_emb_global is not None:
                x = self.audio_injector(x, i, audio_emb, audio_emb_global, seq_len)
        # head
        x = self.head(x, e)

        # unpatchify
        x = self.unpatchify(x, grid_sizes)
        return x


class WanT2VCrossAttentionGather(WanSelfAttention):

    def forward(self, x, context, transformer_options={}, **kwargs):
        r"""
        Args:
            x(Tensor): Shape [B, L1, C] - video tokens
            context(Tensor): Shape [B, L2, C] - audio tokens with shape [B, frames*16, 1536]
        """
        b, n, d = x.size(0), self.num_heads, self.head_dim

        q = self.norm_q(self.q(x))
        k = self.norm_k(self.k(context))
        v = self.v(context)

        # Handle audio temporal structure (16 tokens per frame)
        k = k.reshape(-1, 16, n, d).transpose(1, 2)
        v = v.reshape(-1, 16, n, d).transpose(1, 2)

        # Handle video spatial structure
        q = q.reshape(k.shape[0], -1, n, d).transpose(1, 2)

        x = optimized_attention(q, k, v, heads=self.num_heads, skip_reshape=True, skip_output_reshape=True, transformer_options=transformer_options)

        x = x.transpose(1, 2).view(b, -1, n, d).flatten(2)
        x = self.o(x)
        return x


class AudioCrossAttentionWrapper(nn.Module):
    def __init__(self, dim, kv_dim, num_heads, qk_norm=True, eps=1e-6, operation_settings={}):
        super().__init__()

        self.audio_cross_attn = WanT2VCrossAttentionGather(dim, num_heads, qk_norm=qk_norm, kv_dim=kv_dim, eps=eps, operation_settings=operation_settings)
        self.norm1_audio = operation_settings.get("operations").LayerNorm(dim, eps, elementwise_affine=True, device=operation_settings.get("device"), dtype=operation_settings.get("dtype"))

    def forward(self, x, audio, transformer_options={}):
        x = x + self.audio_cross_attn(self.norm1_audio(x), audio, transformer_options=transformer_options)
        return x


class WanAttentionBlockAudio(WanAttentionBlock):

    def __init__(self,
                 cross_attn_type,
                 dim,
                 ffn_dim,
                 num_heads,
                 window_size=(-1, -1),
                 qk_norm=True,
                 cross_attn_norm=False,
                 eps=1e-6, operation_settings={}):
        super().__init__(cross_attn_type, dim, ffn_dim, num_heads, window_size, qk_norm, cross_attn_norm, eps, operation_settings)
        self.audio_cross_attn_wrapper = AudioCrossAttentionWrapper(dim, 1536, num_heads, qk_norm, eps, operation_settings=operation_settings)

    def forward(
        self,
        x,
        e,
        freqs,
        context,
        context_img_len=257,
        audio=None,
        transformer_options={},
    ):
        r"""
        Args:
            x(Tensor): Shape [B, L, C]
            e(Tensor): Shape [B, 6, C]
            freqs(Tensor): Rope freqs, shape [1024, C / num_heads / 2]
        """
        # assert e.dtype == torch.float32

        if e.ndim < 4:
            e = (comfy.model_management.cast_to(self.modulation, dtype=x.dtype, device=x.device) + e).chunk(6, dim=1)
        else:
            e = (comfy.model_management.cast_to(self.modulation, dtype=x.dtype, device=x.device).unsqueeze(0) + e).unbind(2)
        # assert e[0].dtype == torch.float32

        # self-attention
        y = self.self_attn(
            torch.addcmul(repeat_e(e[0], x), self.norm1(x), 1 + repeat_e(e[1], x)),
            freqs, transformer_options=transformer_options)

        x = torch.addcmul(x, y, repeat_e(e[2], x))

        # cross-attention & ffn
        x = x + self.cross_attn(self.norm3(x), context, context_img_len=context_img_len, transformer_options=transformer_options)
        if audio is not None:
            x = self.audio_cross_attn_wrapper(x, audio, transformer_options=transformer_options)
        y = self.ffn(torch.addcmul(repeat_e(e[3], x), self.norm2(x), 1 + repeat_e(e[4], x)))
        x = torch.addcmul(x, y, repeat_e(e[5], x))
        return x

class DummyAdapterLayer(nn.Module):
    def __init__(self, layer):
        super().__init__()
        self.layer = layer

    def forward(self, *args, **kwargs):
        return self.layer(*args, **kwargs)


class AudioProjModel(nn.Module):
    def __init__(
        self,
        seq_len=5,
        blocks=13,  # add a new parameter blocks
        channels=768,  # add a new parameter channels
        intermediate_dim=512,
        output_dim=1536,
        context_tokens=16,
        device=None,
        dtype=None,
        operations=None,
    ):
        super().__init__()

        self.seq_len = seq_len
        self.blocks = blocks
        self.channels = channels
        self.input_dim = seq_len * blocks * channels  # update input_dim to be the product of blocks and channels.
        self.intermediate_dim = intermediate_dim
        self.context_tokens = context_tokens
        self.output_dim = output_dim

        # define multiple linear layers
        self.audio_proj_glob_1 = DummyAdapterLayer(operations.Linear(self.input_dim, intermediate_dim, dtype=dtype, device=device))
        self.audio_proj_glob_2 = DummyAdapterLayer(operations.Linear(intermediate_dim, intermediate_dim, dtype=dtype, device=device))
        self.audio_proj_glob_3 = DummyAdapterLayer(operations.Linear(intermediate_dim, context_tokens * output_dim, dtype=dtype, device=device))

        self.audio_proj_glob_norm = DummyAdapterLayer(operations.LayerNorm(output_dim, dtype=dtype, device=device))

    def forward(self, audio_embeds):
        video_length = audio_embeds.shape[1]
        audio_embeds = rearrange(audio_embeds, "bz f w b c -> (bz f) w b c")
        batch_size, window_size, blocks, channels = audio_embeds.shape
        audio_embeds = audio_embeds.view(batch_size, window_size * blocks * channels)

        audio_embeds = torch.relu(self.audio_proj_glob_1(audio_embeds))
        audio_embeds = torch.relu(self.audio_proj_glob_2(audio_embeds))

        context_tokens = self.audio_proj_glob_3(audio_embeds).reshape(batch_size, self.context_tokens, self.output_dim)

        context_tokens = self.audio_proj_glob_norm(context_tokens)
        context_tokens = rearrange(context_tokens, "(bz f) m c -> bz f m c", f=video_length)

        return context_tokens


class HumoWanModel(WanModel):
    r"""
    Wan diffusion backbone supporting both text-to-video and image-to-video.
    """

    def __init__(self,
                 model_type='humo',
                 patch_size=(1, 2, 2),
                 text_len=512,
                 in_dim=16,
                 dim=2048,
                 ffn_dim=8192,
                 freq_dim=256,
                 text_dim=4096,
                 out_dim=16,
                 num_heads=16,
                 num_layers=32,
                 window_size=(-1, -1),
                 qk_norm=True,
                 cross_attn_norm=True,
                 eps=1e-6,
                 flf_pos_embed_token_number=None,
                 image_model=None,
                 audio_token_num=16,
                 device=None,
                 dtype=None,
                 operations=None,
                 ):

        super().__init__(model_type='t2v', patch_size=patch_size, text_len=text_len, in_dim=in_dim, dim=dim, ffn_dim=ffn_dim, freq_dim=freq_dim, text_dim=text_dim, out_dim=out_dim, num_heads=num_heads, num_layers=num_layers, window_size=window_size, qk_norm=qk_norm, cross_attn_norm=cross_attn_norm, eps=eps, flf_pos_embed_token_number=flf_pos_embed_token_number, wan_attn_block_class=WanAttentionBlockAudio, image_model=image_model, device=device, dtype=dtype, operations=operations)

        self.audio_proj = AudioProjModel(seq_len=8, blocks=5, channels=1280, intermediate_dim=512, output_dim=1536, context_tokens=audio_token_num, dtype=dtype, device=device, operations=operations)

    def forward_orig(
        self,
        x,
        t,
        context,
        freqs=None,
        audio_embed=None,
        reference_latent=None,
        transformer_options={},
        **kwargs,
    ):
        bs, _, time, height, width = x.shape

        # embeddings
        x = self.patch_embedding(x.float()).to(x.dtype)
        grid_sizes = x.shape[2:]
        x = x.flatten(2).transpose(1, 2)

        # time embeddings
        e = self.time_embedding(
            sinusoidal_embedding_1d(self.freq_dim, t.flatten()).to(dtype=x[0].dtype))
        e = e.reshape(t.shape[0], -1, e.shape[-1])
        e0 = self.time_projection(e).unflatten(2, (6, self.dim))

        if reference_latent is not None:
            ref = self.patch_embedding(reference_latent.float()).to(x.dtype)
            ref = ref.flatten(2).transpose(1, 2)
            freqs_ref = self.rope_encode(reference_latent.shape[-3], reference_latent.shape[-2], reference_latent.shape[-1], t_start=time, device=x.device, dtype=x.dtype)
            x = torch.cat([x, ref], dim=1)
            freqs = torch.cat([freqs, freqs_ref], dim=1)
            del ref, freqs_ref

        # context
        context = self.text_embedding(context)
        context_img_len = None

        if audio_embed is not None:
            if reference_latent is not None:
                zero_audio_pad = torch.zeros(audio_embed.shape[0], reference_latent.shape[-3], *audio_embed.shape[2:], device=audio_embed.device, dtype=audio_embed.dtype)
                audio_embed = torch.cat([audio_embed, zero_audio_pad], dim=1)
            audio = self.audio_proj(audio_embed).permute(0, 3, 1, 2).flatten(2).transpose(1, 2)
        else:
            audio = None

        patches_replace = transformer_options.get("patches_replace", {})
        blocks_replace = patches_replace.get("dit", {})
        for i, block in enumerate(self.blocks):
            if ("double_block", i) in blocks_replace:
                def block_wrap(args):
                    out = {}
                    out["img"] = block(args["img"], context=args["txt"], e=args["vec"], freqs=args["pe"], context_img_len=context_img_len, audio=audio, transformer_options=args["transformer_options"])
                    return out
                out = blocks_replace[("double_block", i)]({"img": x, "txt": context, "vec": e0, "pe": freqs, "transformer_options": transformer_options}, {"original_block": block_wrap})
                x = out["img"]
            else:
                x = block(x, e=e0, freqs=freqs, context=context, context_img_len=context_img_len, audio=audio, transformer_options=transformer_options)

        # head
        x = self.head(x, e)

        # unpatchify
        x = self.unpatchify(x, grid_sizes)
        return x<|MERGE_RESOLUTION|>--- conflicted
+++ resolved
@@ -6,21 +6,12 @@
 import torch.nn as nn
 from einops import rearrange
 
-<<<<<<< HEAD
 from ..modules.attention import optimized_attention
 from ..flux.layers import EmbedND
-from ..flux.math import apply_rope
+from ..flux.math import apply_rope1
 from ..common_dit import pad_to_patch_size
 from ...model_management import cast_to
 from ...patcher_extension import WrapperExecutor, get_all_wrappers, WrappersMP
-=======
-from comfy.ldm.modules.attention import optimized_attention
-from comfy.ldm.flux.layers import EmbedND
-from comfy.ldm.flux.math import apply_rope1
-import comfy.ldm.common_dit
-import comfy.model_management
-import comfy.patcher_extension
->>>>>>> 27bc181c
 
 
 def sinusoidal_embedding_1d(dim, position):
@@ -45,7 +36,9 @@
                  qk_norm=True,
                  eps=1e-6,
                  kv_dim=None,
-                 operation_settings={}):
+                 operation_settings=None):
+        if operation_settings is None:
+            operation_settings = {}
         assert dim % num_heads == 0
         super().__init__()
         self.dim = dim
@@ -65,12 +58,14 @@
         self.norm_q = operation_settings.get("operations").RMSNorm(dim, eps=eps, elementwise_affine=True, device=operation_settings.get("device"), dtype=operation_settings.get("dtype")) if qk_norm else nn.Identity()
         self.norm_k = operation_settings.get("operations").RMSNorm(dim, eps=eps, elementwise_affine=True, device=operation_settings.get("device"), dtype=operation_settings.get("dtype")) if qk_norm else nn.Identity()
 
-    def forward(self, x, freqs, transformer_options={}):
+    def forward(self, x, freqs, transformer_options=None):
         r"""
         Args:
             x(Tensor): Shape [B, L, num_heads, C / num_heads]
             freqs(Tensor): Rope freqs, shape [1024, C / num_heads / 2]
         """
+        if transformer_options is None:
+            transformer_options = {}
         b, s, n, d = *x.shape[:2], self.num_heads, self.head_dim
 
         def qkv_fn_q(x):
@@ -81,9 +76,9 @@
             k = self.norm_k(self.k(x)).view(b, s, n, d)
             return apply_rope1(k, freqs)
 
-        #These two are VRAM hogs, so we want to do all of q computation and
-        #have pytorch garbage collect the intermediates on the sub function
-        #return before we touch k
+        # These two are VRAM hogs, so we want to do all of q computation and
+        # have pytorch garbage collect the intermediates on the sub function
+        # return before we touch k
         q = qkv_fn_q(x)
         k = qkv_fn_k(x)
 
@@ -101,13 +96,15 @@
 
 class WanT2VCrossAttention(WanSelfAttention):
 
-    def forward(self, x, context, transformer_options={}, **kwargs):
+    def forward(self, x, context, transformer_options=None, **kwargs):
         r"""
         Args:
             x(Tensor): Shape [B, L1, C]
             context(Tensor): Shape [B, L2, C]
         """
         # compute query, key, value
+        if transformer_options is None:
+            transformer_options = {}
         q = self.norm_q(self.q(x))
         k = self.norm_k(self.k(context))
         v = self.v(context)
@@ -126,20 +123,24 @@
                  num_heads,
                  window_size=(-1, -1),
                  qk_norm=True,
-                 eps=1e-6, operation_settings={}):
+                 eps=1e-6, operation_settings=None):
         super().__init__(dim, num_heads, window_size, qk_norm, eps, operation_settings=operation_settings)
 
+        if operation_settings is None:
+            operation_settings = {}
         self.k_img = operation_settings.get("operations").Linear(dim, dim, device=operation_settings.get("device"), dtype=operation_settings.get("dtype"))
         self.v_img = operation_settings.get("operations").Linear(dim, dim, device=operation_settings.get("device"), dtype=operation_settings.get("dtype"))
         # self.alpha = nn.Parameter(torch.zeros((1, )))
         self.norm_k_img = operation_settings.get("operations").RMSNorm(dim, eps=eps, elementwise_affine=True, device=operation_settings.get("device"), dtype=operation_settings.get("dtype")) if qk_norm else nn.Identity()
 
-    def forward(self, x, context, context_img_len, transformer_options={}):
+    def forward(self, x, context, context_img_len, transformer_options=None):
         r"""
         Args:
             x(Tensor): Shape [B, L1, C]
             context(Tensor): Shape [B, L2, C]
         """
+        if transformer_options is None:
+            transformer_options = {}
         context_img = context[:, :context_img_len]
         context = context[:, context_img_len:]
 
@@ -187,8 +188,10 @@
                  window_size=(-1, -1),
                  qk_norm=True,
                  cross_attn_norm=False,
-                 eps=1e-6, operation_settings={}):
+                 eps=1e-6, operation_settings=None):
         super().__init__()
+        if operation_settings is None:
+            operation_settings = {}
         self.dim = dim
         self.ffn_dim = ffn_dim
         self.num_heads = num_heads
@@ -218,13 +221,13 @@
         self.modulation = nn.Parameter(torch.empty(1, 6, dim, device=operation_settings.get("device"), dtype=operation_settings.get("dtype")))
 
     def forward(
-        self,
-        x,
-        e,
-        freqs,
-        context,
-        context_img_len=257,
-        transformer_options={},
+            self,
+            x,
+            e,
+            freqs,
+            context,
+            context_img_len=257,
+            transformer_options=None,
     ):
         r"""
         Args:
@@ -234,6 +237,8 @@
         """
         # assert e.dtype == torch.float32
 
+        if transformer_options is None:
+            transformer_options = {}
         if e.ndim < 4:
             e = (cast_to(self.modulation, dtype=x.dtype, device=x.device) + e).chunk(6, dim=1)
         else:
@@ -266,9 +271,11 @@
             cross_attn_norm=False,
             eps=1e-6,
             block_id=0,
-            operation_settings={}
+            operation_settings=None
     ):
         super().__init__(cross_attn_type, dim, ffn_dim, num_heads, window_size, qk_norm, cross_attn_norm, eps, operation_settings=operation_settings)
+        if operation_settings is None:
+            operation_settings = {}
         self.block_id = block_id
         if block_id == 0:
             self.before_proj = operation_settings.get("operations").Linear(self.dim, self.dim, device=operation_settings.get("device"), dtype=operation_settings.get("dtype"))
@@ -283,10 +290,12 @@
 
 
 class WanCamAdapter(nn.Module):
-    def __init__(self, in_dim, out_dim, kernel_size, stride, num_residual_blocks=1, operation_settings={}):
+    def __init__(self, in_dim, out_dim, kernel_size, stride, num_residual_blocks=1, operation_settings=None):
         super(WanCamAdapter, self).__init__()
 
         # Pixel Unshuffle: reduce spatial dimensions by a factor of 8
+        if operation_settings is None:
+            operation_settings = {}
         self.pixel_unshuffle = nn.PixelUnshuffle(downscale_factor=8)
 
         # Convolution: reduce spatial dimensions by a factor
@@ -295,7 +304,7 @@
 
         # Residual blocks for feature extraction
         self.residual_blocks = nn.Sequential(
-            *[WanCamResidualBlock(out_dim, operation_settings = operation_settings) for _ in range(num_residual_blocks)]
+            *[WanCamResidualBlock(out_dim, operation_settings=operation_settings) for _ in range(num_residual_blocks)]
         )
 
     def forward(self, x):
@@ -322,8 +331,10 @@
 
 
 class WanCamResidualBlock(nn.Module):
-    def __init__(self, dim, operation_settings={}):
+    def __init__(self, dim, operation_settings=None):
         super(WanCamResidualBlock, self).__init__()
+        if operation_settings is None:
+            operation_settings = {}
         self.conv1 = operation_settings.get("operations").Conv2d(dim, dim, kernel_size=3, padding=1, device=operation_settings.get("device"), dtype=operation_settings.get("dtype"))
         self.relu = nn.ReLU(inplace=True)
         self.conv2 = operation_settings.get("operations").Conv2d(dim, dim, kernel_size=3, padding=1, device=operation_settings.get("device"), dtype=operation_settings.get("dtype"))
@@ -338,8 +349,10 @@
 
 class Head(nn.Module):
 
-    def __init__(self, dim, out_dim, patch_size, eps=1e-6, operation_settings={}):
+    def __init__(self, dim, out_dim, patch_size, eps=1e-6, operation_settings=None):
         super().__init__()
+        if operation_settings is None:
+            operation_settings = {}
         self.dim = dim
         self.out_dim = out_dim
         self.patch_size = patch_size
@@ -371,9 +384,11 @@
 
 class MLPProj(torch.nn.Module):
 
-    def __init__(self, in_dim, out_dim, flf_pos_embed_token_number=None, operation_settings={}):
+    def __init__(self, in_dim, out_dim, flf_pos_embed_token_number=None, operation_settings=None):
         super().__init__()
 
+        if operation_settings is None:
+            operation_settings = {}
         self.proj = torch.nn.Sequential(
             operation_settings.get("operations").LayerNorm(in_dim, device=operation_settings.get("device"), dtype=operation_settings.get("dtype")), operation_settings.get("operations").Linear(in_dim, in_dim, device=operation_settings.get("device"), dtype=operation_settings.get("dtype")),
             torch.nn.GELU(), operation_settings.get("operations").Linear(in_dim, out_dim, device=operation_settings.get("device"), dtype=operation_settings.get("dtype")),
@@ -515,14 +530,14 @@
             self.ref_conv = None
 
     def forward_orig(
-        self,
-        x,
-        t,
-        context,
-        clip_fea=None,
-        freqs=None,
-        transformer_options={},
-        **kwargs,
+            self,
+            x,
+            t,
+            context,
+            clip_fea=None,
+            freqs=None,
+            transformer_options=None,
+            **kwargs,
     ):
         r"""
         Forward pass through the diffusion model
@@ -546,6 +561,8 @@
                 List of denoised video tensors with original input shapes [C_out, F, H / 8, W / 8]
         """
         # embeddings
+        if transformer_options is None:
+            transformer_options = {}
         x = self.patch_embedding(x.float()).to(x.dtype)
         grid_sizes = x.shape[2:]
         x = x.flatten(2).transpose(1, 2)
@@ -581,6 +598,7 @@
                     out = {}
                     out["img"] = block(args["img"], context=args["txt"], e=args["vec"], freqs=args["pe"], context_img_len=context_img_len, transformer_options=args["transformer_options"])
                     return out
+
                 out = blocks_replace[("double_block", i)]({"img": x, "txt": context, "vec": e0, "pe": freqs, "transformer_options": transformer_options}, {"original_block": block_wrap})
                 x = out["img"]
             else:
@@ -618,14 +636,18 @@
         freqs = self.rope_embedder(img_ids).movedim(1, 2)
         return freqs
 
-    def forward(self, x, timestep, context, clip_fea=None, time_dim_concat=None, transformer_options={}, **kwargs):
+    def forward(self, x, timestep, context, clip_fea=None, time_dim_concat=None, transformer_options=None, **kwargs):
+        if transformer_options is None:
+            transformer_options = {}
         return WrapperExecutor.new_class_executor(
             self._forward,
             self,
             get_all_wrappers(WrappersMP.DIFFUSION_MODEL, transformer_options)
         ).execute(x, timestep, context, clip_fea, time_dim_concat, transformer_options, **kwargs)
 
-    def _forward(self, x, timestep, context, clip_fea=None, time_dim_concat=None, transformer_options={}, **kwargs):
+    def _forward(self, x, timestep, context, clip_fea=None, time_dim_concat=None, transformer_options=None, **kwargs):
+        if transformer_options is None:
+            transformer_options = {}
         bs, c, t, h, w = x.shape
         x = pad_to_patch_size(x, self.patch_size)
 
@@ -716,18 +738,20 @@
             )
 
     def forward_orig(
-        self,
-        x,
-        t,
-        context,
-        vace_context,
-        vace_strength,
-        clip_fea=None,
-        freqs=None,
-        transformer_options={},
-        **kwargs,
+            self,
+            x,
+            t,
+            context,
+            vace_context,
+            vace_strength,
+            clip_fea=None,
+            freqs=None,
+            transformer_options=None,
+            **kwargs,
     ):
         # embeddings
+        if transformer_options is None:
+            transformer_options = {}
         x = self.patch_embedding(x.float()).to(x.dtype)
         grid_sizes = x.shape[2:]
         x = x.flatten(2).transpose(1, 2)
@@ -764,6 +788,7 @@
                     out = {}
                     out["img"] = block(args["img"], context=args["txt"], e=args["vec"], freqs=args["pe"], context_img_len=context_img_len, transformer_options=args["transformer_options"])
                     return out
+
                 out = blocks_replace[("double_block", i)]({"img": x, "txt": context, "vec": e0, "pe": freqs, "transformer_options": transformer_options}, {"original_block": block_wrap})
                 x = out["img"]
             else:
@@ -781,6 +806,7 @@
         # unpatchify
         x = self.unpatchify(x, grid_sizes)
         return x
+
 
 class CameraWanModel(WanModel):
     r"""
@@ -821,19 +847,20 @@
 
         self.control_adapter = WanCamAdapter(in_dim_control_adapter, dim, kernel_size=patch_size[1:], stride=patch_size[1:], operation_settings=operation_settings)
 
-
     def forward_orig(
-        self,
-        x,
-        t,
-        context,
-        clip_fea=None,
-        freqs=None,
-        camera_conditions = None,
-        transformer_options={},
-        **kwargs,
+            self,
+            x,
+            t,
+            context,
+            clip_fea=None,
+            freqs=None,
+            camera_conditions=None,
+            transformer_options=None,
+            **kwargs,
     ):
         # embeddings
+        if transformer_options is None:
+            transformer_options = {}
         x = self.patch_embedding(x.float()).to(x.dtype)
         if self.control_adapter is not None and camera_conditions is not None:
             x = x + self.control_adapter(camera_conditions).to(x.dtype)
@@ -863,6 +890,7 @@
                     out = {}
                     out["img"] = block(args["img"], context=args["txt"], e=args["vec"], freqs=args["pe"], context_img_len=context_img_len, transformer_options=args["transformer_options"])
                     return out
+
                 out = blocks_replace[("double_block", i)]({"img": x, "txt": context, "vec": e0, "pe": freqs, "transformer_options": transformer_options}, {"original_block": block_wrap})
                 x = out["img"]
             else:
@@ -915,7 +943,7 @@
                  need_global=True,
                  dtype=None,
                  device=None,
-                 operations=None,):
+                 operations=None, ):
         factory_kwargs = {"dtype": dtype, "device": device}
         super().__init__()
 
@@ -1058,7 +1086,7 @@
     def __init__(self,
                  dim=2048,
                  num_heads=32,
-                 inject_layer=[0, 27],
+                 inject_layer=None,
                  root_net=None,
                  enable_adain=False,
                  adain_dim=2048,
@@ -1067,6 +1095,8 @@
                  device=None,
                  operations=None):
         super().__init__()
+        if inject_layer is None:
+            inject_layer = [0, 27]
         self.enable_adain = enable_adain
         self.adain_mode = adain_mode
         self.injected_block_id = {}
@@ -1133,14 +1163,16 @@
             self,
             inner_dim=1024,
             num_heads=16,  # Used to indicate the number of heads in the backbone network; unrelated to this module's design
-            zip_frame_buckets=[
-                1, 2, 16
-            ],  # Three numbers representing the number of frames sampled for patch operations from the nearest to the farthest frames
+            zip_frame_buckets=None,  # Three numbers representing the number of frames sampled for patch operations from the nearest to the farthest frames
             drop_mode="drop",  # If not "drop", it will use "padd", meaning padding instead of deletion
             dtype=None,
             device=None,
             operations=None):
         super().__init__()
+        if zip_frame_buckets is None:
+            zip_frame_buckets = [
+                1, 2, 16
+            ]
         self.proj = operations.Conv3d(16, inner_dim, kernel_size=(1, 2, 2), stride=(1, 2, 2), dtype=dtype, device=device)
         self.proj_2x = operations.Conv3d(16, inner_dim, kernel_size=(2, 4, 4), stride=(2, 4, 4), dtype=dtype, device=device)
         self.proj_4x = operations.Conv3d(16, inner_dim, kernel_size=(4, 8, 8), stride=(4, 8, 8), dtype=dtype, device=device)
@@ -1175,9 +1207,9 @@
 
         if add_last_motion < 2 and self.drop_mode == "drop":
             clean_latents_post = clean_latents_post[:, :
-                                                    0] if add_last_motion < 2 else clean_latents_post
+                                                       0] if add_last_motion < 2 else clean_latents_post
             clean_latents_2x = clean_latents_2x[:, :
-                                                0] if add_last_motion < 1 else clean_latents_2x
+                                                   0] if add_last_motion < 1 else clean_latents_2x
 
         motion_lat = torch.cat([clean_latents_post, clean_latents_2x, clean_latents_4x], dim=1)
 
@@ -1210,7 +1242,7 @@
                  num_audio_token=4,
                  enable_adain=True,
                  cond_dim=16,
-                 audio_inject_layers=[0, 4, 8, 12, 16, 20, 24, 27, 30, 33, 36, 39],
+                 audio_inject_layers=None,
                  adain_mode="attn_norm",
                  framepack_drop_mode="padd",
                  image_model=None,
@@ -1221,6 +1253,8 @@
 
         super().__init__(model_type='t2v', patch_size=patch_size, text_len=text_len, in_dim=in_dim, dim=dim, ffn_dim=ffn_dim, freq_dim=freq_dim, text_dim=text_dim, out_dim=out_dim, num_heads=num_heads, num_layers=num_layers, window_size=window_size, qk_norm=qk_norm, cross_attn_norm=cross_attn_norm, eps=eps, image_model=image_model, device=device, dtype=dtype, operations=operations)
 
+        if audio_inject_layers is None:
+            audio_inject_layers = [0, 4, 8, 12, 16, 20, 24, 27, 30, 33, 36, 39]
         self.trainable_cond_mask = operations.Embedding(3, self.dim, device=device, dtype=dtype)
 
         self.casual_audio_encoder = CausalAudioEncoder(
@@ -1255,19 +1289,21 @@
             dtype=dtype, device=device, operations=operations)
 
     def forward_orig(
-        self,
-        x,
-        t,
-        context,
-        audio_embed=None,
-        reference_latent=None,
-        control_video=None,
-        reference_motion=None,
-        clip_fea=None,
-        freqs=None,
-        transformer_options={},
-        **kwargs,
+            self,
+            x,
+            t,
+            context,
+            audio_embed=None,
+            reference_latent=None,
+            control_video=None,
+            reference_motion=None,
+            clip_fea=None,
+            freqs=None,
+            transformer_options=None,
+            **kwargs,
     ):
+        if transformer_options is None:
+            transformer_options = {}
         if audio_embed is not None:
             num_embeds = x.shape[-3] * 4
             audio_emb_global, audio_emb = self.casual_audio_encoder(audio_embed[:, :, :, :num_embeds])
@@ -1328,6 +1364,7 @@
                     out = {}
                     out["img"] = block(args["img"], context=args["txt"], e=args["vec"], freqs=args["pe"])
                     return out
+
                 out = blocks_replace[("double_block", i)]({"img": x, "txt": context, "vec": e0, "pe": freqs}, {"original_block": block_wrap})
                 x = out["img"]
             else:
@@ -1344,12 +1381,14 @@
 
 class WanT2VCrossAttentionGather(WanSelfAttention):
 
-    def forward(self, x, context, transformer_options={}, **kwargs):
+    def forward(self, x, context, transformer_options=None, **kwargs):
         r"""
         Args:
             x(Tensor): Shape [B, L1, C] - video tokens
             context(Tensor): Shape [B, L2, C] - audio tokens with shape [B, frames*16, 1536]
         """
+        if transformer_options is None:
+            transformer_options = {}
         b, n, d = x.size(0), self.num_heads, self.head_dim
 
         q = self.norm_q(self.q(x))
@@ -1371,13 +1410,17 @@
 
 
 class AudioCrossAttentionWrapper(nn.Module):
-    def __init__(self, dim, kv_dim, num_heads, qk_norm=True, eps=1e-6, operation_settings={}):
+    def __init__(self, dim, kv_dim, num_heads, qk_norm=True, eps=1e-6, operation_settings=None):
         super().__init__()
 
+        if operation_settings is None:
+            operation_settings = {}
         self.audio_cross_attn = WanT2VCrossAttentionGather(dim, num_heads, qk_norm=qk_norm, kv_dim=kv_dim, eps=eps, operation_settings=operation_settings)
         self.norm1_audio = operation_settings.get("operations").LayerNorm(dim, eps, elementwise_affine=True, device=operation_settings.get("device"), dtype=operation_settings.get("dtype"))
 
-    def forward(self, x, audio, transformer_options={}):
+    def forward(self, x, audio, transformer_options=None):
+        if transformer_options is None:
+            transformer_options = {}
         x = x + self.audio_cross_attn(self.norm1_audio(x), audio, transformer_options=transformer_options)
         return x
 
@@ -1392,19 +1435,21 @@
                  window_size=(-1, -1),
                  qk_norm=True,
                  cross_attn_norm=False,
-                 eps=1e-6, operation_settings={}):
+                 eps=1e-6, operation_settings=None):
         super().__init__(cross_attn_type, dim, ffn_dim, num_heads, window_size, qk_norm, cross_attn_norm, eps, operation_settings)
+        if operation_settings is None:
+            operation_settings = {}
         self.audio_cross_attn_wrapper = AudioCrossAttentionWrapper(dim, 1536, num_heads, qk_norm, eps, operation_settings=operation_settings)
 
     def forward(
-        self,
-        x,
-        e,
-        freqs,
-        context,
-        context_img_len=257,
-        audio=None,
-        transformer_options={},
+            self,
+            x,
+            e,
+            freqs,
+            context,
+            context_img_len=257,
+            audio=None,
+            transformer_options=None,
     ):
         r"""
         Args:
@@ -1414,10 +1459,12 @@
         """
         # assert e.dtype == torch.float32
 
+        if transformer_options is None:
+            transformer_options = {}
         if e.ndim < 4:
-            e = (comfy.model_management.cast_to(self.modulation, dtype=x.dtype, device=x.device) + e).chunk(6, dim=1)
+            e = (cast_to(self.modulation, dtype=x.dtype, device=x.device) + e).chunk(6, dim=1)
         else:
-            e = (comfy.model_management.cast_to(self.modulation, dtype=x.dtype, device=x.device).unsqueeze(0) + e).unbind(2)
+            e = (cast_to(self.modulation, dtype=x.dtype, device=x.device).unsqueeze(0) + e).unbind(2)
         # assert e[0].dtype == torch.float32
 
         # self-attention
@@ -1435,6 +1482,7 @@
         x = torch.addcmul(x, y, repeat_e(e[5], x))
         return x
 
+
 class DummyAdapterLayer(nn.Module):
     def __init__(self, layer):
         super().__init__()
@@ -1446,16 +1494,16 @@
 
 class AudioProjModel(nn.Module):
     def __init__(
-        self,
-        seq_len=5,
-        blocks=13,  # add a new parameter blocks
-        channels=768,  # add a new parameter channels
-        intermediate_dim=512,
-        output_dim=1536,
-        context_tokens=16,
-        device=None,
-        dtype=None,
-        operations=None,
+            self,
+            seq_len=5,
+            blocks=13,  # add a new parameter blocks
+            channels=768,  # add a new parameter channels
+            intermediate_dim=512,
+            output_dim=1536,
+            context_tokens=16,
+            device=None,
+            dtype=None,
+            operations=None,
     ):
         super().__init__()
 
@@ -1525,16 +1573,18 @@
         self.audio_proj = AudioProjModel(seq_len=8, blocks=5, channels=1280, intermediate_dim=512, output_dim=1536, context_tokens=audio_token_num, dtype=dtype, device=device, operations=operations)
 
     def forward_orig(
-        self,
-        x,
-        t,
-        context,
-        freqs=None,
-        audio_embed=None,
-        reference_latent=None,
-        transformer_options={},
-        **kwargs,
+            self,
+            x,
+            t,
+            context,
+            freqs=None,
+            audio_embed=None,
+            reference_latent=None,
+            transformer_options=None,
+            **kwargs,
     ):
+        if transformer_options is None:
+            transformer_options = {}
         bs, _, time, height, width = x.shape
 
         # embeddings
@@ -1576,6 +1626,7 @@
                     out = {}
                     out["img"] = block(args["img"], context=args["txt"], e=args["vec"], freqs=args["pe"], context_img_len=context_img_len, audio=audio, transformer_options=args["transformer_options"])
                     return out
+
                 out = blocks_replace[("double_block", i)]({"img": x, "txt": context, "vec": e0, "pe": freqs, "transformer_options": transformer_options}, {"original_block": block_wrap})
                 x = out["img"]
             else:
