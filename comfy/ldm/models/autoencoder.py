--- conflicted
+++ resolved
@@ -1,12 +1,8 @@
 import torch
 import math
 from contextlib import contextmanager
-<<<<<<< HEAD
-from typing import Any, Dict, List, Optional, Tuple, Union
+from typing import Any, Dict, Tuple, Union
 import logging as logpy
-=======
-from typing import Any, Dict, Tuple, Union
->>>>>>> 0fd4e6c7
 
 from ..modules.distributions.distributions import DiagonalGaussianDistribution
 
