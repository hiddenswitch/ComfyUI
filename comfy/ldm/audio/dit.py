--- conflicted
+++ resolved
@@ -888,13 +888,7 @@
         mask=None,
         return_info=False,
         control=None,
-<<<<<<< HEAD
-        transformer_options=None,
-=======
->>>>>>> 6e8cdcd3
         **kwargs):
-            if transformer_options is None:
-                transformer_options = {}
             return self._forward(
                 x,
                 timestep,
