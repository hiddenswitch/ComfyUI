import logging
import torch

from . import hunyuan_video
from . import sd3_clip
from .. import sd1_clip
from .. import sdxl_clip
from ..model_management import intermediate_device, pick_weight_dtype

logger = logging.getLogger(__name__)

class HiDreamTokenizer:
    def __init__(self, embedding_directory=None, tokenizer_data=None):
        if tokenizer_data is None:
            tokenizer_data = {}
        self.clip_l = sd1_clip.SDTokenizer(embedding_directory=embedding_directory, tokenizer_data=tokenizer_data)
        self.clip_g = sdxl_clip.SDXLClipGTokenizer(embedding_directory=embedding_directory, tokenizer_data=tokenizer_data)
        self.t5xxl = sd3_clip.T5XXLTokenizer(embedding_directory=embedding_directory, min_length=128, max_length=128, tokenizer_data=tokenizer_data)
        self.llama = hunyuan_video.LLAMA3Tokenizer(embedding_directory=embedding_directory, min_length=128, pad_token=128009, tokenizer_data=tokenizer_data)

    def tokenize_with_weights(self, text: str, return_word_ids=False, **kwargs):
        out = {}
        out["g"] = self.clip_g.tokenize_with_weights(text, return_word_ids, **kwargs)
        out["l"] = self.clip_l.tokenize_with_weights(text, return_word_ids, **kwargs)
        t5xxl = self.t5xxl.tokenize_with_weights(text, return_word_ids, **kwargs)
        out["t5xxl"] = [t5xxl[0]]  # Use only first 128 tokens
        out["llama"] = self.llama.tokenize_with_weights(text, return_word_ids, **kwargs)
        return out

    def untokenize(self, token_weight_pair):
        return self.clip_g.untokenize(token_weight_pair)

    def state_dict(self):
        return {}


class HiDreamTEModel(torch.nn.Module):
    def __init__(self, clip_l=True, clip_g=True, t5=True, llama=True, dtype_t5=None, dtype_llama=None, device="cpu", dtype=None, model_options=None):
        super().__init__()
        if model_options is None:
            model_options = {}
        self.dtypes = set()
        if clip_l:
            self.clip_l = sd1_clip.SDClipModel(device=device, dtype=dtype, return_projected_pooled=True, model_options=model_options)
            self.dtypes.add(dtype)
        else:
            self.clip_l = None

        if clip_g:
            self.clip_g = sdxl_clip.SDXLClipG(device=device, dtype=dtype, model_options=model_options)
            self.dtypes.add(dtype)
        else:
            self.clip_g = None

        if t5:
            dtype_t5 = pick_weight_dtype(dtype_t5, dtype, device)
            self.t5xxl = sd3_clip.T5XXLModel(device=device, dtype=dtype_t5, model_options=model_options, attention_mask=True)
            self.dtypes.add(dtype_t5)
        else:
            self.t5xxl = None

        if llama:
            dtype_llama = pick_weight_dtype(dtype_llama, dtype, device)
            if "vocab_size" not in model_options:
                model_options["vocab_size"] = 128256
            self.llama = hunyuan_video.LLAMAModel(device=device, dtype=dtype_llama, model_options=model_options, layer="all", layer_idx=None, special_tokens={"start": 128000, "pad": 128009})
            self.dtypes.add(dtype_llama)
        else:
            self.llama = None

        logger.debug("Created HiDream text encoder with: clip_l {}, clip_g {}, t5xxl {}:{}, llama {}:{}".format(clip_l, clip_g, t5, dtype_t5, llama, dtype_llama))

    def set_clip_options(self, options):
        if self.clip_l is not None:
            self.clip_l.set_clip_options(options)
        if self.clip_g is not None:
            self.clip_g.set_clip_options(options)
        if self.t5xxl is not None:
            self.t5xxl.set_clip_options(options)
        if self.llama is not None:
            self.llama.set_clip_options(options)

    def reset_clip_options(self):
        if self.clip_l is not None:
            self.clip_l.reset_clip_options()
        if self.clip_g is not None:
            self.clip_g.reset_clip_options()
        if self.t5xxl is not None:
            self.t5xxl.reset_clip_options()
        if self.llama is not None:
            self.llama.reset_clip_options()

    def encode_token_weights(self, token_weight_pairs):
        token_weight_pairs_l = token_weight_pairs["l"]
        token_weight_pairs_g = token_weight_pairs["g"]
        token_weight_pairs_t5 = token_weight_pairs["t5xxl"]
        token_weight_pairs_llama = token_weight_pairs["llama"]
        lg_out = None
        pooled = None
        extra = {}

        if len(token_weight_pairs_g) > 0 or len(token_weight_pairs_l) > 0:
            if self.clip_l is not None:
                lg_out, l_pooled = self.clip_l.encode_token_weights(token_weight_pairs_l)
            else:
                l_pooled = torch.zeros((1, 768), device=intermediate_device())

            if self.clip_g is not None:
                g_out, g_pooled = self.clip_g.encode_token_weights(token_weight_pairs_g)
            else:
                g_pooled = torch.zeros((1, 1280), device=intermediate_device())

            pooled = torch.cat((l_pooled, g_pooled), dim=-1)

        if self.t5xxl is not None:
            t5_output = self.t5xxl.encode_token_weights(token_weight_pairs_t5)
            t5_out, t5_pooled = t5_output[:2]
        else:
            t5_out = None

        if self.llama is not None:
            ll_output = self.llama.encode_token_weights(token_weight_pairs_llama)
            ll_out, ll_pooled = ll_output[:2]
            ll_out = ll_out[:, 1:]
        else:
            ll_out = None

        if t5_out is None:
            t5_out = torch.zeros((1, 128, 4096), device=intermediate_device())

        if ll_out is None:
            ll_out = torch.zeros((1, 32, 1, 4096), device=intermediate_device())

        if pooled is None:
            pooled = torch.zeros((1, 768 + 1280), device=intermediate_device())

        extra["conditioning_llama3"] = ll_out
        return t5_out, pooled, extra

    def load_sd(self, sd):
        if "text_model.encoder.layers.30.mlp.fc1.weight" in sd:
            return self.clip_g.load_sd(sd)
        elif "text_model.encoder.layers.1.mlp.fc1.weight" in sd:
            return self.clip_l.load_sd(sd)
        elif "encoder.block.23.layer.1.DenseReluDense.wi_1.weight" in sd:
            return self.t5xxl.load_sd(sd)
        else:
            return self.llama.load_sd(sd)


def hidream_clip(clip_l=True, clip_g=True, t5=True, llama=True, dtype_t5=None, dtype_llama=None, t5_quantization_metadata=None, llama_quantization_metadata=None):
    class HiDreamTEModel_(HiDreamTEModel):
<<<<<<< HEAD
        def __init__(self, device="cpu", dtype=None, model_options=None):
            if model_options is None:
                model_options = {}
            if t5xxl_scaled_fp8 is not None and "t5xxl_scaled_fp8" not in model_options:
=======
        def __init__(self, device="cpu", dtype=None, model_options={}):
            if t5_quantization_metadata is not None:
>>>>>>> fd271ded
                model_options = model_options.copy()
                model_options["t5xxl_quantization_metadata"] = t5_quantization_metadata
            if llama_quantization_metadata is not None:
                model_options = model_options.copy()
                model_options["llama_quantization_metadata"] = llama_quantization_metadata
            super().__init__(clip_l=clip_l, clip_g=clip_g, t5=t5, llama=llama, dtype_t5=dtype_t5, dtype_llama=dtype_llama, device=device, dtype=dtype, model_options=model_options)

    return HiDreamTEModel_<|MERGE_RESOLUTION|>--- conflicted
+++ resolved
@@ -8,6 +8,7 @@
 from ..model_management import intermediate_device, pick_weight_dtype
 
 logger = logging.getLogger(__name__)
+
 
 class HiDreamTokenizer:
     def __init__(self, embedding_directory=None, tokenizer_data=None):
@@ -150,15 +151,10 @@
 
 def hidream_clip(clip_l=True, clip_g=True, t5=True, llama=True, dtype_t5=None, dtype_llama=None, t5_quantization_metadata=None, llama_quantization_metadata=None):
     class HiDreamTEModel_(HiDreamTEModel):
-<<<<<<< HEAD
         def __init__(self, device="cpu", dtype=None, model_options=None):
             if model_options is None:
                 model_options = {}
-            if t5xxl_scaled_fp8 is not None and "t5xxl_scaled_fp8" not in model_options:
-=======
-        def __init__(self, device="cpu", dtype=None, model_options={}):
             if t5_quantization_metadata is not None:
->>>>>>> fd271ded
                 model_options = model_options.copy()
                 model_options["t5xxl_quantization_metadata"] = t5_quantization_metadata
             if llama_quantization_metadata is not None:
