import copy

import torch
from transformers import BertTokenizer

from .bert import BertModel
from .spiece_tokenizer import SPieceTokenizer
from .t5 import T5
from .. import sd1_clip
from ..component_model.files import get_path_as_dict, get_package_as_path


class HyditBertModel(sd1_clip.SDClipModel):
<<<<<<< HEAD
    def __init__(self, device="cpu", layer="last", layer_idx=None, dtype=None, textmodel_json_config=None):
        textmodel_json_config = get_path_as_dict(textmodel_json_config, "hydit_clip.json", package=__package__)
        super().__init__(device=device, layer=layer, layer_idx=layer_idx, textmodel_json_config=textmodel_json_config, dtype=dtype, special_tokens={"start": 101, "end": 102, "pad": 0}, model_class=BertModel, enable_attention_masks=True, return_attention_masks=True)
=======
    def __init__(self, device="cpu", layer="last", layer_idx=None, dtype=None, model_options={}):
        textmodel_json_config = os.path.join(os.path.dirname(os.path.realpath(__file__)), "hydit_clip.json")
        super().__init__(device=device, layer=layer, layer_idx=layer_idx, textmodel_json_config=textmodel_json_config, dtype=dtype, special_tokens={"start": 101, "end": 102, "pad": 0}, model_class=BertModel, enable_attention_masks=True, return_attention_masks=True, model_options=model_options)
>>>>>>> 9230f658


class HyditBertTokenizer(sd1_clip.SDTokenizer):
    def __init__(self, **kwargs):
        tokenizer_path = get_package_as_path(f"{__package__}.hydit_clip_tokenizer")
        super().__init__(tokenizer_path, pad_with_end=False, embedding_size=1024, embedding_key='chinese_roberta', tokenizer_class=BertTokenizer, pad_to_max_length=False, max_length=512, min_length=77)


class MT5XLModel(sd1_clip.SDClipModel):
<<<<<<< HEAD
    def __init__(self, device="cpu", layer="last", layer_idx=None, dtype=None, textmodel_json_config=None):
        textmodel_json_config = get_path_as_dict(textmodel_json_config, "mt5_config_xl.json", package=__package__)
        super().__init__(device=device, layer=layer, layer_idx=layer_idx, textmodel_json_config=textmodel_json_config, dtype=dtype, special_tokens={"end": 1, "pad": 0}, model_class=T5, enable_attention_masks=True, return_attention_masks=True)

=======
    def __init__(self, device="cpu", layer="last", layer_idx=None, dtype=None, model_options={}):
        textmodel_json_config = os.path.join(os.path.dirname(os.path.realpath(__file__)), "mt5_config_xl.json")
        super().__init__(device=device, layer=layer, layer_idx=layer_idx, textmodel_json_config=textmodel_json_config, dtype=dtype, special_tokens={"end": 1, "pad": 0}, model_class=comfy.text_encoders.t5.T5, enable_attention_masks=True, return_attention_masks=True, model_options=model_options)
>>>>>>> 9230f658

class MT5XLTokenizer(sd1_clip.SDTokenizer):
    def __init__(self, tokenizer_data=None, **kwargs):
        if tokenizer_data is None:
            tokenizer_data = dict()
        if not "spiece_model" in tokenizer_data:
            raise FileNotFoundError("expected a checkpoint that contains the mt5 tokenizer's sentencepiece model")
        tokenizer = tokenizer_data.get("spiece_model", None)
        super().__init__(tokenizer, pad_with_end=False, embedding_size=2048, embedding_key='mt5xl', tokenizer_class=SPieceTokenizer, has_start_token=False, pad_to_max_length=False, max_length=99999999, min_length=256)

    def state_dict(self):
        return {"spiece_model": self.tokenizer.serialize_model()}


class HyditTokenizer:
    def __init__(self, embedding_directory=None, tokenizer_data=None):
        if tokenizer_data is None or "mt5xl.spiece_model" not in tokenizer_data:
            raise FileNotFoundError("expected mt5xl tokenizer data in the checkpoint")
        mt5_tokenizer_data = tokenizer_data.get("mt5xl.spiece_model", None)
        self.hydit_clip = HyditBertTokenizer(embedding_directory=embedding_directory)
        self.mt5xl = MT5XLTokenizer(tokenizer_data={"spiece_model": mt5_tokenizer_data}, embedding_directory=embedding_directory)

    def tokenize_with_weights(self, text: str, return_word_ids=False):
        out = {}
        out["hydit_clip"] = self.hydit_clip.tokenize_with_weights(text, return_word_ids)
        out["mt5xl"] = self.mt5xl.tokenize_with_weights(text, return_word_ids)
        return out

    def untokenize(self, token_weight_pair):
        return self.hydit_clip.untokenize(token_weight_pair)

    def state_dict(self):
        return {"mt5xl.spiece_model": self.mt5xl.state_dict()["spiece_model"]}

    def clone(self):
        return copy.copy(self)


class HyditModel(torch.nn.Module):
    def __init__(self, device="cpu", dtype=None, model_options={}):
        super().__init__()
        self.hydit_clip = HyditBertModel(dtype=dtype, model_options=model_options)
        self.mt5xl = MT5XLModel(dtype=dtype, model_options=model_options)

        self.dtypes = set()
        if dtype is not None:
            self.dtypes.add(dtype)

    def encode_token_weights(self, token_weight_pairs):
        hydit_out = self.hydit_clip.encode_token_weights(token_weight_pairs["hydit_clip"])
        mt5_out = self.mt5xl.encode_token_weights(token_weight_pairs["mt5xl"])
        return hydit_out[0], hydit_out[1], {"attention_mask": hydit_out[2]["attention_mask"], "conditioning_mt5xl": mt5_out[0], "attention_mask_mt5xl": mt5_out[2]["attention_mask"]}

    def load_sd(self, sd):
        if "bert.encoder.layer.0.attention.self.query.weight" in sd:
            return self.hydit_clip.load_sd(sd)
        else:
            return self.mt5xl.load_sd(sd)

    def set_clip_options(self, options):
        self.hydit_clip.set_clip_options(options)
        self.mt5xl.set_clip_options(options)

    def reset_clip_options(self):
        self.hydit_clip.reset_clip_options()
        self.mt5xl.reset_clip_options()<|MERGE_RESOLUTION|>--- conflicted
+++ resolved
@@ -11,15 +11,11 @@
 
 
 class HyditBertModel(sd1_clip.SDClipModel):
-<<<<<<< HEAD
-    def __init__(self, device="cpu", layer="last", layer_idx=None, dtype=None, textmodel_json_config=None):
+    def __init__(self, device="cpu", layer="last", layer_idx=None, dtype=None, model_options=None, textmodel_json_config=None):
+        if model_options is None:
+            model_options = dict()
         textmodel_json_config = get_path_as_dict(textmodel_json_config, "hydit_clip.json", package=__package__)
         super().__init__(device=device, layer=layer, layer_idx=layer_idx, textmodel_json_config=textmodel_json_config, dtype=dtype, special_tokens={"start": 101, "end": 102, "pad": 0}, model_class=BertModel, enable_attention_masks=True, return_attention_masks=True)
-=======
-    def __init__(self, device="cpu", layer="last", layer_idx=None, dtype=None, model_options={}):
-        textmodel_json_config = os.path.join(os.path.dirname(os.path.realpath(__file__)), "hydit_clip.json")
-        super().__init__(device=device, layer=layer, layer_idx=layer_idx, textmodel_json_config=textmodel_json_config, dtype=dtype, special_tokens={"start": 101, "end": 102, "pad": 0}, model_class=BertModel, enable_attention_masks=True, return_attention_masks=True, model_options=model_options)
->>>>>>> 9230f658
 
 
 class HyditBertTokenizer(sd1_clip.SDTokenizer):
@@ -29,16 +25,12 @@
 
 
 class MT5XLModel(sd1_clip.SDClipModel):
-<<<<<<< HEAD
-    def __init__(self, device="cpu", layer="last", layer_idx=None, dtype=None, textmodel_json_config=None):
+    def __init__(self, device="cpu", layer="last", layer_idx=None, dtype=None, model_options=None, textmodel_json_config=None):
+        if model_options is None:
+            model_options = dict()
         textmodel_json_config = get_path_as_dict(textmodel_json_config, "mt5_config_xl.json", package=__package__)
         super().__init__(device=device, layer=layer, layer_idx=layer_idx, textmodel_json_config=textmodel_json_config, dtype=dtype, special_tokens={"end": 1, "pad": 0}, model_class=T5, enable_attention_masks=True, return_attention_masks=True)
 
-=======
-    def __init__(self, device="cpu", layer="last", layer_idx=None, dtype=None, model_options={}):
-        textmodel_json_config = os.path.join(os.path.dirname(os.path.realpath(__file__)), "mt5_config_xl.json")
-        super().__init__(device=device, layer=layer, layer_idx=layer_idx, textmodel_json_config=textmodel_json_config, dtype=dtype, special_tokens={"end": 1, "pad": 0}, model_class=comfy.text_encoders.t5.T5, enable_attention_masks=True, return_attention_masks=True, model_options=model_options)
->>>>>>> 9230f658
 
 class MT5XLTokenizer(sd1_clip.SDTokenizer):
     def __init__(self, tokenizer_data=None, **kwargs):
@@ -78,8 +70,10 @@
 
 
 class HyditModel(torch.nn.Module):
-    def __init__(self, device="cpu", dtype=None, model_options={}):
+    def __init__(self, device="cpu", dtype=None, model_options=None):
         super().__init__()
+        if model_options is None:
+            model_options = dict()
         self.hydit_clip = HyditBertModel(dtype=dtype, model_options=model_options)
         self.mt5xl = MT5XLModel(dtype=dtype, model_options=model_options)
 
