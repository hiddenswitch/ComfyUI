import copy

import torch
from transformers import BertTokenizer

from .bert import BertModel
from .spiece_tokenizer import SPieceTokenizer
from .t5 import T5
from .. import sd1_clip
from ..component_model.files import get_path_as_dict, get_package_as_path


class HyditBertModel(sd1_clip.SDClipModel):
<<<<<<< HEAD
    def __init__(self, device="cpu", layer="last", layer_idx=None, dtype=None, model_options=None, textmodel_json_config=None):
        if model_options is None:
            model_options = dict()
        textmodel_json_config = get_path_as_dict(textmodel_json_config, "hydit_clip.json", package=__package__)
        super().__init__(device=device, layer=layer, layer_idx=layer_idx, textmodel_json_config=textmodel_json_config, dtype=dtype, special_tokens={"start": 101, "end": 102, "pad": 0}, model_class=BertModel, enable_attention_masks=True, return_attention_masks=True)


class HyditBertTokenizer(sd1_clip.SDTokenizer):
    def __init__(self, **kwargs):
        tokenizer_path = get_package_as_path(f"{__package__}.hydit_clip_tokenizer")
        super().__init__(tokenizer_path, pad_with_end=False, embedding_size=1024, embedding_key='chinese_roberta', tokenizer_class=BertTokenizer, pad_to_max_length=False, max_length=512, min_length=77)


class MT5XLModel(sd1_clip.SDClipModel):
    def __init__(self, device="cpu", layer="last", layer_idx=None, dtype=None, model_options=None, textmodel_json_config=None):
        if model_options is None:
            model_options = dict()
        textmodel_json_config = get_path_as_dict(textmodel_json_config, "mt5_config_xl.json", package=__package__)
        super().__init__(device=device, layer=layer, layer_idx=layer_idx, textmodel_json_config=textmodel_json_config, dtype=dtype, special_tokens={"end": 1, "pad": 0}, model_class=T5, enable_attention_masks=True, return_attention_masks=True)

=======
    def __init__(self, device="cpu", layer="last", layer_idx=None, dtype=None, model_options={}):
        textmodel_json_config = os.path.join(os.path.dirname(os.path.realpath(__file__)), "hydit_clip.json")
        model_options = {**model_options, "model_name": "hydit_clip"}
        super().__init__(device=device, layer=layer, layer_idx=layer_idx, textmodel_json_config=textmodel_json_config, dtype=dtype, special_tokens={"start": 101, "end": 102, "pad": 0}, model_class=BertModel, enable_attention_masks=True, return_attention_masks=True, model_options=model_options)

class HyditBertTokenizer(sd1_clip.SDTokenizer):
    def __init__(self, embedding_directory=None, tokenizer_data={}):
        tokenizer_path = os.path.join(os.path.dirname(os.path.realpath(__file__)), "hydit_clip_tokenizer")
        super().__init__(tokenizer_path, pad_with_end=False, embedding_size=1024, embedding_key='chinese_roberta', tokenizer_class=BertTokenizer, pad_to_max_length=False, max_length=512, min_length=77, tokenizer_data=tokenizer_data)


class MT5XLModel(sd1_clip.SDClipModel):
    def __init__(self, device="cpu", layer="last", layer_idx=None, dtype=None, model_options={}):
        textmodel_json_config = os.path.join(os.path.dirname(os.path.realpath(__file__)), "mt5_config_xl.json")
        model_options = {**model_options, "model_name": "mt5xl"}
        super().__init__(device=device, layer=layer, layer_idx=layer_idx, textmodel_json_config=textmodel_json_config, dtype=dtype, special_tokens={"end": 1, "pad": 0}, model_class=comfy.text_encoders.t5.T5, enable_attention_masks=True, return_attention_masks=True, model_options=model_options)
>>>>>>> ce22f687

class MT5XLTokenizer(sd1_clip.SDTokenizer):
    def __init__(self, tokenizer_data=None, **kwargs):
        if tokenizer_data is None:
            tokenizer_data = dict()
        if not "spiece_model" in tokenizer_data:
            raise FileNotFoundError("expected a checkpoint that contains the mt5 tokenizer's sentencepiece model")
        tokenizer = tokenizer_data.get("spiece_model", None)
        super().__init__(tokenizer, pad_with_end=False, embedding_size=2048, embedding_key='mt5xl', tokenizer_class=SPieceTokenizer, has_start_token=False, pad_to_max_length=False, max_length=99999999, min_length=256, tokenizer_data=tokenizer_data)

    def state_dict(self):
        return {"spiece_model": self.tokenizer.serialize_model()}


class HyditTokenizer:
    def __init__(self, embedding_directory=None, tokenizer_data=None):
        if tokenizer_data is None or "mt5xl.spiece_model" not in tokenizer_data:
            raise FileNotFoundError("expected mt5xl tokenizer data in the checkpoint")
        mt5_tokenizer_data = tokenizer_data.get("mt5xl.spiece_model", None)
        self.hydit_clip = HyditBertTokenizer(embedding_directory=embedding_directory)
        self.mt5xl = MT5XLTokenizer(tokenizer_data={**tokenizer_data, "spiece_model": mt5_tokenizer_data}, embedding_directory=embedding_directory)

    def tokenize_with_weights(self, text: str, return_word_ids=False, **kwargs):
        out = {}
        out["hydit_clip"] = self.hydit_clip.tokenize_with_weights(text, return_word_ids)
        out["mt5xl"] = self.mt5xl.tokenize_with_weights(text, return_word_ids)
        return out

    def untokenize(self, token_weight_pair):
        return self.hydit_clip.untokenize(token_weight_pair)

    def state_dict(self):
        return {"mt5xl.spiece_model": self.mt5xl.state_dict()["spiece_model"]}

    def clone(self):
        return copy.copy(self)


class HyditModel(torch.nn.Module):
    def __init__(self, device="cpu", dtype=None, model_options=None):
        super().__init__()
        if model_options is None:
            model_options = dict()
        self.hydit_clip = HyditBertModel(dtype=dtype, model_options=model_options)
        self.mt5xl = MT5XLModel(dtype=dtype, model_options=model_options)

        self.dtypes = set()
        if dtype is not None:
            self.dtypes.add(dtype)

    def encode_token_weights(self, token_weight_pairs):
        hydit_out = self.hydit_clip.encode_token_weights(token_weight_pairs["hydit_clip"])
        mt5_out = self.mt5xl.encode_token_weights(token_weight_pairs["mt5xl"])
        return hydit_out[0], hydit_out[1], {"attention_mask": hydit_out[2]["attention_mask"], "conditioning_mt5xl": mt5_out[0], "attention_mask_mt5xl": mt5_out[2]["attention_mask"]}

    def load_sd(self, sd):
        if "bert.encoder.layer.0.attention.self.query.weight" in sd:
            return self.hydit_clip.load_sd(sd)
        else:
            return self.mt5xl.load_sd(sd)

    def set_clip_options(self, options):
        self.hydit_clip.set_clip_options(options)
        self.mt5xl.set_clip_options(options)

    def reset_clip_options(self):
        self.hydit_clip.reset_clip_options()
        self.mt5xl.reset_clip_options()<|MERGE_RESOLUTION|>--- conflicted
+++ resolved
@@ -11,18 +11,17 @@
 
 
 class HyditBertModel(sd1_clip.SDClipModel):
-<<<<<<< HEAD
     def __init__(self, device="cpu", layer="last", layer_idx=None, dtype=None, model_options=None, textmodel_json_config=None):
         if model_options is None:
             model_options = dict()
         textmodel_json_config = get_path_as_dict(textmodel_json_config, "hydit_clip.json", package=__package__)
+        model_options = {**model_options, "model_name": "hydit_clip"}
         super().__init__(device=device, layer=layer, layer_idx=layer_idx, textmodel_json_config=textmodel_json_config, dtype=dtype, special_tokens={"start": 101, "end": 102, "pad": 0}, model_class=BertModel, enable_attention_masks=True, return_attention_masks=True)
-
 
 class HyditBertTokenizer(sd1_clip.SDTokenizer):
     def __init__(self, **kwargs):
         tokenizer_path = get_package_as_path(f"{__package__}.hydit_clip_tokenizer")
-        super().__init__(tokenizer_path, pad_with_end=False, embedding_size=1024, embedding_key='chinese_roberta', tokenizer_class=BertTokenizer, pad_to_max_length=False, max_length=512, min_length=77)
+        super().__init__(tokenizer_path, pad_with_end=False, embedding_size=1024, embedding_key='chinese_roberta', tokenizer_class=BertTokenizer, pad_to_max_length=False, max_length=512, min_length=77, tokenizer_data=tokenizer_data)
 
 
 class MT5XLModel(sd1_clip.SDClipModel):
@@ -30,26 +29,8 @@
         if model_options is None:
             model_options = dict()
         textmodel_json_config = get_path_as_dict(textmodel_json_config, "mt5_config_xl.json", package=__package__)
+        model_options = {**model_options, "model_name": "mt5xl"}
         super().__init__(device=device, layer=layer, layer_idx=layer_idx, textmodel_json_config=textmodel_json_config, dtype=dtype, special_tokens={"end": 1, "pad": 0}, model_class=T5, enable_attention_masks=True, return_attention_masks=True)
-
-=======
-    def __init__(self, device="cpu", layer="last", layer_idx=None, dtype=None, model_options={}):
-        textmodel_json_config = os.path.join(os.path.dirname(os.path.realpath(__file__)), "hydit_clip.json")
-        model_options = {**model_options, "model_name": "hydit_clip"}
-        super().__init__(device=device, layer=layer, layer_idx=layer_idx, textmodel_json_config=textmodel_json_config, dtype=dtype, special_tokens={"start": 101, "end": 102, "pad": 0}, model_class=BertModel, enable_attention_masks=True, return_attention_masks=True, model_options=model_options)
-
-class HyditBertTokenizer(sd1_clip.SDTokenizer):
-    def __init__(self, embedding_directory=None, tokenizer_data={}):
-        tokenizer_path = os.path.join(os.path.dirname(os.path.realpath(__file__)), "hydit_clip_tokenizer")
-        super().__init__(tokenizer_path, pad_with_end=False, embedding_size=1024, embedding_key='chinese_roberta', tokenizer_class=BertTokenizer, pad_to_max_length=False, max_length=512, min_length=77, tokenizer_data=tokenizer_data)
-
-
-class MT5XLModel(sd1_clip.SDClipModel):
-    def __init__(self, device="cpu", layer="last", layer_idx=None, dtype=None, model_options={}):
-        textmodel_json_config = os.path.join(os.path.dirname(os.path.realpath(__file__)), "mt5_config_xl.json")
-        model_options = {**model_options, "model_name": "mt5xl"}
-        super().__init__(device=device, layer=layer, layer_idx=layer_idx, textmodel_json_config=textmodel_json_config, dtype=dtype, special_tokens={"end": 1, "pad": 0}, model_class=comfy.text_encoders.t5.T5, enable_attention_masks=True, return_attention_masks=True, model_options=model_options)
->>>>>>> ce22f687
 
 class MT5XLTokenizer(sd1_clip.SDTokenizer):
     def __init__(self, tokenizer_data=None, **kwargs):
