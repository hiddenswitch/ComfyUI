from .llama import Gemma2_2B, Gemma3_4B
from .spiece_tokenizer import SPieceTokenizer
from .. import sd1_clip


class Gemma2BTokenizer(sd1_clip.SDTokenizer):
    def __init__(self, embedding_directory=None, tokenizer_data=None):
        if tokenizer_data is None:
            tokenizer_data = {}
        tokenizer = tokenizer_data.get("spiece_model", None)
        super().__init__(tokenizer, pad_with_end=False, embedding_size=2304, embedding_key='gemma2_2b', tokenizer_class=SPieceTokenizer, has_end_token=False, pad_to_max_length=False, max_length=99999999, min_length=1, tokenizer_args={"add_bos": True, "add_eos": False}, tokenizer_data=tokenizer_data)

    def state_dict(self):
        return {"spiece_model": self.tokenizer.serialize_model()}

class Gemma3_4BTokenizer(sd1_clip.SDTokenizer):
    def __init__(self, embedding_directory=None, tokenizer_data={}):
        tokenizer = tokenizer_data.get("spiece_model", None)
        super().__init__(tokenizer, pad_with_end=False, embedding_size=2560, embedding_key='gemma3_4b', tokenizer_class=SPieceTokenizer, has_end_token=False, pad_to_max_length=False, max_length=99999999, min_length=1, tokenizer_args={"add_bos": True, "add_eos": False}, tokenizer_data=tokenizer_data)

    def state_dict(self):
        return {"spiece_model": self.tokenizer.serialize_model()}

class LuminaTokenizer(sd1_clip.SD1Tokenizer):
    def __init__(self, embedding_directory=None, tokenizer_data=None):
        if tokenizer_data is None:
            tokenizer_data = {}
        super().__init__(embedding_directory=embedding_directory, tokenizer_data=tokenizer_data, name="gemma2_2b", tokenizer=Gemma2BTokenizer)

class NTokenizer(sd1_clip.SD1Tokenizer):
    def __init__(self, embedding_directory=None, tokenizer_data={}):
        super().__init__(embedding_directory=embedding_directory, tokenizer_data=tokenizer_data, name="gemma3_4b", tokenizer=Gemma3_4BTokenizer)

class Gemma2_2BModel(sd1_clip.SDClipModel):
    def __init__(self, device="cpu", layer="hidden", layer_idx=-2, dtype=None, attention_mask=True, model_options=None, textmodel_json_config=None):
        if model_options is None:
            model_options = {}
        textmodel_json_config = textmodel_json_config or {}
        super().__init__(device=device, layer=layer, layer_idx=layer_idx, textmodel_json_config=textmodel_json_config, dtype=dtype, special_tokens={"start": 2, "pad": 0}, layer_norm_hidden_state=False, model_class=Gemma2_2B, enable_attention_masks=attention_mask, return_attention_masks=attention_mask, model_options=model_options)

class Gemma3_4BModel(sd1_clip.SDClipModel):
    def __init__(self, device="cpu", layer="hidden", layer_idx=-2, dtype=None, attention_mask=True, model_options={}):
        super().__init__(device=device, layer=layer, layer_idx=layer_idx, textmodel_json_config={}, dtype=dtype, special_tokens={"start": 2, "pad": 0}, layer_norm_hidden_state=False, model_class=Gemma3_4B, enable_attention_masks=attention_mask, return_attention_masks=attention_mask, model_options=model_options)

class LuminaModel(sd1_clip.SD1ClipModel):
    def __init__(self, device="cpu", dtype=None, model_options=None, name="gemma2_2b", clip_model=Gemma2_2BModel):
        if model_options is None:
            model_options = {}
        super().__init__(device=device, dtype=dtype, name=name, clip_model=clip_model, model_options=model_options)


<<<<<<< HEAD

def te(dtype_llama=None, llama_scaled_fp8=None, model_type="gemma2_2b"):
    model = None
=======
def te(dtype_llama=None, llama_quantization_metadata=None, model_type="gemma2_2b"):
>>>>>>> fd271ded
    if model_type == "gemma2_2b":
        model = Gemma2_2BModel
    elif model_type == "gemma3_4b":
        model = Gemma3_4BModel
    class LuminaTEModel_(LuminaModel):
<<<<<<< HEAD
        def __init__(self, device="cpu", dtype=None, model_options=None):
            if model_options is None:
                model_options = {}
            if llama_scaled_fp8 is not None and "scaled_fp8" not in model_options:
=======
        def __init__(self, device="cpu", dtype=None, model_options={}):
            if llama_quantization_metadata is not None:
>>>>>>> fd271ded
                model_options = model_options.copy()
                model_options["quantization_metadata"] = llama_quantization_metadata
            if dtype_llama is not None:
                dtype = dtype_llama
            super().__init__(device=device, dtype=dtype, name=model_type, model_options=model_options, clip_model=model)
    return LuminaTEModel_<|MERGE_RESOLUTION|>--- conflicted
+++ resolved
@@ -8,18 +8,22 @@
         if tokenizer_data is None:
             tokenizer_data = {}
         tokenizer = tokenizer_data.get("spiece_model", None)
-        super().__init__(tokenizer, pad_with_end=False, embedding_size=2304, embedding_key='gemma2_2b', tokenizer_class=SPieceTokenizer, has_end_token=False, pad_to_max_length=False, max_length=99999999, min_length=1, tokenizer_args={"add_bos": True, "add_eos": False}, tokenizer_data=tokenizer_data)
+        super().__init__(tokenizer, pad_with_end=False, embedding_size=2304, embedding_directory=None, embedding_key='gemma2_2b', tokenizer_class=SPieceTokenizer, has_end_token=False, pad_to_max_length=False, max_length=99999999, min_length=1, tokenizer_args={"add_bos": True, "add_eos": False}, tokenizer_data=tokenizer_data)
 
     def state_dict(self):
         return {"spiece_model": self.tokenizer.serialize_model()}
 
+
 class Gemma3_4BTokenizer(sd1_clip.SDTokenizer):
-    def __init__(self, embedding_directory=None, tokenizer_data={}):
+    def __init__(self, embedding_directory=None, tokenizer_data=None):
+        if tokenizer_data is None:
+            tokenizer_data = {}
         tokenizer = tokenizer_data.get("spiece_model", None)
-        super().__init__(tokenizer, pad_with_end=False, embedding_size=2560, embedding_key='gemma3_4b', tokenizer_class=SPieceTokenizer, has_end_token=False, pad_to_max_length=False, max_length=99999999, min_length=1, tokenizer_args={"add_bos": True, "add_eos": False}, tokenizer_data=tokenizer_data)
+        super().__init__(tokenizer, pad_with_end=False, embedding_size=2560, embedding_directory=None, embedding_key='gemma3_4b', tokenizer_class=SPieceTokenizer, has_end_token=False, pad_to_max_length=False, max_length=99999999, min_length=1, tokenizer_args={"add_bos": True, "add_eos": False}, tokenizer_data=tokenizer_data)
 
     def state_dict(self):
         return {"spiece_model": self.tokenizer.serialize_model()}
+
 
 class LuminaTokenizer(sd1_clip.SD1Tokenizer):
     def __init__(self, embedding_directory=None, tokenizer_data=None):
@@ -27,9 +31,11 @@
             tokenizer_data = {}
         super().__init__(embedding_directory=embedding_directory, tokenizer_data=tokenizer_data, name="gemma2_2b", tokenizer=Gemma2BTokenizer)
 
+
 class NTokenizer(sd1_clip.SD1Tokenizer):
     def __init__(self, embedding_directory=None, tokenizer_data={}):
         super().__init__(embedding_directory=embedding_directory, tokenizer_data=tokenizer_data, name="gemma3_4b", tokenizer=Gemma3_4BTokenizer)
+
 
 class Gemma2_2BModel(sd1_clip.SDClipModel):
     def __init__(self, device="cpu", layer="hidden", layer_idx=-2, dtype=None, attention_mask=True, model_options=None, textmodel_json_config=None):
@@ -38,9 +44,11 @@
         textmodel_json_config = textmodel_json_config or {}
         super().__init__(device=device, layer=layer, layer_idx=layer_idx, textmodel_json_config=textmodel_json_config, dtype=dtype, special_tokens={"start": 2, "pad": 0}, layer_norm_hidden_state=False, model_class=Gemma2_2B, enable_attention_masks=attention_mask, return_attention_masks=attention_mask, model_options=model_options)
 
+
 class Gemma3_4BModel(sd1_clip.SDClipModel):
     def __init__(self, device="cpu", layer="hidden", layer_idx=-2, dtype=None, attention_mask=True, model_options={}):
         super().__init__(device=device, layer=layer, layer_idx=layer_idx, textmodel_json_config={}, dtype=dtype, special_tokens={"start": 2, "pad": 0}, layer_norm_hidden_state=False, model_class=Gemma3_4B, enable_attention_masks=attention_mask, return_attention_masks=attention_mask, model_options=model_options)
+
 
 class LuminaModel(sd1_clip.SD1ClipModel):
     def __init__(self, device="cpu", dtype=None, model_options=None, name="gemma2_2b", clip_model=Gemma2_2BModel):
@@ -49,30 +57,22 @@
         super().__init__(device=device, dtype=dtype, name=name, clip_model=clip_model, model_options=model_options)
 
 
-<<<<<<< HEAD
-
-def te(dtype_llama=None, llama_scaled_fp8=None, model_type="gemma2_2b"):
+def te(dtype_llama=None, llama_quantization_metadata=None, model_type="gemma2_2b"):
     model = None
-=======
-def te(dtype_llama=None, llama_quantization_metadata=None, model_type="gemma2_2b"):
->>>>>>> fd271ded
     if model_type == "gemma2_2b":
         model = Gemma2_2BModel
     elif model_type == "gemma3_4b":
         model = Gemma3_4BModel
+
     class LuminaTEModel_(LuminaModel):
-<<<<<<< HEAD
         def __init__(self, device="cpu", dtype=None, model_options=None):
             if model_options is None:
                 model_options = {}
-            if llama_scaled_fp8 is not None and "scaled_fp8" not in model_options:
-=======
-        def __init__(self, device="cpu", dtype=None, model_options={}):
             if llama_quantization_metadata is not None:
->>>>>>> fd271ded
                 model_options = model_options.copy()
                 model_options["quantization_metadata"] = llama_quantization_metadata
             if dtype_llama is not None:
                 dtype = dtype_llama
             super().__init__(device=device, dtype=dtype, name=model_type, model_options=model_options, clip_model=model)
+
     return LuminaTEModel_