--- conflicted
+++ resolved
@@ -1,61 +1,55 @@
-from transformers import T5TokenizerFast
-
-from . import sd3_clip
-from .. import sd1_clip
-from ..component_model import files
-from ..sd1_clip import gen_empty_tokens
-
-
-class T5XXLModel(sd3_clip.T5XXLModel):
-    def __init__(self, **kwargs):
-        super().__init__(**kwargs)
-
-    def gen_empty_tokens(self, special_tokens, *args, **kwargs):
-        # PixArt expects the negative to be all pad tokens
-        special_tokens = special_tokens.copy()
-        special_tokens.pop("end")
-        return gen_empty_tokens(special_tokens, *args, **kwargs)
-
-
-class PixArtT5XXL(sd1_clip.SD1ClipModel):
-    def __init__(self, device="cpu", dtype=None, model_options=None):
-        super().__init__(device=device, dtype=dtype, name="t5xxl", clip_model=T5XXLModel, model_options=model_options)
-        if model_options is None:
-            model_options = {}
-
-
-class T5XXLTokenizer(sd1_clip.SDTokenizer):
-<<<<<<< HEAD
-    def __init__(self, embedding_directory=None, tokenizer_data=None):
-        if tokenizer_data is None:
-            tokenizer_data = {}
-        tokenizer_path = files.get_package_as_path("comfy.text_encoders.t5_tokenizer")
-
-        super().__init__(tokenizer_path, embedding_directory=embedding_directory, pad_with_end=False, embedding_size=4096, embedding_key='t5xxl', tokenizer_class=T5TokenizerFast, has_start_token=False, pad_to_max_length=False, max_length=99999999, min_length=1)  # no padding
-
-=======
-    def __init__(self, embedding_directory=None, tokenizer_data={}):
-        tokenizer_path = os.path.join(os.path.dirname(os.path.realpath(__file__)), "t5_tokenizer")
-        super().__init__(tokenizer_path, embedding_directory=embedding_directory, pad_with_end=False, embedding_size=4096, embedding_key='t5xxl', tokenizer_class=T5TokenizerFast, has_start_token=False, pad_to_max_length=False, max_length=99999999, min_length=1, tokenizer_data=tokenizer_data) # no padding
->>>>>>> ce22f687
-
-class PixArtTokenizer(sd1_clip.SD1Tokenizer):
-    def __init__(self, embedding_directory=None, tokenizer_data=None):
-        super().__init__(embedding_directory=embedding_directory, tokenizer_data=tokenizer_data, clip_name="t5xxl", tokenizer=T5XXLTokenizer)
-        if tokenizer_data is None:
-            tokenizer_data = {}
-
-
-def pixart_te(dtype_t5=None, t5xxl_scaled_fp8=None):
-    class PixArtTEModel_(PixArtT5XXL):
-        def __init__(self, device="cpu", dtype=None, model_options=None):
-            if model_options is None:
-                model_options = {}
-            if t5xxl_scaled_fp8 is not None and "t5xxl_scaled_fp8" not in model_options:
-                model_options = model_options.copy()
-                model_options["t5xxl_scaled_fp8"] = t5xxl_scaled_fp8
-            if dtype is None:
-                dtype = dtype_t5
-            super().__init__(device=device, dtype=dtype, model_options=model_options)
-
-    return PixArtTEModel_
+from transformers import T5TokenizerFast
+
+from . import sd3_clip
+from .. import sd1_clip
+from ..component_model import files
+from ..sd1_clip import gen_empty_tokens
+
+
+class T5XXLModel(sd3_clip.T5XXLModel):
+    def __init__(self, **kwargs):
+        super().__init__(**kwargs)
+
+    def gen_empty_tokens(self, special_tokens, *args, **kwargs):
+        # PixArt expects the negative to be all pad tokens
+        special_tokens = special_tokens.copy()
+        special_tokens.pop("end")
+        return gen_empty_tokens(special_tokens, *args, **kwargs)
+
+
+class PixArtT5XXL(sd1_clip.SD1ClipModel):
+    def __init__(self, device="cpu", dtype=None, model_options=None):
+        super().__init__(device=device, dtype=dtype, name="t5xxl", clip_model=T5XXLModel, model_options=model_options)
+        if model_options is None:
+            model_options = {}
+
+
+class T5XXLTokenizer(sd1_clip.SDTokenizer):
+    def __init__(self, embedding_directory=None, tokenizer_data=None):
+        if tokenizer_data is None:
+            tokenizer_data = {}
+        tokenizer_path = files.get_package_as_path("comfy.text_encoders.t5_tokenizer")
+
+        super().__init__(tokenizer_path, embedding_directory=embedding_directory, pad_with_end=False, embedding_size=4096, embedding_key='t5xxl', tokenizer_class=T5TokenizerFast, has_start_token=False, pad_to_max_length=False, max_length=99999999, min_length=1, tokenizer_data=tokenizer_data)  # no padding
+
+
+class PixArtTokenizer(sd1_clip.SD1Tokenizer):
+    def __init__(self, embedding_directory=None, tokenizer_data=None):
+        super().__init__(embedding_directory=embedding_directory, tokenizer_data=tokenizer_data, clip_name="t5xxl", tokenizer=T5XXLTokenizer)
+        if tokenizer_data is None:
+            tokenizer_data = {}
+
+
+def pixart_te(dtype_t5=None, t5xxl_scaled_fp8=None):
+    class PixArtTEModel_(PixArtT5XXL):
+        def __init__(self, device="cpu", dtype=None, model_options=None):
+            if model_options is None:
+                model_options = {}
+            if t5xxl_scaled_fp8 is not None and "t5xxl_scaled_fp8" not in model_options:
+                model_options = model_options.copy()
+                model_options["t5xxl_scaled_fp8"] = t5xxl_scaled_fp8
+            if dtype is None:
+                dtype = dtype_t5
+            super().__init__(device=device, dtype=dtype, model_options=model_options)
+
+    return PixArtTEModel_