from importlib import resources

from comfy import sd1_clip
<<<<<<< HEAD
from .llama_tokenizer import LLAMATokenizer
from ..text_encoders import t5
from ..component_model.files import get_path_as_dict

=======
from .spiece_tokenizer import SPieceTokenizer
import comfy.text_encoders.t5
import os
>>>>>>> c75b5060

class PT5XlModel(sd1_clip.SDClipModel):
    def __init__(self, device="cpu", layer="last", layer_idx=None, dtype=None, textmodel_json_config=None):
        textmodel_json_config = get_path_as_dict(textmodel_json_config, "t5_pile_config_xl.json", package=__package__)
        super().__init__(device=device, layer=layer, layer_idx=layer_idx, textmodel_json_config=textmodel_json_config, dtype=dtype, special_tokens={"end": 2, "pad": 1}, model_class=t5.T5, enable_attention_masks=True, zero_out_masked=True)


class PT5XlTokenizer(sd1_clip.SDTokenizer):
<<<<<<< HEAD
    def __init__(self, embedding_directory=None):
        tokenizer_path = resources.files("comfy.text_encoders.t5_pile_tokenizer") / "tokenizer.model"
        super().__init__(tokenizer_path, pad_with_end=False, embedding_size=2048, embedding_key='pile_t5xl', tokenizer_class=LLAMATokenizer, has_start_token=False, pad_to_max_length=False, max_length=99999999, min_length=256, pad_token=1)
=======
    def __init__(self, embedding_directory=None, tokenizer_data={}):
        tokenizer_path = os.path.join(os.path.join(os.path.dirname(os.path.realpath(__file__)), "t5_pile_tokenizer"), "tokenizer.model")
        super().__init__(tokenizer_path, pad_with_end=False, embedding_size=2048, embedding_key='pile_t5xl', tokenizer_class=SPieceTokenizer, has_start_token=False, pad_to_max_length=False, max_length=99999999, min_length=256, pad_token=1)
>>>>>>> c75b5060


class AuraT5Tokenizer(sd1_clip.SD1Tokenizer):
    def __init__(self, embedding_directory=None, tokenizer_data={}):
        super().__init__(embedding_directory=embedding_directory, tokenizer_data=tokenizer_data, clip_name="pile_t5xl", tokenizer=PT5XlTokenizer)


class AuraT5Model(sd1_clip.SD1ClipModel):
    def __init__(self, device="cpu", dtype=None, **kwargs):
        super().__init__(device=device, dtype=dtype, name="pile_t5xl", clip_model=PT5XlModel, **kwargs)<|MERGE_RESOLUTION|>--- conflicted
+++ resolved
@@ -1,16 +1,9 @@
 from importlib import resources
 
 from comfy import sd1_clip
-<<<<<<< HEAD
-from .llama_tokenizer import LLAMATokenizer
+from .spiece_tokenizer import SPieceTokenizer
 from ..text_encoders import t5
 from ..component_model.files import get_path_as_dict
-
-=======
-from .spiece_tokenizer import SPieceTokenizer
-import comfy.text_encoders.t5
-import os
->>>>>>> c75b5060
 
 class PT5XlModel(sd1_clip.SDClipModel):
     def __init__(self, device="cpu", layer="last", layer_idx=None, dtype=None, textmodel_json_config=None):
@@ -19,19 +12,15 @@
 
 
 class PT5XlTokenizer(sd1_clip.SDTokenizer):
-<<<<<<< HEAD
-    def __init__(self, embedding_directory=None):
+    def __init__(self, embedding_directory=None, **kwargs):
         tokenizer_path = resources.files("comfy.text_encoders.t5_pile_tokenizer") / "tokenizer.model"
-        super().__init__(tokenizer_path, pad_with_end=False, embedding_size=2048, embedding_key='pile_t5xl', tokenizer_class=LLAMATokenizer, has_start_token=False, pad_to_max_length=False, max_length=99999999, min_length=256, pad_token=1)
-=======
-    def __init__(self, embedding_directory=None, tokenizer_data={}):
-        tokenizer_path = os.path.join(os.path.join(os.path.dirname(os.path.realpath(__file__)), "t5_pile_tokenizer"), "tokenizer.model")
         super().__init__(tokenizer_path, pad_with_end=False, embedding_size=2048, embedding_key='pile_t5xl', tokenizer_class=SPieceTokenizer, has_start_token=False, pad_to_max_length=False, max_length=99999999, min_length=256, pad_token=1)
->>>>>>> c75b5060
 
 
 class AuraT5Tokenizer(sd1_clip.SD1Tokenizer):
-    def __init__(self, embedding_directory=None, tokenizer_data={}):
+    def __init__(self, embedding_directory=None, tokenizer_data=None):
+        if tokenizer_data is None:
+            tokenizer_data = dict()
         super().__init__(embedding_directory=embedding_directory, tokenizer_data=tokenizer_data, clip_name="pile_t5xl", tokenizer=PT5XlTokenizer)
 
 
