--- conflicted
+++ resolved
@@ -23,18 +23,11 @@
         self.clip_l = sd1_clip.SDTokenizer(embedding_directory=embedding_directory, tokenizer_data=tokenizer_data)
         self.t5xxl = T5XXLTokenizer(embedding_directory=embedding_directory, tokenizer_data=tokenizer_data)
 
-<<<<<<< HEAD
     def tokenize_with_weights(self, text: str, return_word_ids=False, **kwargs):
         out = {
-            "l": self.clip_l.tokenize_with_weights(text, return_word_ids),
-            "t5xxl": self.t5xxl.tokenize_with_weights(text, return_word_ids)
+            "l": self.clip_l.tokenize_with_weights(text, return_word_ids, **kwargs),
+            "t5xxl": self.t5xxl.tokenize_with_weights(text, return_word_ids, **kwargs)
         }
-=======
-    def tokenize_with_weights(self, text:str, return_word_ids=False, **kwargs):
-        out = {}
-        out["l"] = self.clip_l.tokenize_with_weights(text, return_word_ids, **kwargs)
-        out["t5xxl"] = self.t5xxl.tokenize_with_weights(text, return_word_ids, **kwargs)
->>>>>>> c7b25784
         return out
 
     def untokenize(self, token_weight_pair):
