--- conflicted
+++ resolved
@@ -25,22 +25,18 @@
 
 
 class FluxTokenizer:
-<<<<<<< HEAD
     def __init__(self, embedding_directory=None, tokenizer_data=None):
         if tokenizer_data is None:
             tokenizer_data = dict()
-        self.clip_l = sd1_clip.SDTokenizer(embedding_directory=embedding_directory)
-=======
-    def __init__(self, embedding_directory=None, tokenizer_data={}):
         clip_l_tokenizer_class = tokenizer_data.get("clip_l_tokenizer_class", sd1_clip.SDTokenizer)
         self.clip_l = clip_l_tokenizer_class(embedding_directory=embedding_directory)
->>>>>>> 3a0eeee3
         self.t5xxl = T5XXLTokenizer(embedding_directory=embedding_directory)
 
     def tokenize_with_weights(self, text: str, return_word_ids=False):
-        out = {}
-        out["l"] = self.clip_l.tokenize_with_weights(text, return_word_ids)
-        out["t5xxl"] = self.t5xxl.tokenize_with_weights(text, return_word_ids)
+        out = {
+            "l": self.clip_l.tokenize_with_weights(text, return_word_ids),
+            "t5xxl": self.t5xxl.tokenize_with_weights(text, return_word_ids)
+        }
         return out
 
     def untokenize(self, token_weight_pair):
@@ -54,18 +50,15 @@
 
 
 class FluxClipModel(torch.nn.Module):
-    def __init__(self, dtype_t5=None, device="cpu", dtype=None, model_options={}):
+    def __init__(self, dtype_t5=None, device="cpu", dtype=None, model_options=None):
         super().__init__()
-<<<<<<< HEAD
+        if model_options is None:
+            model_options = {}
         dtype_t5 = model_management.pick_weight_dtype(dtype_t5, dtype, device)
-        self.clip_l = sd1_clip.SDClipModel(device=device, dtype=dtype, return_projected_pooled=False, model_options=model_options)
-=======
-        dtype_t5 = comfy.model_management.pick_weight_dtype(dtype_t5, dtype, device)
         clip_l_class = model_options.get("clip_l_class", sd1_clip.SDClipModel)
         self.clip_l = clip_l_class(device=device, dtype=dtype, return_projected_pooled=False, model_options=model_options)
->>>>>>> 3a0eeee3
         self.t5xxl = T5XXLModel(device=device, dtype=dtype_t5, model_options=model_options)
-        self.dtypes = set([dtype, dtype_t5])
+        self.dtypes = {dtype, dtype_t5}
 
     def set_clip_options(self, options):
         self.clip_l.set_clip_options(options)
@@ -92,6 +85,9 @@
 
 def flux_clip(dtype_t5=None):
     class FluxClipModel_(FluxClipModel):
-        def __init__(self, device="cpu", dtype=None, model_options={}):
+        def __init__(self, device="cpu", dtype=None, model_options=None):
+            if model_options is None:
+                model_options = {}
             super().__init__(dtype_t5=dtype_t5, device=device, dtype=dtype, model_options=model_options)
+
     return FluxClipModel_