--- conflicted
+++ resolved
@@ -11,10 +11,9 @@
 
 
 class T5XXLModel(sd1_clip.SDClipModel):
-<<<<<<< HEAD
-    def __init__(self, device="cpu", layer="last", layer_idx=None, dtype=None, textmodel_json_config=None):
+    def __init__(self, device="cpu", layer="last", layer_idx=None, dtype=None, textmodel_json_config=None, model_options={}):
         textmodel_json_config = files.get_path_as_dict(textmodel_json_config, "t5_config_xxl.json", package=__package__)
-        super().__init__(device=device, layer=layer, layer_idx=layer_idx, textmodel_json_config=textmodel_json_config, dtype=dtype, special_tokens={"end": 1, "pad": 0}, model_class=T5)
+        super().__init__(device=device, layer=layer, layer_idx=layer_idx, textmodel_json_config=textmodel_json_config, dtype=dtype, special_tokens={"end": 1, "pad": 0}, model_class=T5, model_options=model_options)
 
 
 class T5XXLTokenizer(sd1_clip.SDTokenizer):
@@ -22,17 +21,7 @@
         if tokenizer_data is None:
             tokenizer_data = dict()
         tokenizer_path = files.get_package_as_path("comfy.text_encoders.t5_tokenizer")
-        super().__init__(tokenizer_path, pad_with_end=False, embedding_size=4096, embedding_key='t5xxl', tokenizer_class=T5TokenizerFast, has_start_token=False, pad_to_max_length=False, max_length=99999999, min_length=77)
-=======
-    def __init__(self, device="cpu", layer="last", layer_idx=None, dtype=None, model_options={}):
-        textmodel_json_config = os.path.join(os.path.dirname(os.path.realpath(__file__)), "t5_config_xxl.json")
-        super().__init__(device=device, layer=layer, layer_idx=layer_idx, textmodel_json_config=textmodel_json_config, dtype=dtype, special_tokens={"end": 1, "pad": 0}, model_class=comfy.text_encoders.t5.T5, model_options=model_options)
-
-class T5XXLTokenizer(sd1_clip.SDTokenizer):
-    def __init__(self, embedding_directory=None, tokenizer_data={}):
-        tokenizer_path = os.path.join(os.path.dirname(os.path.realpath(__file__)), "t5_tokenizer")
         super().__init__(tokenizer_path, embedding_directory=embedding_directory, pad_with_end=False, embedding_size=4096, embedding_key='t5xxl', tokenizer_class=T5TokenizerFast, has_start_token=False, pad_to_max_length=False, max_length=99999999, min_length=77)
->>>>>>> 9230f658
 
 
 class SD3Tokenizer:
@@ -77,13 +66,8 @@
             self.clip_g = None
 
         if t5:
-<<<<<<< HEAD
             dtype_t5 = model_management.pick_weight_dtype(dtype_t5, dtype, device)
-            self.t5xxl = T5XXLModel(device=device, dtype=dtype_t5)
-=======
-            dtype_t5 = comfy.model_management.pick_weight_dtype(dtype_t5, dtype, device)
             self.t5xxl = T5XXLModel(device=device, dtype=dtype_t5, model_options=model_options)
->>>>>>> 9230f658
             self.dtypes.add(dtype_t5)
         else:
             self.t5xxl = None
@@ -161,12 +145,6 @@
 
 def sd3_clip(clip_l=True, clip_g=True, t5=True, dtype_t5=None):
     class SD3ClipModel_(SD3ClipModel):
-<<<<<<< HEAD
-        def __init__(self, device="cpu", dtype=None):
-            super().__init__(clip_l=clip_l, clip_g=clip_g, t5=t5, dtype_t5=dtype_t5, device=device, dtype=dtype)
-
-=======
         def __init__(self, device="cpu", dtype=None, model_options={}):
             super().__init__(clip_l=clip_l, clip_g=clip_g, t5=t5, dtype_t5=dtype_t5, device=device, dtype=dtype, model_options=model_options)
->>>>>>> 9230f658
     return SD3ClipModel_