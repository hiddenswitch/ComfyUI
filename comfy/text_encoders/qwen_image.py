import numbers
import torch
from transformers import Qwen2Tokenizer

from .llama import Qwen25_7BVLI
from .. import sd1_clip
from ..component_model import files


class Qwen25_7BVLITokenizer(sd1_clip.SDTokenizer):
    def __init__(self, embedding_directory=None, tokenizer_data=None):
        if tokenizer_data is None:
            tokenizer_data = {}
        tokenizer_path = files.get_package_as_path("comfy.text_encoders.qwen25_tokenizer")
        super().__init__(tokenizer_path, pad_with_end=False, embedding_size=3584, embedding_key='qwen25_7b', tokenizer_class=Qwen2Tokenizer, has_start_token=False, has_end_token=False, pad_to_max_length=False, max_length=99999999, min_length=1, pad_token=151643, tokenizer_data=tokenizer_data)


class QwenImageTokenizer(sd1_clip.SD1Tokenizer):
    def __init__(self, embedding_directory=None, tokenizer_data=None):
        if tokenizer_data is None:
            tokenizer_data = {}
        super().__init__(embedding_directory=embedding_directory, tokenizer_data=tokenizer_data, name="qwen25_7b", tokenizer=Qwen25_7BVLITokenizer)
        self.llama_template = "<|im_start|>system\nDescribe the image by detailing the color, shape, size, texture, quantity, text, spatial relationships of the objects and background:<|im_end|>\n<|im_start|>user\n{}<|im_end|>\n<|im_start|>assistant\n"
        self.llama_template_images = "<|im_start|>system\nDescribe the key features of the input image (color, shape, size, texture, objects, background), then explain how the user's text instruction should alter or modify the image. Generate a new image that meets the user's requirements while maintaining consistency with the original input where appropriate.<|im_end|>\n<|im_start|>user\n<|vision_start|><|image_pad|><|vision_end|>{}<|im_end|>\n<|im_start|>assistant\n"

<<<<<<< HEAD
    def tokenize_with_weights(self, text, return_word_ids=False, llama_template=None, **kwargs):
=======
    def tokenize_with_weights(self, text, return_word_ids=False, llama_template=None, images=[], **kwargs):
>>>>>>> 050c6732
        if llama_template is None:
            if len(images) > 0:
                llama_text = self.llama_template_images.format(text)
            else:
                llama_text = self.llama_template.format(text)
        else:
            llama_text = llama_template.format(text)
        tokens = super().tokenize_with_weights(llama_text, return_word_ids=return_word_ids, disable_weights=True, **kwargs)
        key_name = next(iter(tokens))
        embed_count = 0
        qwen_tokens = tokens[key_name]
        for r in qwen_tokens:
            for i in range(len(r)):
                if r[i][0] == 151655:
                    if len(images) > embed_count:
                        r[i] = ({"type": "image", "data": images[embed_count], "original_type": "image"},) + r[i][1:]
                        embed_count += 1
        return tokens


class Qwen25_7BVLIModel(sd1_clip.SDClipModel):
    def __init__(self, device="cpu", layer="last", layer_idx=None, dtype=None, attention_mask=True, model_options=None, textmodel_json_config=None):
        if model_options is None:
            model_options = {}
        textmodel_json_config = textmodel_json_config or {}
        super().__init__(device=device, layer=layer, layer_idx=layer_idx, textmodel_json_config=textmodel_json_config, dtype=dtype, special_tokens={"pad": 151643}, layer_norm_hidden_state=False, model_class=Qwen25_7BVLI, enable_attention_masks=attention_mask, return_attention_masks=attention_mask, model_options=model_options)


class QwenImageTEModel(sd1_clip.SD1ClipModel):
    def __init__(self, device="cpu", dtype=None, model_options=None):
        if model_options is None:
            model_options = {}
        super().__init__(device=device, dtype=dtype, name="qwen25_7b", clip_model=Qwen25_7BVLIModel, model_options=model_options)

    def encode_token_weights(self, token_weight_pairs):
        out, pooled, extra = super().encode_token_weights(token_weight_pairs)
        tok_pairs = token_weight_pairs["qwen25_7b"][0]
        count_im_start = 0
        template_end = 0
        for i, v in enumerate(tok_pairs):
            elem = v[0]
            if not torch.is_tensor(elem):
                if isinstance(elem, numbers.Integral):
                    if elem == 151644 and count_im_start < 2:
                        template_end = i
                        count_im_start += 1

        if out.shape[1] > (template_end + 3):
            if tok_pairs[template_end + 1][0] == 872:
                if tok_pairs[template_end + 2][0] == 198:
                    template_end += 3

        out = out[:, template_end:]

        extra["attention_mask"] = extra["attention_mask"][:, template_end:]
        if extra["attention_mask"].sum() == torch.numel(extra["attention_mask"]):
            extra.pop("attention_mask")  # attention mask is useless if no masked elements

        return out, pooled, extra


def te(dtype_llama=None, llama_scaled_fp8=None):
    class QwenImageTEModel_(QwenImageTEModel):
        def __init__(self, device="cpu", dtype=None, model_options=None):
            if model_options is None:
                model_options = {}
            if llama_scaled_fp8 is not None and "scaled_fp8" not in model_options:
                model_options = model_options.copy()
                model_options["scaled_fp8"] = llama_scaled_fp8
            if dtype_llama is not None:
                dtype = dtype_llama
            super().__init__(device=device, dtype=dtype, model_options=model_options)

    return QwenImageTEModel_<|MERGE_RESOLUTION|>--- conflicted
+++ resolved
@@ -23,11 +23,7 @@
         self.llama_template = "<|im_start|>system\nDescribe the image by detailing the color, shape, size, texture, quantity, text, spatial relationships of the objects and background:<|im_end|>\n<|im_start|>user\n{}<|im_end|>\n<|im_start|>assistant\n"
         self.llama_template_images = "<|im_start|>system\nDescribe the key features of the input image (color, shape, size, texture, objects, background), then explain how the user's text instruction should alter or modify the image. Generate a new image that meets the user's requirements while maintaining consistency with the original input where appropriate.<|im_end|>\n<|im_start|>user\n<|vision_start|><|image_pad|><|vision_end|>{}<|im_end|>\n<|im_start|>assistant\n"
 
-<<<<<<< HEAD
-    def tokenize_with_weights(self, text, return_word_ids=False, llama_template=None, **kwargs):
-=======
     def tokenize_with_weights(self, text, return_word_ids=False, llama_template=None, images=[], **kwargs):
->>>>>>> 050c6732
         if llama_template is None:
             if len(images) > 0:
                 llama_text = self.llama_template_images.format(text)
