--- conflicted
+++ resolved
@@ -12,7 +12,7 @@
         if tokenizer_data is None:
             tokenizer_data = {}
         tokenizer_path = files.get_package_as_path("comfy.text_encoders.qwen25_tokenizer")
-        super().__init__(tokenizer_path, pad_with_end=False, embedding_size=3584, embedding_key='qwen25_7b', tokenizer_class=Qwen2Tokenizer, has_start_token=False, has_end_token=False, pad_to_max_length=False, max_length=99999999, min_length=1, pad_token=151643, tokenizer_data=tokenizer_data)
+        super().__init__(tokenizer_path, pad_with_end=False, embedding_directory=embedding_directory, embedding_size=3584, embedding_key='qwen25_7b', tokenizer_class=Qwen2Tokenizer, has_start_token=False, has_end_token=False, pad_to_max_length=False, max_length=99999999, min_length=1, pad_token=151643, tokenizer_data=tokenizer_data)
 
 
 class QwenImageTokenizer(sd1_clip.SD1Tokenizer):
@@ -98,15 +98,10 @@
 
 def te(dtype_llama=None, llama_quantization_metadata=None):
     class QwenImageTEModel_(QwenImageTEModel):
-<<<<<<< HEAD
         def __init__(self, device="cpu", dtype=None, model_options=None):
             if model_options is None:
                 model_options = {}
-            if llama_scaled_fp8 is not None and "scaled_fp8" not in model_options:
-=======
-        def __init__(self, device="cpu", dtype=None, model_options={}):
             if llama_quantization_metadata is not None:
->>>>>>> fd271ded
                 model_options = model_options.copy()
                 model_options["quantization_metadata"] = llama_quantization_metadata
             if dtype_llama is not None:
