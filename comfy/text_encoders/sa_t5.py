from transformers import T5TokenizerFast

from .t5 import T5
from .. import sd1_clip
from ..component_model import files


class T5BaseModel(sd1_clip.SDClipModel):
<<<<<<< HEAD
    def __init__(self, device="cpu", layer="last", layer_idx=None, dtype=None, textmodel_json_config=None):
        textmodel_json_config = files.get_path_as_dict(textmodel_json_config, "t5_config_base.json", package=__package__)
        super().__init__(device=device, layer=layer, layer_idx=layer_idx, textmodel_json_config=textmodel_json_config, dtype=dtype, special_tokens={"end": 1, "pad": 0}, model_class=T5, enable_attention_masks=True, zero_out_masked=True)

=======
    def __init__(self, device="cpu", layer="last", layer_idx=None, dtype=None, model_options={}):
        textmodel_json_config = os.path.join(os.path.dirname(os.path.realpath(__file__)), "t5_config_base.json")
        super().__init__(device=device, layer=layer, layer_idx=layer_idx, textmodel_json_config=textmodel_json_config, dtype=dtype, model_options=model_options, special_tokens={"end": 1, "pad": 0}, model_class=comfy.text_encoders.t5.T5, enable_attention_masks=True, zero_out_masked=True)
>>>>>>> 9230f658

class T5BaseTokenizer(sd1_clip.SDTokenizer):
    def __init__(self, *args, **kwargs):
        tokenizer_path = files.get_package_as_path("comfy.text_encoders.t5_tokenizer")
        super().__init__(tokenizer_path, pad_with_end=False, embedding_size=768, embedding_key='t5base', tokenizer_class=T5TokenizerFast, has_start_token=False, pad_to_max_length=False, max_length=99999999, min_length=128)


class SAT5Tokenizer(sd1_clip.SD1Tokenizer):
    def __init__(self, embedding_directory=None, tokenizer_data=None):
        if tokenizer_data is None:
            tokenizer_data = dict()
        super().__init__(embedding_directory=embedding_directory, tokenizer_data=tokenizer_data, clip_name="t5base", tokenizer=T5BaseTokenizer)


class SAT5Model(sd1_clip.SD1ClipModel):
    def __init__(self, device="cpu", dtype=None, model_options={}, **kwargs):
        super().__init__(device=device, dtype=dtype, model_options=model_options, name="t5base", clip_model=T5BaseModel, **kwargs)<|MERGE_RESOLUTION|>--- conflicted
+++ resolved
@@ -6,16 +6,12 @@
 
 
 class T5BaseModel(sd1_clip.SDClipModel):
-<<<<<<< HEAD
-    def __init__(self, device="cpu", layer="last", layer_idx=None, dtype=None, textmodel_json_config=None):
+    def __init__(self, device="cpu", layer="last", layer_idx=None, dtype=None, model_options=None, textmodel_json_config=None):
+        if model_options is None:
+            model_options = dict()
         textmodel_json_config = files.get_path_as_dict(textmodel_json_config, "t5_config_base.json", package=__package__)
-        super().__init__(device=device, layer=layer, layer_idx=layer_idx, textmodel_json_config=textmodel_json_config, dtype=dtype, special_tokens={"end": 1, "pad": 0}, model_class=T5, enable_attention_masks=True, zero_out_masked=True)
+        super().__init__(device=device, layer=layer, layer_idx=layer_idx, textmodel_json_config=textmodel_json_config, dtype=dtype, special_tokens={"end": 1, "pad": 0}, model_class=T5, model_options=model_options, enable_attention_masks=True, zero_out_masked=True)
 
-=======
-    def __init__(self, device="cpu", layer="last", layer_idx=None, dtype=None, model_options={}):
-        textmodel_json_config = os.path.join(os.path.dirname(os.path.realpath(__file__)), "t5_config_base.json")
-        super().__init__(device=device, layer=layer, layer_idx=layer_idx, textmodel_json_config=textmodel_json_config, dtype=dtype, model_options=model_options, special_tokens={"end": 1, "pad": 0}, model_class=comfy.text_encoders.t5.T5, enable_attention_masks=True, zero_out_masked=True)
->>>>>>> 9230f658
 
 class T5BaseTokenizer(sd1_clip.SDTokenizer):
     def __init__(self, *args, **kwargs):
