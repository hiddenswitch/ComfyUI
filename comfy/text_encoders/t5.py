--- conflicted
+++ resolved
@@ -257,10 +257,5 @@
         else:
             x = self.shared(input_ids, out_dtype=kwargs.get("dtype", torch.float32))
         if self.dtype not in [torch.float32, torch.float16, torch.bfloat16]:
-<<<<<<< HEAD
             x = torch.nan_to_num(x)  # Fix for fp8 T5 base
-        return self.encoder(x, *args, **kwargs)
-=======
-            x = torch.nan_to_num(x) #Fix for fp8 T5 base
-        return self.encoder(x, attention_mask=attention_mask, **kwargs)
->>>>>>> 0124be4d
+        return self.encoder(x, attention_mask=attention_mask, **kwargs)