import math
from dataclasses import dataclass
from typing import Optional, Any
<<<<<<< HEAD
=======
import math
>>>>>>> d9a76cf6

import torch
import torch.nn as nn
import logging

from . import qwen_vl
from ..ldm.common_dit import rms_norm
from ..ldm.modules.attention import optimized_attention_for_device

logger = logging.getLogger(__name__)


@dataclass
class Llama2Config:
    vocab_size: int = 128320
    hidden_size: int = 4096
    intermediate_size: int = 14336
    num_hidden_layers: int = 32
    num_attention_heads: int = 32
    num_key_value_heads: int = 8
    max_position_embeddings: int = 8192
    rms_norm_eps: float = 1e-5
    rope_theta: float = 500000.0
    transformer_type: str = "llama"
    head_dim = 128
    rms_norm_add = False
    mlp_activation = "silu"
    qkv_bias = False
    rope_dims = None
    q_norm = None
    k_norm = None
    rope_scale = None
    final_norm: bool = True


@dataclass
class Mistral3Small24BConfig:
    vocab_size: int = 131072
    hidden_size: int = 5120
    intermediate_size: int = 32768
    num_hidden_layers: int = 40
    num_attention_heads: int = 32
    num_key_value_heads: int = 8
    max_position_embeddings: int = 8192
    rms_norm_eps: float = 1e-5
    rope_theta: float = 1000000000.0
    transformer_type: str = "llama"
    head_dim = 128
    rms_norm_add = False
    mlp_activation = "silu"
    qkv_bias = False
    rope_dims = None
    q_norm = None
    k_norm = None
    rope_scale = None
    final_norm: bool = True


@dataclass
class Qwen25_3BConfig:
    vocab_size: int = 151936
    hidden_size: int = 2048
    intermediate_size: int = 11008
    num_hidden_layers: int = 36
    num_attention_heads: int = 16
    num_key_value_heads: int = 2
    max_position_embeddings: int = 128000
    rms_norm_eps: float = 1e-6
    rope_theta: float = 1000000.0
    transformer_type: str = "llama"
    head_dim = 128
    rms_norm_add = False
    mlp_activation = "silu"
    qkv_bias = True
    rope_dims = None
    q_norm = None
    k_norm = None
    rope_scale = None
    final_norm: bool = True


@dataclass
class Qwen3_4BConfig:
    vocab_size: int = 151936
    hidden_size: int = 2560
    intermediate_size: int = 9728
    num_hidden_layers: int = 36
    num_attention_heads: int = 32
    num_key_value_heads: int = 8
    max_position_embeddings: int = 40960
    rms_norm_eps: float = 1e-6
    rope_theta: float = 1000000.0
    transformer_type: str = "llama"
    head_dim = 128
    rms_norm_add = False
    mlp_activation = "silu"
    qkv_bias = False
    rope_dims = None
    q_norm = "gemma3"
    k_norm = "gemma3"
    rope_scale = None
    final_norm: bool = True


@dataclass
class Ovis25_2BConfig:
    vocab_size: int = 151936
    hidden_size: int = 2048
    intermediate_size: int = 6144
    num_hidden_layers: int = 28
    num_attention_heads: int = 16
    num_key_value_heads: int = 8
    max_position_embeddings: int = 40960
    rms_norm_eps: float = 1e-6
    rope_theta: float = 1000000.0
    transformer_type: str = "llama"
    head_dim = 128
    rms_norm_add = False
    mlp_activation = "silu"
    qkv_bias = False
    rope_dims = None
    q_norm = "gemma3"
    k_norm = "gemma3"
    rope_scale = None
    final_norm: bool = True


@dataclass
class Qwen25_7BVLI_Config:
    vocab_size: int = 152064
    hidden_size: int = 3584
    intermediate_size: int = 18944
    num_hidden_layers: int = 28
    num_attention_heads: int = 28
    num_key_value_heads: int = 4
    max_position_embeddings: int = 128000
    rms_norm_eps: float = 1e-6
    rope_theta: float = 1000000.0
    transformer_type: str = "llama"
    head_dim = 128
    rms_norm_add = False
    mlp_activation = "silu"
    qkv_bias = True
    rope_dims = [16, 24, 24]
    q_norm = None
    k_norm = None
    rope_scale = None
    final_norm: bool = True


@dataclass
class Gemma2_2B_Config:
    vocab_size: int = 256000
    hidden_size: int = 2304
    intermediate_size: int = 9216
    num_hidden_layers: int = 26
    num_attention_heads: int = 8
    num_key_value_heads: int = 4
    max_position_embeddings: int = 8192
    rms_norm_eps: float = 1e-6
    rope_theta: float = 10000.0
    transformer_type: str = "gemma2"
    head_dim = 256
    rms_norm_add = True
    mlp_activation = "gelu_pytorch_tanh"
    qkv_bias = False
    rope_dims = None
    q_norm = None
    k_norm = None
    sliding_attention = None
    rope_scale = None
    final_norm: bool = True


@dataclass
class Gemma3_4B_Config:
    vocab_size: int = 262208
    hidden_size: int = 2560
    intermediate_size: int = 10240
    num_hidden_layers: int = 34
    num_attention_heads: int = 8
    num_key_value_heads: int = 4
    max_position_embeddings: int = 131072
    rms_norm_eps: float = 1e-6
    rope_theta = [1000000.0, 10000.0]
    transformer_type: str = "gemma3"
    head_dim = 256
    rms_norm_add = True
    mlp_activation = "gelu_pytorch_tanh"
    qkv_bias = False
    rope_dims = None
    q_norm = "gemma3"
    k_norm = "gemma3"
    sliding_attention = [1024, 1024, 1024, 1024, 1024, False]
    rope_scale = [8.0, 1.0]
    final_norm: bool = True


class RMSNorm(nn.Module):
    def __init__(self, dim: int, eps: float = 1e-5, add=False, device=None, dtype=None):
        super().__init__()
        self.eps = eps
        self.weight = nn.Parameter(torch.empty(dim, device=device, dtype=dtype))
        self.add = add

    def forward(self, x: torch.Tensor):
        w = self.weight
        if self.add:
            w = w + 1.0

        return rms_norm(x, w, self.eps)


def rotate_half(x):
    """Rotates half the hidden dims of the input."""
    x1 = x[..., : x.shape[-1] // 2]
    x2 = x[..., x.shape[-1] // 2:]
    return torch.cat((-x2, x1), dim=-1)


def precompute_freqs_cis(head_dim, position_ids, theta, rope_scale=None, rope_dims=None, device=None):
    if not isinstance(theta, list):
        theta = [theta]

    out = []
    for index, t in enumerate(theta):
        theta_numerator = torch.arange(0, head_dim, 2, device=device).float()
        inv_freq = 1.0 / (t ** (theta_numerator / head_dim))

        if rope_scale is not None:
            if isinstance(rope_scale, list):
                inv_freq /= rope_scale[index]
            else:
                inv_freq /= rope_scale

        inv_freq_expanded = inv_freq[None, :, None].float().expand(position_ids.shape[0], -1, 1)
        position_ids_expanded = position_ids[:, None, :].float()
        freqs = (inv_freq_expanded.float() @ position_ids_expanded.float()).transpose(1, 2)
        emb = torch.cat((freqs, freqs), dim=-1)
        cos = emb.cos()
        sin = emb.sin()
        if rope_dims is not None and position_ids.shape[0] > 1:
            mrope_section = rope_dims * 2
            cos = torch.cat([m[i % 3] for i, m in enumerate(cos.split(mrope_section, dim=-1))], dim=-1).unsqueeze(0)
            sin = torch.cat([m[i % 3] for i, m in enumerate(sin.split(mrope_section, dim=-1))], dim=-1).unsqueeze(0)
        else:
            cos = cos.unsqueeze(1)
            sin = sin.unsqueeze(1)
        out.append((cos, sin))

    if len(out) == 1:
        return out[0]

    return out


def apply_rope(xq, xk, freqs_cis):
    org_dtype = xq.dtype
    cos = freqs_cis[0]
    sin = freqs_cis[1]
    q_embed = (xq * cos) + (rotate_half(xq) * sin)
    k_embed = (xk * cos) + (rotate_half(xk) * sin)
    return q_embed.to(org_dtype), k_embed.to(org_dtype)


class Attention(nn.Module):
    def __init__(self, config: Llama2Config, device=None, dtype=None, ops: Any = None):
        super().__init__()
        self.num_heads = config.num_attention_heads
        self.num_kv_heads = config.num_key_value_heads
        self.hidden_size = config.hidden_size

        self.head_dim = config.head_dim
        self.inner_size = self.num_heads * self.head_dim

        ops = ops or nn
        self.q_proj = ops.Linear(config.hidden_size, self.inner_size, bias=config.qkv_bias, device=device, dtype=dtype)
        self.k_proj = ops.Linear(config.hidden_size, self.num_kv_heads * self.head_dim, bias=config.qkv_bias, device=device, dtype=dtype)
        self.v_proj = ops.Linear(config.hidden_size, self.num_kv_heads * self.head_dim, bias=config.qkv_bias, device=device, dtype=dtype)
        self.o_proj = ops.Linear(self.inner_size, config.hidden_size, bias=False, device=device, dtype=dtype)

        self.q_norm = None
        self.k_norm = None

        if config.q_norm == "gemma3":
            self.q_norm = RMSNorm(self.head_dim, eps=config.rms_norm_eps, add=config.rms_norm_add, device=device, dtype=dtype)
        if config.k_norm == "gemma3":
            self.k_norm = RMSNorm(self.head_dim, eps=config.rms_norm_eps, add=config.rms_norm_add, device=device, dtype=dtype)

    def forward(
            self,
            hidden_states: torch.Tensor,
            attention_mask: Optional[torch.Tensor] = None,
            freqs_cis: Optional[torch.Tensor] = None,
            optimized_attention=None,
    ):
        batch_size, seq_length, _ = hidden_states.shape
        xq = self.q_proj(hidden_states)
        xk = self.k_proj(hidden_states)
        xv = self.v_proj(hidden_states)

        xq = xq.view(batch_size, seq_length, self.num_heads, self.head_dim).transpose(1, 2)
        xk = xk.view(batch_size, seq_length, self.num_kv_heads, self.head_dim).transpose(1, 2)
        xv = xv.view(batch_size, seq_length, self.num_kv_heads, self.head_dim).transpose(1, 2)

        if self.q_norm is not None:
            xq = self.q_norm(xq)
        if self.k_norm is not None:
            xk = self.k_norm(xk)

        xq, xk = apply_rope(xq, xk, freqs_cis=freqs_cis)

        xk = xk.repeat_interleave(self.num_heads // self.num_kv_heads, dim=1)
        xv = xv.repeat_interleave(self.num_heads // self.num_kv_heads, dim=1)

        output = optimized_attention(xq, xk, xv, self.num_heads, mask=attention_mask, skip_reshape=True)
        return self.o_proj(output)


class MLP(nn.Module):
    def __init__(self, config: Llama2Config, device=None, dtype=None, ops: Any = None):
        super().__init__()
        ops = ops or nn
        self.gate_proj = ops.Linear(config.hidden_size, config.intermediate_size, bias=False, device=device, dtype=dtype)
        self.up_proj = ops.Linear(config.hidden_size, config.intermediate_size, bias=False, device=device, dtype=dtype)
        self.down_proj = ops.Linear(config.intermediate_size, config.hidden_size, bias=False, device=device, dtype=dtype)
        if config.mlp_activation == "silu":
            self.activation = torch.nn.functional.silu
        elif config.mlp_activation == "gelu_pytorch_tanh":
            self.activation = lambda a: torch.nn.functional.gelu(a, approximate="tanh")

    def forward(self, x):
        return self.down_proj(self.activation(self.gate_proj(x)) * self.up_proj(x))


class TransformerBlock(nn.Module):
    def __init__(self, config: Llama2Config, index, device=None, dtype=None, ops: Any = None):
        super().__init__()
        self.self_attn = Attention(config, device=device, dtype=dtype, ops=ops)
        self.mlp = MLP(config, device=device, dtype=dtype, ops=ops)
        self.input_layernorm = RMSNorm(config.hidden_size, eps=config.rms_norm_eps, device=device, dtype=dtype)
        self.post_attention_layernorm = RMSNorm(config.hidden_size, eps=config.rms_norm_eps, device=device, dtype=dtype)

    def forward(
            self,
            x: torch.Tensor,
            attention_mask: Optional[torch.Tensor] = None,
            freqs_cis: Optional[torch.Tensor] = None,
            optimized_attention=None,
    ):
        # Self Attention
        residual = x
        x = self.input_layernorm(x)
        x = self.self_attn(
            hidden_states=x,
            attention_mask=attention_mask,
            freqs_cis=freqs_cis,
            optimized_attention=optimized_attention,
        )
        x = residual + x

        # MLP
        residual = x
        x = self.post_attention_layernorm(x)
        x = self.mlp(x)
        x = residual + x

        return x


class TransformerBlockGemma2(nn.Module):
    def __init__(self, config: Llama2Config, index, device=None, dtype=None, ops: Any = None):
        super().__init__()
        self.self_attn = Attention(config, device=device, dtype=dtype, ops=ops)
        self.mlp = MLP(config, device=device, dtype=dtype, ops=ops)
        self.input_layernorm = RMSNorm(config.hidden_size, eps=config.rms_norm_eps, add=config.rms_norm_add, device=device, dtype=dtype)
        self.post_attention_layernorm = RMSNorm(config.hidden_size, eps=config.rms_norm_eps, add=config.rms_norm_add, device=device, dtype=dtype)
        self.pre_feedforward_layernorm = RMSNorm(config.hidden_size, eps=config.rms_norm_eps, add=config.rms_norm_add, device=device, dtype=dtype)
        self.post_feedforward_layernorm = RMSNorm(config.hidden_size, eps=config.rms_norm_eps, add=config.rms_norm_add, device=device, dtype=dtype)

        if config.sliding_attention is not None:
            self.sliding_attention = config.sliding_attention[index % len(config.sliding_attention)]
        else:
            self.sliding_attention = False

        self.transformer_type = config.transformer_type

    def forward(
            self,
            x: torch.Tensor,
            attention_mask: Optional[torch.Tensor] = None,
            freqs_cis: Optional[torch.Tensor] = None,
            optimized_attention=None,
    ):
        if self.transformer_type == 'gemma3':
            if self.sliding_attention:
                if x.shape[1] > self.sliding_attention:
<<<<<<< HEAD
                    logger.warning("Warning: sliding attention not implemented, results may be incorrect")
=======
                    sliding_mask = torch.full((x.shape[1], x.shape[1]), float("-inf"), device=x.device, dtype=x.dtype)
                    sliding_mask.tril_(diagonal=-self.sliding_attention)
                    if attention_mask is not None:
                        attention_mask = attention_mask + sliding_mask
                    else:
                        attention_mask = sliding_mask
>>>>>>> d9a76cf6
                freqs_cis = freqs_cis[1]
            else:
                freqs_cis = freqs_cis[0]

        # Self Attention
        residual = x
        x = self.input_layernorm(x)
        x = self.self_attn(
            hidden_states=x,
            attention_mask=attention_mask,
            freqs_cis=freqs_cis,
            optimized_attention=optimized_attention,
        )

        x = self.post_attention_layernorm(x)
        x = residual + x

        # MLP
        residual = x
        x = self.pre_feedforward_layernorm(x)
        x = self.mlp(x)
        x = self.post_feedforward_layernorm(x)
        x = residual + x

        return x


class Llama2_(nn.Module):
    def __init__(self, config, device=None, dtype=None, ops=None):
        super().__init__()
        self.config = config
        self.vocab_size = config.vocab_size

        self.embed_tokens = ops.Embedding(
            config.vocab_size,
            config.hidden_size,
            device=device,
            dtype=dtype
        )
        if self.config.transformer_type == "gemma2" or self.config.transformer_type == "gemma3":
            transformer = TransformerBlockGemma2
            self.normalize_in = True
        else:
            transformer = TransformerBlock
            self.normalize_in = False

        self.layers = nn.ModuleList([
            transformer(config, index=i, device=device, dtype=dtype, ops=ops)
            for i in range(config.num_hidden_layers)
        ])

        if config.final_norm:
            self.norm = RMSNorm(config.hidden_size, eps=config.rms_norm_eps, add=config.rms_norm_add, device=device, dtype=dtype)
        else:
            self.norm = None

        # self.lm_head = ops.Linear(config.hidden_size, config.vocab_size, bias=False, device=device, dtype=dtype)

    def forward(self, x, attention_mask=None, embeds=None, num_tokens=None, intermediate_output=None, final_layer_norm_intermediate=True, dtype=None, position_ids=None, embeds_info=[]):
        if embeds is not None:
            x = embeds
        else:
            x = self.embed_tokens(x, out_dtype=dtype)

        if self.normalize_in:
            x *= self.config.hidden_size ** 0.5

        if position_ids is None:
            position_ids = torch.arange(0, x.shape[1], device=x.device).unsqueeze(0)

        freqs_cis = precompute_freqs_cis(self.config.head_dim,
                                         position_ids,
                                         self.config.rope_theta,
                                         self.config.rope_scale,
                                         self.config.rope_dims,
                                         device=x.device)

        mask = None
        if attention_mask is not None:
            mask = 1.0 - attention_mask.to(x.dtype).reshape((attention_mask.shape[0], 1, -1, attention_mask.shape[-1])).expand(attention_mask.shape[0], 1, attention_mask.shape[-1], attention_mask.shape[-1])
            mask = mask.masked_fill(mask.to(torch.bool), float("-inf"))

        causal_mask = torch.empty(x.shape[1], x.shape[1], dtype=x.dtype, device=x.device).fill_(float("-inf")).triu_(1)
        if mask is not None:
            mask += causal_mask
        else:
            mask = causal_mask
        optimized_attention = optimized_attention_for_device(x.device, mask=mask is not None, small_input=True)

        intermediate = None
        all_intermediate = None
        only_layers = None
        if intermediate_output is not None:
            if isinstance(intermediate_output, list):
                all_intermediate = []
                only_layers = set(intermediate_output)
            elif intermediate_output == "all":
                all_intermediate = []
                intermediate_output = None
            elif intermediate_output < 0:
                intermediate_output = len(self.layers) + intermediate_output

        for i, layer in enumerate(self.layers):
            if all_intermediate is not None:
                if only_layers is None or (i in only_layers):
                    all_intermediate.append(x.unsqueeze(1).clone())
            x = layer(
                x=x,
                attention_mask=mask,
                freqs_cis=freqs_cis,
                optimized_attention=optimized_attention,
            )
            if i == intermediate_output:
                intermediate = x.clone()

        if self.norm is not None:
            x = self.norm(x)

        if all_intermediate is not None:
            if only_layers is None or ((i + 1) in only_layers):
                all_intermediate.append(x.unsqueeze(1).clone())

        if all_intermediate is not None:
            intermediate = torch.cat(all_intermediate, dim=1)

        if intermediate is not None and final_layer_norm_intermediate and self.norm is not None:
            intermediate = self.norm(intermediate)

        return x, intermediate


class BaseLlama:
    model: Llama2_

    def get_input_embeddings(self):
        return self.model.embed_tokens

    def set_input_embeddings(self, embeddings):
        self.model.embed_tokens = embeddings

    def forward(self, input_ids, *args, **kwargs):
        return self.model(input_ids, *args, **kwargs)


class Llama2(BaseLlama, torch.nn.Module):
    def __init__(self, config_dict, dtype, device, operations):
        super().__init__()
        config = Llama2Config(**config_dict)
        self.num_layers = config.num_hidden_layers

        self.model = Llama2_(config, device=device, dtype=dtype, ops=operations)
        self.dtype = dtype


class Mistral3Small24B(BaseLlama, torch.nn.Module):
    def __init__(self, config_dict, dtype, device, operations):
        super().__init__()
        config = Mistral3Small24BConfig(**config_dict)
        self.num_layers = config.num_hidden_layers

        self.model = Llama2_(config, device=device, dtype=dtype, ops=operations)
        self.dtype = dtype


class Qwen25_3B(BaseLlama, torch.nn.Module):
    def __init__(self, config_dict, dtype, device, operations):
        super().__init__()
        config = Qwen25_3BConfig(**config_dict)
        self.num_layers = config.num_hidden_layers

        self.model = Llama2_(config, device=device, dtype=dtype, ops=operations)
        self.dtype = dtype


class Qwen3_4B(BaseLlama, torch.nn.Module):
    def __init__(self, config_dict, dtype, device, operations):
        super().__init__()
        config = Qwen3_4BConfig(**config_dict)
        self.num_layers = config.num_hidden_layers

        self.model = Llama2_(config, device=device, dtype=dtype, ops=operations)
        self.dtype = dtype


class Ovis25_2B(BaseLlama, torch.nn.Module):
    def __init__(self, config_dict, dtype, device, operations):
        super().__init__()
        config = Ovis25_2BConfig(**config_dict)
        self.num_layers = config.num_hidden_layers

        self.model = Llama2_(config, device=device, dtype=dtype, ops=operations)
        self.dtype = dtype


class Qwen25_7BVLI(BaseLlama, torch.nn.Module):
    def __init__(self, config_dict, dtype, device, operations):
        super().__init__()
        config = Qwen25_7BVLI_Config(**config_dict)
        self.num_layers = config.num_hidden_layers

        self.model = Llama2_(config, device=device, dtype=dtype, ops=operations)
        self.visual = qwen_vl.Qwen2VLVisionTransformer(hidden_size=1280, output_hidden_size=config.hidden_size, device=device, dtype=dtype, ops=operations)
        self.dtype = dtype

    def preprocess_embed(self, embed, device):
        if embed["type"] == "image":
            image, grid = qwen_vl.process_qwen2vl_images(embed["data"])
            return self.visual(image.to(device, dtype=torch.float32), grid), grid
        return None, None

    def forward(self, x, attention_mask=None, embeds=None, num_tokens=None, intermediate_output=None, final_layer_norm_intermediate=True, dtype=None, embeds_info=[]):
        grid = None
        position_ids = None
        offset = 0
        for e in embeds_info:
            if e.get("type") == "image":
                grid = e.get("extra", None)
                start = e.get("index")
                if position_ids is None:
                    position_ids = torch.zeros((3, embeds.shape[1]), device=embeds.device)
                    position_ids[:, :start] = torch.arange(0, start, device=embeds.device)
                end = e.get("size") + start
                len_max = int(grid.max()) // 2
                start_next = len_max + start
                position_ids[:, end:] = torch.arange(start_next + offset, start_next + (embeds.shape[1] - end) + offset, device=embeds.device)
                position_ids[0, start:end] = start + offset
                max_d = int(grid[0][1]) // 2
                position_ids[1, start:end] = torch.arange(start + offset, start + max_d + offset, device=embeds.device).unsqueeze(1).repeat(1, math.ceil((end - start) / max_d)).flatten(0)[:end - start]
                max_d = int(grid[0][2]) // 2
                position_ids[2, start:end] = torch.arange(start + offset, start + max_d + offset, device=embeds.device).unsqueeze(0).repeat(math.ceil((end - start) / max_d), 1).flatten(0)[:end - start]
                offset += len_max - (end - start)

        if grid is None:
            position_ids = None

        return super().forward(x, attention_mask=attention_mask, embeds=embeds, num_tokens=num_tokens, intermediate_output=intermediate_output, final_layer_norm_intermediate=final_layer_norm_intermediate, dtype=dtype, position_ids=position_ids)


class Gemma2_2B(BaseLlama, torch.nn.Module):
    def __init__(self, config_dict, dtype, device, operations):
        super().__init__()
        config = Gemma2_2B_Config(**config_dict)
        self.num_layers = config.num_hidden_layers

        self.model = Llama2_(config, device=device, dtype=dtype, ops=operations)
        self.dtype = dtype


class Gemma3_4B(BaseLlama, torch.nn.Module):
    def __init__(self, config_dict, dtype, device, operations):
        super().__init__()
        config = Gemma3_4B_Config(**config_dict)
        self.num_layers = config.num_hidden_layers

        self.model = Llama2_(config, device=device, dtype=dtype, ops=operations)
        self.dtype = dtype<|MERGE_RESOLUTION|>--- conflicted
+++ resolved
@@ -1,10 +1,6 @@
 import math
 from dataclasses import dataclass
 from typing import Optional, Any
-<<<<<<< HEAD
-=======
-import math
->>>>>>> d9a76cf6
 
 import torch
 import torch.nn as nn
@@ -402,16 +398,12 @@
         if self.transformer_type == 'gemma3':
             if self.sliding_attention:
                 if x.shape[1] > self.sliding_attention:
-<<<<<<< HEAD
-                    logger.warning("Warning: sliding attention not implemented, results may be incorrect")
-=======
                     sliding_mask = torch.full((x.shape[1], x.shape[1]), float("-inf"), device=x.device, dtype=x.dtype)
                     sliding_mask.tril_(diagonal=-self.sliding_attention)
                     if attention_mask is not None:
                         attention_mask = attention_mask + sliding_mask
                     else:
                         attention_mask = sliding_mask
->>>>>>> d9a76cf6
                 freqs_cis = freqs_cis[1]
             else:
                 freqs_cis = freqs_cis[0]
