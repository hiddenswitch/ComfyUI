--- conflicted
+++ resolved
@@ -647,15 +647,11 @@
         min_padding = tokenizer_options.get("{}_min_padding".format(self.embedding_key), self.min_padding)
 
         text = escape_important(text)
-<<<<<<< HEAD
-        parsed_weights = token_weights(text, 1.0)
-        vocab = self.tokenizer.get_vocab()
-=======
         if kwargs.get("disable_weights", False):
             parsed_weights = [(text, 1.0)]
         else:
             parsed_weights = token_weights(text, 1.0)
->>>>>>> 050c6732
+        vocab = self.tokenizer.get_vocab()
 
         # tokenize words
         tokens = []
