import os

<<<<<<< HEAD
from transformers import CLIPTokenizer, CLIPTextModel, CLIPTextConfig, modeling_utils
from . import ops
=======
from transformers import CLIPTokenizer
import comfy.ops
>>>>>>> 8c649357
import torch
import traceback
import zipfile
from . import model_management
from pkg_resources import resource_filename
import contextlib
import comfy.clip_model
import json

def gen_empty_tokens(special_tokens, length):
    start_token = special_tokens.get("start", None)
    end_token = special_tokens.get("end", None)
    pad_token = special_tokens.get("pad")
    output = []
    if start_token is not None:
        output.append(start_token)
    if end_token is not None:
        output.append(end_token)
    output += [pad_token] * (length - len(output))
    return output

class ClipTokenWeightEncoder:
    def encode_token_weights(self, token_weight_pairs):
        to_encode = list()
        max_token_len = 0
        has_weights = False
        for x in token_weight_pairs:
            tokens = list(map(lambda a: a[0], x))
            max_token_len = max(len(tokens), max_token_len)
            has_weights = has_weights or not all(map(lambda a: a[1] == 1.0, x))
            to_encode.append(tokens)

        sections = len(to_encode)
        if has_weights or sections == 0:
            to_encode.append(gen_empty_tokens(self.special_tokens, max_token_len))

        out, pooled = self.encode(to_encode)
        if pooled is not None:
            first_pooled = pooled[0:1].to(model_management.intermediate_device())
        else:
            first_pooled = pooled

        output = []
        for k in range(0, sections):
            z = out[k:k+1]
            if has_weights:
                z_empty = out[-1]
                for i in range(len(z)):
                    for j in range(len(z[i])):
                        weight = token_weight_pairs[k][j][1]
                        if weight != 1.0:
                            z[i][j] = (z[i][j] - z_empty[j]) * weight + z_empty[j]
            output.append(z)

        if (len(output) == 0):
            return out[-1:].to(model_management.intermediate_device()), first_pooled
        return torch.cat(output, dim=-2).to(model_management.intermediate_device()), first_pooled

class SDClipModel(torch.nn.Module, ClipTokenWeightEncoder):
    """Uses the CLIP transformer encoder for text (from huggingface)"""
    LAYERS = [
        "last",
        "pooled",
        "hidden"
    ]
    def __init__(self, version="openai/clip-vit-large-patch14", device="cpu", max_length=77,
                 freeze=True, layer="last", layer_idx=None, textmodel_json_config=None, dtype=None, model_class=comfy.clip_model.CLIPTextModel,
                 special_tokens={"start": 49406, "end": 49407, "pad": 49407}, layer_norm_hidden_state=True):  # clip-vit-base-patch32
        super().__init__()
        assert layer in self.LAYERS
<<<<<<< HEAD
        self.num_layers = 12
        if textmodel_path is not None:
            self.transformer = model_class.from_pretrained(textmodel_path)
        else:
            if textmodel_json_config is None:
                textmodel_json_config = os.path.join(os.path.dirname(os.path.realpath(__file__)), "sd1_clip_config.json")
            if not os.path.exists(textmodel_json_config):
                textmodel_json_config = resource_filename('comfy', 'sd1_clip_config.json')
            config = config_class.from_json_file(textmodel_json_config)
            self.num_layers = config.num_hidden_layers
            with ops.use_comfy_ops(device, dtype):
                with modeling_utils.no_init_weights():
                    self.transformer = model_class(config)

        self.inner_name = inner_name
        if dtype is not None:
            self.transformer.to(dtype)
            inner_model = getattr(self.transformer, self.inner_name)
            if hasattr(inner_model, "embeddings"):
                inner_model.embeddings.to(torch.float32)
            else:
                self.transformer.set_input_embeddings(self.transformer.get_input_embeddings().to(torch.float32))
=======

        if textmodel_json_config is None:
            textmodel_json_config = os.path.join(os.path.dirname(os.path.realpath(__file__)), "sd1_clip_config.json")

        with open(textmodel_json_config) as f:
            config = json.load(f)

        self.transformer = model_class(config, dtype, device, comfy.ops.manual_cast)
        self.num_layers = self.transformer.num_layers
>>>>>>> 8c649357

        self.max_length = max_length
        if freeze:
            self.freeze()
        self.layer = layer
        self.layer_idx = None
        self.special_tokens = special_tokens
        self.text_projection = torch.nn.Parameter(torch.eye(self.transformer.get_input_embeddings().weight.shape[1]))
        self.logit_scale = torch.nn.Parameter(torch.tensor(4.6055))
        self.enable_attention_masks = False

        self.layer_norm_hidden_state = layer_norm_hidden_state
        if layer == "hidden":
            assert layer_idx is not None
            assert abs(layer_idx) < self.num_layers
            self.clip_layer(layer_idx)
        self.layer_default = (self.layer, self.layer_idx)

    def freeze(self):
        self.transformer = self.transformer.eval()
        #self.train = disabled_train
        for param in self.parameters():
            param.requires_grad = False

    def clip_layer(self, layer_idx):
        if abs(layer_idx) > self.num_layers:
            self.layer = "last"
        else:
            self.layer = "hidden"
            self.layer_idx = layer_idx

    def reset_clip_layer(self):
        self.layer = self.layer_default[0]
        self.layer_idx = self.layer_default[1]

    def set_up_textual_embeddings(self, tokens, current_embeds):
        out_tokens = []
        next_new_token = token_dict_size = current_embeds.weight.shape[0] - 1
        embedding_weights = []

        for x in tokens:
            tokens_temp = []
            for y in x:
                if isinstance(y, int):
                    if y == token_dict_size: #EOS token
                        y = -1
                    tokens_temp += [y]
                else:
                    if y.shape[0] == current_embeds.weight.shape[1]:
                        embedding_weights += [y]
                        tokens_temp += [next_new_token]
                        next_new_token += 1
                    else:
                        print("WARNING: shape mismatch when trying to apply embedding, embedding will be ignored", y.shape[0], current_embeds.weight.shape[1])
            while len(tokens_temp) < len(x):
                tokens_temp += [self.special_tokens["pad"]]
            out_tokens += [tokens_temp]

        n = token_dict_size
        if len(embedding_weights) > 0:
            new_embedding = torch.nn.Embedding(next_new_token + 1, current_embeds.weight.shape[1], device=current_embeds.weight.device, dtype=current_embeds.weight.dtype)
            new_embedding.weight[:token_dict_size] = current_embeds.weight[:-1]
            for x in embedding_weights:
                new_embedding.weight[n] = x
                n += 1
            new_embedding.weight[n] = current_embeds.weight[-1] #EOS embedding
            self.transformer.set_input_embeddings(new_embedding)

        processed_tokens = []
        for x in out_tokens:
            processed_tokens += [list(map(lambda a: n if a == -1 else a, x))] #The EOS token should always be the largest one

        return processed_tokens

    def forward(self, tokens):
        backup_embeds = self.transformer.get_input_embeddings()
        device = backup_embeds.weight.device
        tokens = self.set_up_textual_embeddings(tokens, backup_embeds)
        tokens = torch.LongTensor(tokens).to(device)

        attention_mask = None
        if self.enable_attention_masks:
            attention_mask = torch.zeros_like(tokens)
            max_token = self.transformer.get_input_embeddings().weight.shape[0] - 1
            for x in range(attention_mask.shape[0]):
                for y in range(attention_mask.shape[1]):
                    attention_mask[x, y] = 1
                    if tokens[x, y] == max_token:
                        break

        outputs = self.transformer(tokens, attention_mask, intermediate_output=self.layer_idx, final_layer_norm_intermediate=self.layer_norm_hidden_state)
        self.transformer.set_input_embeddings(backup_embeds)

        if self.layer == "last":
            z = outputs[0]
        else:
            z = outputs[1]

        if outputs[2] is not None:
            pooled_output = outputs[2].float()
        else:
            pooled_output = None

        if self.text_projection is not None and pooled_output is not None:
            pooled_output = pooled_output.float().to(self.text_projection.device) @ self.text_projection.float()
        return z.float(), pooled_output

    def encode(self, tokens):
        return self(tokens)

    def load_sd(self, sd):
        if "text_projection" in sd:
            self.text_projection[:] = sd.pop("text_projection")
        if "text_projection.weight" in sd:
            self.text_projection[:] = sd.pop("text_projection.weight").transpose(0, 1)
        return self.transformer.load_state_dict(sd, strict=False)

def parse_parentheses(string):
    result = []
    current_item = ""
    nesting_level = 0
    for char in string:
        if char == "(":
            if nesting_level == 0:
                if current_item:
                    result.append(current_item)
                    current_item = "("
                else:
                    current_item = "("
            else:
                current_item += char
            nesting_level += 1
        elif char == ")":
            nesting_level -= 1
            if nesting_level == 0:
                result.append(current_item + ")")
                current_item = ""
            else:
                current_item += char
        else:
            current_item += char
    if current_item:
        result.append(current_item)
    return result

def token_weights(string, current_weight):
    a = parse_parentheses(string)
    out = []
    for x in a:
        weight = current_weight
        if len(x) >= 2 and x[-1] == ')' and x[0] == '(':
            x = x[1:-1]
            xx = x.rfind(":")
            weight *= 1.1
            if xx > 0:
                try:
                    weight = float(x[xx+1:])
                    x = x[:xx]
                except:
                    pass
            out += token_weights(x, weight)
        else:
            out += [(x, current_weight)]
    return out

def escape_important(text):
    text = text.replace("\\)", "\0\1")
    text = text.replace("\\(", "\0\2")
    return text

def unescape_important(text):
    text = text.replace("\0\1", ")")
    text = text.replace("\0\2", "(")
    return text

def safe_load_embed_zip(embed_path):
    with zipfile.ZipFile(embed_path) as myzip:
        names = list(filter(lambda a: "data/" in a, myzip.namelist()))
        names.reverse()
        for n in names:
            with myzip.open(n) as myfile:
                data = myfile.read()
                number = len(data) // 4
                length_embed = 1024 #sd2.x
                if number < 768:
                    continue
                if number % 768 == 0:
                    length_embed = 768 #sd1.x
                num_embeds = number // length_embed
                embed = torch.frombuffer(data, dtype=torch.float)
                out = embed.reshape((num_embeds, length_embed)).clone()
                del embed
                return out

def expand_directory_list(directories):
    dirs = set()
    for x in directories:
        dirs.add(x)
        for root, subdir, file in os.walk(x, followlinks=True):
            dirs.add(root)
    return list(dirs)

def load_embed(embedding_name, embedding_directory, embedding_size, embed_key=None):
    if isinstance(embedding_directory, str):
        embedding_directory = [embedding_directory]

    embedding_directory = expand_directory_list(embedding_directory)

    valid_file = None
    for embed_dir in embedding_directory:
        embed_path = os.path.abspath(os.path.join(embed_dir, embedding_name))
        embed_dir = os.path.abspath(embed_dir)
        try:
            if os.path.commonpath((embed_dir, embed_path)) != embed_dir:
                continue
        except:
            continue
        if not os.path.isfile(embed_path):
            extensions = ['.safetensors', '.pt', '.bin']
            for x in extensions:
                t = embed_path + x
                if os.path.isfile(t):
                    valid_file = t
                    break
        else:
            valid_file = embed_path
        if valid_file is not None:
            break

    if valid_file is None:
        return None

    embed_path = valid_file

    embed_out = None

    try:
        if embed_path.lower().endswith(".safetensors"):
            import safetensors.torch
            embed = safetensors.torch.load_file(embed_path, device="cpu")
        else:
            if 'weights_only' in torch.load.__code__.co_varnames:
                try:
                    embed = torch.load(embed_path, weights_only=True, map_location="cpu")
                except:
                    embed_out = safe_load_embed_zip(embed_path)
            else:
                embed = torch.load(embed_path, map_location="cpu")
    except Exception as e:
        print(traceback.format_exc())
        print()
        print("error loading embedding, skipping loading:", embedding_name)
        return None

    if embed_out is None:
        if 'string_to_param' in embed:
            values = embed['string_to_param'].values()
            embed_out = next(iter(values))
        elif isinstance(embed, list):
            out_list = []
            for x in range(len(embed)):
                for k in embed[x]:
                    t = embed[x][k]
                    if t.shape[-1] != embedding_size:
                        continue
                    out_list.append(t.reshape(-1, t.shape[-1]))
            embed_out = torch.cat(out_list, dim=0)
        elif embed_key is not None and embed_key in embed:
            embed_out = embed[embed_key]
        else:
            values = embed.values()
            embed_out = next(iter(values))
    return embed_out

class SDTokenizer:
    def __init__(self, tokenizer_path=None, max_length=77, pad_with_end=True, embedding_directory=None, embedding_size=768, embedding_key='clip_l', tokenizer_class=CLIPTokenizer, has_start_token=True, pad_to_max_length=True):
        if tokenizer_path is None:
            tokenizer_path = os.path.join(os.path.dirname(os.path.realpath(__file__)), "sd1_tokenizer")
        if not os.path.exists(os.path.join(tokenizer_path, "tokenizer_config.json")):
            # package based
            tokenizer_path = resource_filename('comfy', 'sd1_tokenizer/')
        self.tokenizer = tokenizer_class.from_pretrained(tokenizer_path)
        self.max_length = max_length

        empty = self.tokenizer('')["input_ids"]
        if has_start_token:
            self.tokens_start = 1
            self.start_token = empty[0]
            self.end_token = empty[1]
        else:
            self.tokens_start = 0
            self.start_token = None
            self.end_token = empty[0]
        self.pad_with_end = pad_with_end
        self.pad_to_max_length = pad_to_max_length

        vocab = self.tokenizer.get_vocab()
        self.inv_vocab = {v: k for k, v in vocab.items()}
        self.embedding_directory = embedding_directory
        self.max_word_length = 8
        self.embedding_identifier = "embedding:"
        self.embedding_size = embedding_size
        self.embedding_key = embedding_key

    def _try_get_embedding(self, embedding_name:str):
        '''
        Takes a potential embedding name and tries to retrieve it.
        Returns a Tuple consisting of the embedding and any leftover string, embedding can be None.
        '''
        embed = load_embed(embedding_name, self.embedding_directory, self.embedding_size, self.embedding_key)
        if embed is None:
            stripped = embedding_name.strip(',')
            if len(stripped) < len(embedding_name):
                embed = load_embed(stripped, self.embedding_directory, self.embedding_size, self.embedding_key)
                return (embed, embedding_name[len(stripped):])
        return (embed, "")


    def tokenize_with_weights(self, text:str, return_word_ids=False):
        '''
        Takes a prompt and converts it to a list of (token, weight, word id) elements.
        Tokens can both be integer tokens and pre computed CLIP tensors.
        Word id values are unique per word and embedding, where the id 0 is reserved for non word tokens.
        Returned list has the dimensions NxM where M is the input size of CLIP
        '''
        if self.pad_with_end:
            pad_token = self.end_token
        else:
            pad_token = 0

        text = escape_important(text)
        parsed_weights = token_weights(text, 1.0)
        vocab = self.tokenizer.get_vocab()

        #tokenize words
        tokens = []
        for weighted_segment, weight in parsed_weights:
            to_tokenize = unescape_important(weighted_segment).replace("\n", " ").split(' ')
            to_tokenize = [x for x in to_tokenize if x != ""]
            for word in to_tokenize:
                #if we find an embedding, deal with the embedding
                if word.startswith(self.embedding_identifier) and self.embedding_directory is not None:
                    embedding_name = word[len(self.embedding_identifier):].strip('\n')
                    embed, leftover = self._try_get_embedding(embedding_name)
                    if embed is None:
                        print(f"warning, embedding:{embedding_name} does not exist, ignoring")
                    else:
                        if len(embed.shape) == 1:
                            tokens.append([(embed, weight)])
                        else:
                            tokens.append([(embed[x], weight) for x in range(embed.shape[0])])
                    #if we accidentally have leftover text, continue parsing using leftover, else move on to next word
                    if leftover != "":
                        word = leftover
                    else:
                        continue
                #parse word
                exact_word = f"{word}</w>"
                if exact_word in vocab:
                    tokenizer_result = [vocab[exact_word]]
                else:
                    tokenizer_result = self.tokenizer(word)["input_ids"][self.tokens_start:-1]
                tokens.append([(t, weight) for t in tokenizer_result])

        #reshape token array to CLIP input size
        batched_tokens = []
        batch = []
        if self.start_token is not None:
            batch.append((self.start_token, 1.0, 0))
        batched_tokens.append(batch)
        for i, t_group in enumerate(tokens):
            #determine if we're going to try and keep the tokens in a single batch
            is_large = len(t_group) >= self.max_word_length

            while len(t_group) > 0:
                if len(t_group) + len(batch) > self.max_length - 1:
                    remaining_length = self.max_length - len(batch) - 1
                    #break word in two and add end token
                    if is_large:
                        batch.extend([(t,w,i+1) for t,w in t_group[:remaining_length]])
                        batch.append((self.end_token, 1.0, 0))
                        t_group = t_group[remaining_length:]
                    #add end token and pad
                    else:
                        batch.append((self.end_token, 1.0, 0))
                        if self.pad_to_max_length:
                            batch.extend([(pad_token, 1.0, 0)] * (remaining_length))
                    #start new batch
                    batch = []
                    if self.start_token is not None:
                        batch.append((self.start_token, 1.0, 0))
                    batched_tokens.append(batch)
                else:
                    batch.extend([(t,w,i+1) for t,w in t_group])
                    t_group = []

        #fill last batch
        batch.append((self.end_token, 1.0, 0))
        if self.pad_to_max_length:
            batch.extend([(pad_token, 1.0, 0)] * (self.max_length - len(batch)))

        if not return_word_ids:
            batched_tokens = [[(t, w) for t, w,_ in x] for x in batched_tokens]

        return batched_tokens


    def untokenize(self, token_weight_pair):
        return list(map(lambda a: (a, self.inv_vocab[a[0]]), token_weight_pair))


class SD1Tokenizer:
    def __init__(self, embedding_directory=None, clip_name="l", tokenizer=SDTokenizer):
        self.clip_name = clip_name
        self.clip = "clip_{}".format(self.clip_name)
        setattr(self, self.clip, tokenizer(embedding_directory=embedding_directory))

    def tokenize_with_weights(self, text:str, return_word_ids=False):
        out = {}
        out[self.clip_name] = getattr(self, self.clip).tokenize_with_weights(text, return_word_ids)
        return out

    def untokenize(self, token_weight_pair):
        return getattr(self, self.clip).untokenize(token_weight_pair)


class SD1ClipModel(torch.nn.Module):
    def __init__(self, device="cpu", dtype=None, clip_name="l", clip_model=SDClipModel, **kwargs):
        super().__init__()
        self.clip_name = clip_name
        self.clip = "clip_{}".format(self.clip_name)
        setattr(self, self.clip, clip_model(device=device, dtype=dtype, **kwargs))

    def clip_layer(self, layer_idx):
        getattr(self, self.clip).clip_layer(layer_idx)

    def reset_clip_layer(self):
        getattr(self, self.clip).reset_clip_layer()

    def encode_token_weights(self, token_weight_pairs):
        token_weight_pairs = token_weight_pairs[self.clip_name]
        out, pooled = getattr(self, self.clip).encode_token_weights(token_weight_pairs)
        return out, pooled

    def load_sd(self, sd):
        return getattr(self, self.clip).load_sd(sd)<|MERGE_RESOLUTION|>--- conflicted
+++ resolved
@@ -1,19 +1,14 @@
 import os
 
-<<<<<<< HEAD
-from transformers import CLIPTokenizer, CLIPTextModel, CLIPTextConfig, modeling_utils
+from transformers import CLIPTokenizer
 from . import ops
-=======
-from transformers import CLIPTokenizer
-import comfy.ops
->>>>>>> 8c649357
 import torch
 import traceback
 import zipfile
 from . import model_management
 from pkg_resources import resource_filename
 import contextlib
-import comfy.clip_model
+from . import clip_model
 import json
 
 def gen_empty_tokens(special_tokens, length):
@@ -73,44 +68,21 @@
         "hidden"
     ]
     def __init__(self, version="openai/clip-vit-large-patch14", device="cpu", max_length=77,
-                 freeze=True, layer="last", layer_idx=None, textmodel_json_config=None, dtype=None, model_class=comfy.clip_model.CLIPTextModel,
+                 freeze=True, layer="last", layer_idx=None, textmodel_json_config=None, dtype=None, model_class=clip_model.CLIPTextModel,
                  special_tokens={"start": 49406, "end": 49407, "pad": 49407}, layer_norm_hidden_state=True):  # clip-vit-base-patch32
         super().__init__()
         assert layer in self.LAYERS
-<<<<<<< HEAD
-        self.num_layers = 12
-        if textmodel_path is not None:
-            self.transformer = model_class.from_pretrained(textmodel_path)
-        else:
-            if textmodel_json_config is None:
-                textmodel_json_config = os.path.join(os.path.dirname(os.path.realpath(__file__)), "sd1_clip_config.json")
-            if not os.path.exists(textmodel_json_config):
-                textmodel_json_config = resource_filename('comfy', 'sd1_clip_config.json')
-            config = config_class.from_json_file(textmodel_json_config)
-            self.num_layers = config.num_hidden_layers
-            with ops.use_comfy_ops(device, dtype):
-                with modeling_utils.no_init_weights():
-                    self.transformer = model_class(config)
-
-        self.inner_name = inner_name
-        if dtype is not None:
-            self.transformer.to(dtype)
-            inner_model = getattr(self.transformer, self.inner_name)
-            if hasattr(inner_model, "embeddings"):
-                inner_model.embeddings.to(torch.float32)
-            else:
-                self.transformer.set_input_embeddings(self.transformer.get_input_embeddings().to(torch.float32))
-=======
 
         if textmodel_json_config is None:
             textmodel_json_config = os.path.join(os.path.dirname(os.path.realpath(__file__)), "sd1_clip_config.json")
+        if not os.path.exists(textmodel_json_config):
+            textmodel_json_config = resource_filename('comfy', 'sd1_clip_config.json')
 
         with open(textmodel_json_config) as f:
             config = json.load(f)
 
-        self.transformer = model_class(config, dtype, device, comfy.ops.manual_cast)
+        self.transformer = model_class(config, dtype, device, ops.manual_cast)
         self.num_layers = self.transformer.num_layers
->>>>>>> 8c649357
 
         self.max_length = max_length
         if freeze:
