from __future__ import annotations

import copy
import importlib.resources
import logging
import numbers
import os
import traceback
import zipfile
from pathlib import Path

try:
    from importlib.resources.abc import Traversable  # pylint: disable=no-name-in-module
except ImportError:
    from importlib.abc import Traversable  # pylint: disable=no-name-in-module
from typing import Tuple, Sequence, TypeVar, Callable

import torch
from transformers import CLIPTokenizer, PreTrainedTokenizerBase

from . import clip_model
from . import model_management
from . import ops
from .component_model import files
from .component_model.files import get_path_as_dict, get_package_as_path
from .text_encoders.spiece_tokenizer import SPieceTokenizer


def gen_empty_tokens(special_tokens, length):
    start_token = special_tokens.get("start", None)
    end_token = special_tokens.get("end", None)
    pad_token = special_tokens.get("pad")
    output = []
    if start_token is not None:
        output.append(start_token)
    if end_token is not None:
        output.append(end_token)
    output += [pad_token] * (length - len(output))
    return output


class ClipTokenWeightEncoder:
    def encode_token_weights(self, token_weight_pairs):
        to_encode = list()
        max_token_len = 0
        has_weights = False
        for x in token_weight_pairs:
            tokens = list(map(lambda a: a[0], x))
            max_token_len = max(len(tokens), max_token_len)
            has_weights = has_weights or not all(map(lambda a: a[1] == 1.0, x))
            to_encode.append(tokens)

        sections = len(to_encode)
        if has_weights or sections == 0 and hasattr(self, "special_tokens"):
            to_encode.append(gen_empty_tokens(self.special_tokens, max_token_len))  # pylint: disable=no-member

        assert hasattr(self, "encode")
        assert isinstance(self.encode, Callable)  # pylint: disable=no-member
        o = self.encode(to_encode)  # pylint: disable=no-member
        out, pooled = o[:2]

        if pooled is not None:
            first_pooled = pooled[0:1].to(model_management.intermediate_device())
        else:
            first_pooled = pooled

        output = []
        for k in range(0, sections):
            z = out[k:k + 1]
            if has_weights:
                z_empty = out[-1]
                for i in range(len(z)):
                    for j in range(len(z[i])):
                        weight = token_weight_pairs[k][j][1]
                        if weight != 1.0:
                            z[i][j] = (z[i][j] - z_empty[j]) * weight + z_empty[j]
            output.append(z)

        if (len(output) == 0):
            r = (out[-1:].to(model_management.intermediate_device()), first_pooled)
        else:
            r = (torch.cat(output, dim=-2).to(model_management.intermediate_device()), first_pooled)

        if len(o) > 2:
            extra = {}
            for k in o[2]:
                v = o[2][k]
                if k == "attention_mask":
                    v = v[:sections].flatten().unsqueeze(dim=0).to(model_management.intermediate_device())
                extra[k] = v

            r = r + (extra,)
        return r


class SDClipModel(torch.nn.Module, ClipTokenWeightEncoder):
    LAYERS = [
        "last",
        "pooled",
        "hidden"
    ]

    def __init__(self, version="openai/clip-vit-large-patch14", device="cpu", max_length=77,
<<<<<<< HEAD
                 freeze=True, layer="last", layer_idx=None, textmodel_json_config: str | dict | None = None, dtype=None, model_class=clip_model.CLIPTextModel,
                 special_tokens=None, layer_norm_hidden_state=True, enable_attention_masks=False, zero_out_masked=False,
                 return_projected_pooled=True, return_attention_masks=False):  # clip-vit-base-patch32
=======
                 freeze=True, layer="last", layer_idx=None, textmodel_json_config=None, dtype=None, model_class=comfy.clip_model.CLIPTextModel,
                 special_tokens={"start": 49406, "end": 49407, "pad": 49407}, layer_norm_hidden_state=True, enable_attention_masks=False, zero_out_masked=False,
                 return_projected_pooled=True, return_attention_masks=False, model_options={}):  # clip-vit-base-patch32
>>>>>>> 9230f658
        super().__init__()
        if special_tokens is None:
            special_tokens = {"start": 49406, "end": 49407, "pad": 49407}
        assert layer in self.LAYERS

        config = get_path_as_dict(textmodel_json_config, "sd1_clip_config.json", package=__package__)

<<<<<<< HEAD
        self.operations = ops.manual_cast
=======
        with open(textmodel_json_config) as f:
            config = json.load(f)

        operations = model_options.get("custom_operations", None)
        if operations is None:
            operations = comfy.ops.manual_cast

        self.operations = operations
>>>>>>> 9230f658
        self.transformer = model_class(config, dtype, device, self.operations)
        self.num_layers = self.transformer.num_layers

        self.max_length = max_length
        if freeze:
            self.freeze()
        self.layer = layer
        self.layer_idx = None
        self.special_tokens = special_tokens

        self.logit_scale = torch.nn.Parameter(torch.tensor(4.6055))
        self.enable_attention_masks = enable_attention_masks
        self.zero_out_masked = zero_out_masked

        self.layer_norm_hidden_state = layer_norm_hidden_state
        self.return_projected_pooled = return_projected_pooled
        self.return_attention_masks = return_attention_masks

        if layer == "hidden":
            assert layer_idx is not None
            assert abs(layer_idx) < self.num_layers
            self.set_clip_options({"layer": layer_idx})
        self.options_default = (self.layer, self.layer_idx, self.return_projected_pooled)

    def freeze(self):
        self.transformer = self.transformer.eval()
        # self.train = disabled_train
        for param in self.parameters():
            param.requires_grad = False

    def set_clip_options(self, options):
        layer_idx = options.get("layer", self.layer_idx)
        self.return_projected_pooled = options.get("projected_pooled", self.return_projected_pooled)
        if layer_idx is None or abs(layer_idx) > self.num_layers:
            self.layer = "last"
        else:
            self.layer = "hidden"
            self.layer_idx = layer_idx

    def reset_clip_options(self):
        self.layer = self.options_default[0]
        self.layer_idx = self.options_default[1]
        self.return_projected_pooled = self.options_default[2]

    def set_up_textual_embeddings(self, tokens, current_embeds):
        out_tokens = []
        next_new_token = token_dict_size = current_embeds.weight.shape[0]
        embedding_weights = []

        for x in tokens:
            tokens_temp = []
            for y in x:
                if isinstance(y, numbers.Integral):
                    tokens_temp += [int(y)]
                else:
                    if y.shape[0] == current_embeds.weight.shape[1]:
                        embedding_weights += [y]
                        tokens_temp += [next_new_token]
                        next_new_token += 1
                    else:
                        logging.warning("WARNING: shape mismatch when trying to apply embedding, embedding will be ignored {} != {}".format(y.shape[0], current_embeds.weight.shape[1]))
            while len(tokens_temp) < len(x):
                tokens_temp += [self.special_tokens["pad"]]
            out_tokens += [tokens_temp]

        n = token_dict_size
        if len(embedding_weights) > 0:
            new_embedding = self.operations.Embedding(next_new_token + 1, current_embeds.weight.shape[1], device=current_embeds.weight.device, dtype=current_embeds.weight.dtype)
            new_embedding.weight[:token_dict_size] = current_embeds.weight
            for x in embedding_weights:
                new_embedding.weight[n] = x
                n += 1
            self.transformer.set_input_embeddings(new_embedding)

        processed_tokens = []
        for x in out_tokens:
            processed_tokens += [list(map(lambda a: n if a == -1 else a, x))]  # The EOS token should always be the largest one

        return processed_tokens

    def forward(self, tokens):
        backup_embeds = self.transformer.get_input_embeddings()
        device = backup_embeds.weight.device
        tokens = self.set_up_textual_embeddings(tokens, backup_embeds)
        tokens = torch.tensor(tokens, dtype=torch.long).to(device)

        attention_mask = None
        if self.enable_attention_masks or self.zero_out_masked or self.return_attention_masks:
            attention_mask = torch.zeros_like(tokens)
            end_token = self.special_tokens.get("end", -1)
            for x in range(attention_mask.shape[0]):
                for y in range(attention_mask.shape[1]):
                    attention_mask[x, y] = 1
                    if tokens[x, y] == end_token:
                        break

        attention_mask_model = None
        if self.enable_attention_masks:
            attention_mask_model = attention_mask

        outputs = self.transformer(tokens, attention_mask_model, intermediate_output=self.layer_idx, final_layer_norm_intermediate=self.layer_norm_hidden_state, dtype=torch.float32)
        self.transformer.set_input_embeddings(backup_embeds)

        if self.layer == "last":
            z = outputs[0].float()
        else:
            z = outputs[1].float()

        if self.zero_out_masked:
            z *= attention_mask.unsqueeze(-1).float()

        pooled_output = None
        if len(outputs) >= 3:
            if not self.return_projected_pooled and len(outputs) >= 4 and outputs[3] is not None:
                pooled_output = outputs[3].float()
            elif outputs[2] is not None:
                pooled_output = outputs[2].float()

        extra = {}
        if self.return_attention_masks:
            extra["attention_mask"] = attention_mask

        if len(extra) > 0:
            return z, pooled_output, extra

        return z, pooled_output

    def encode(self, tokens):
        return self(tokens)

    def encode_token_weights(self, token_weight_pairs):
        to_encode = list()
        max_token_len = 0
        has_weights = False
        for x in token_weight_pairs:
            tokens = list(map(lambda a: a[0], x))
            max_token_len = max(len(tokens), max_token_len)
            has_weights = has_weights or not all(map(lambda a: a[1] == 1.0, x))
            to_encode.append(tokens)

        sections = len(to_encode)
        if has_weights or sections == 0:
            to_encode.append(gen_empty_tokens(self.special_tokens, max_token_len))

        o = self.encode(to_encode)
        out, pooled = o[:2]

        if pooled is not None:
            first_pooled = pooled[0:1].to(model_management.intermediate_device())
        else:
            first_pooled = pooled

        output = []
        for k in range(0, sections):
            z = out[k:k + 1]
            if has_weights:
                z_empty = out[-1]
                for i in range(len(z)):
                    for j in range(len(z[i])):
                        weight = token_weight_pairs[k][j][1]
                        if weight != 1.0:
                            z[i][j] = (z[i][j] - z_empty[j]) * weight + z_empty[j]
            output.append(z)

        if (len(output) == 0):
            r = (out[-1:].to(model_management.intermediate_device()), first_pooled)
        else:
            r = (torch.cat(output, dim=-2).to(model_management.intermediate_device()), first_pooled)

        if len(o) > 2:
            extra = {}
            for k in o[2]:
                v = o[2][k]
                if k == "attention_mask":
                    v = v[:sections].flatten().unsqueeze(dim=0).to(model_management.intermediate_device())
                extra[k] = v

            r = r + (extra,)
        return r

    def load_sd(self, sd):
        return self.transformer.load_state_dict(sd, strict=False)


def parse_parentheses(string):
    result = []
    current_item = ""
    nesting_level = 0
    for char in string:
        if char == "(":
            if nesting_level == 0:
                if current_item:
                    result.append(current_item)
                    current_item = "("
                else:
                    current_item = "("
            else:
                current_item += char
            nesting_level += 1
        elif char == ")":
            nesting_level -= 1
            if nesting_level == 0:
                result.append(current_item + ")")
                current_item = ""
            else:
                current_item += char
        else:
            current_item += char
    if current_item:
        result.append(current_item)
    return result


def token_weights(string, current_weight):
    a = parse_parentheses(string)
    out = []
    for x in a:
        weight = current_weight
        if len(x) >= 2 and x[-1] == ')' and x[0] == '(':
            x = x[1:-1]
            xx = x.rfind(":")
            weight *= 1.1
            if xx > 0:
                try:
                    weight = float(x[xx + 1:])
                    x = x[:xx]
                except:
                    pass
            out += token_weights(x, weight)
        else:
            out += [(x, current_weight)]
    return out


def escape_important(text):
    text = text.replace("\\)", "\0\1")
    text = text.replace("\\(", "\0\2")
    return text


def unescape_important(text):
    text = text.replace("\0\1", ")")
    text = text.replace("\0\2", "(")
    return text


def safe_load_embed_zip(embed_path):
    with zipfile.ZipFile(embed_path) as myzip:
        names = list(filter(lambda a: "data/" in a, myzip.namelist()))
        names.reverse()
        for n in names:
            with myzip.open(n) as myfile:
                data = myfile.read()
                number = len(data) // 4
                length_embed = 1024  # sd2.x
                if number < 768:
                    continue
                if number % 768 == 0:
                    length_embed = 768  # sd1.x
                num_embeds = number // length_embed
                embed = torch.frombuffer(data, dtype=torch.float)
                out = embed.reshape((num_embeds, length_embed)).clone()
                del embed
                return out


def expand_directory_list(directories):
    dirs = set()
    for x in directories:
        dirs.add(x)
        for root, subdir, file in os.walk(x, followlinks=True):
            dirs.add(root)
    return list(dirs)


def bundled_embed(embed, prefix, suffix):  # bundled embedding in lora format
    i = 0
    out_list = []
    for k in embed:
        if k.startswith(prefix) and k.endswith(suffix):
            out_list.append(embed[k])
    if len(out_list) == 0:
        return None

    return torch.cat(out_list, dim=0)


def load_embed(embedding_name, embedding_directory, embedding_size, embed_key=None):
    if isinstance(embedding_directory, str):
        embedding_directory = [embedding_directory]

    embedding_directory = expand_directory_list(embedding_directory)

    valid_file = None
    for embed_dir in embedding_directory:
        embed_path = os.path.abspath(os.path.join(embed_dir, embedding_name))
        embed_dir = os.path.abspath(embed_dir)
        try:
            if os.path.commonpath((embed_dir, embed_path)) != embed_dir:
                continue
        except:
            continue
        if not os.path.isfile(embed_path):
            extensions = ['.safetensors', '.pt', '.bin']
            for x in extensions:
                t = embed_path + x
                if os.path.isfile(t):
                    valid_file = t
                    break
        else:
            valid_file = embed_path
        if valid_file is not None:
            break

    if valid_file is None:
        return None

    embed_path = valid_file

    embed_out = None

    try:
        if embed_path.lower().endswith(".safetensors"):
            import safetensors.torch
            embed = safetensors.torch.load_file(embed_path, device="cpu")
        else:
            if 'weights_only' in torch.load.__code__.co_varnames:
                try:
                    embed = torch.load(embed_path, weights_only=True, map_location="cpu")
                except:
                    embed_out = safe_load_embed_zip(embed_path)
            else:
                embed = torch.load(embed_path, map_location="cpu")
    except Exception as e:
        logging.warning("{}\n\nerror loading embedding, skipping loading: {}".format(traceback.format_exc(), embedding_name))
        return None

    if embed_out is None:
        if 'string_to_param' in embed:
            values = embed['string_to_param'].values()
            embed_out = next(iter(values))
        elif isinstance(embed, list):
            out_list = []
            for x in range(len(embed)):
                for k in embed[x]:
                    t = embed[x][k]
                    if t.shape[-1] != embedding_size:
                        continue
                    out_list.append(t.reshape(-1, t.shape[-1]))
            embed_out = torch.cat(out_list, dim=0)
        elif embed_key is not None and embed_key in embed:
            embed_out = embed[embed_key]
        else:
            embed_out = bundled_embed(embed, 'bundle_emb.', '.string_to_param.*')
            if embed_out is None:
                embed_out = bundled_embed(embed, 'bundle_emb.', '.{}'.format(embed_key))
            if embed_out is None:
                values = embed.values()
                embed_out = next(iter(values))
    return embed_out


SDTokenizerT = TypeVar('SDTokenizerT', bound='SDTokenizer')


class SDTokenizer:
    def __init__(self, tokenizer_path: torch.Tensor | bytes | bytearray | memoryview | str | Path | Traversable = None, max_length=77, pad_with_end=True, embedding_directory=None, embedding_size=768, embedding_key='clip_l', tokenizer_class=CLIPTokenizer, has_start_token=True, pad_to_max_length=True, min_length=None, pad_token=None, tokenizer_data=None):
        if tokenizer_data is None:
            tokenizer_data = dict()
        if tokenizer_path is None:
            tokenizer_path = files.get_package_as_path("comfy.sd1_tokenizer")
        if isinstance(tokenizer_path, Path):
            tokenizer_path = str(tokenizer_path)
        if isinstance(tokenizer_path, Traversable):
            contextlib_path = importlib.resources.as_file(tokenizer_path)
            tokenizer_path = contextlib_path.__enter__()
        if issubclass(tokenizer_class, CLIPTokenizer) and not os.path.exists(os.path.join(tokenizer_path, "tokenizer_config.json")):
            # assumes sd1_tokenizer
            tokenizer_path = get_package_as_path('comfy.sd1_tokenizer')
        self.tokenizer_class = tokenizer_class
        self.tokenizer_path = tokenizer_path
        self.tokenizer: PreTrainedTokenizerBase | SPieceTokenizer = tokenizer_class.from_pretrained(tokenizer_path)
        self.max_length = max_length
        self.min_length = min_length

        empty = self.tokenizer('')["input_ids"]
        if has_start_token:
            self.tokens_start = 1
            self.start_token = empty[0]
            self.end_token = empty[1]
        else:
            self.tokens_start = 0
            self.start_token = None
            self.end_token = empty[0]

        if pad_token is not None:
            self.pad_token = pad_token
        elif pad_with_end:
            self.pad_token = self.end_token
        else:
            self.pad_token = 0

        self.pad_with_end = pad_with_end
        self.pad_to_max_length = pad_to_max_length
        self.additional_tokens: Tuple[str, ...] = ()
        self.add_tokens([])
        self.embedding_directory = embedding_directory
        self.max_word_length = 8
        self.embedding_identifier = "embedding:"
        self.embedding_size = embedding_size
        self.embedding_key = embedding_key

    def clone(self) -> SDTokenizerT:
        sd_tokenizer = copy.copy(self)
        # correctly copy additional vocab
        sd_tokenizer.tokenizer = self.tokenizer_class.from_pretrained(self.tokenizer_path, legacy=True)
        sd_tokenizer.add_tokens(sd_tokenizer.additional_tokens)
        return sd_tokenizer

    def add_tokens(self, tokens: Sequence[str]):
        self.additional_tokens += tuple(tokens)
        if len(tokens) > 0:
            self.tokenizer.add_tokens(list(tokens))
        vocab = self.tokenizer.get_vocab()
        self.inv_vocab = {v: k for k, v in vocab.items()}

    def _try_get_embedding(self, embedding_name: str):
        '''
        Takes a potential embedding name and tries to retrieve it.
        Returns a Tuple consisting of the embedding and any leftover string, embedding can be None.
        '''
        embed = load_embed(embedding_name, self.embedding_directory, self.embedding_size, self.embedding_key)
        if embed is None:
            stripped = embedding_name.strip(',')
            if len(stripped) < len(embedding_name):
                embed = load_embed(stripped, self.embedding_directory, self.embedding_size, self.embedding_key)
                return (embed, embedding_name[len(stripped):])
        return (embed, "")

    def tokenize_with_weights(self, text: str, return_word_ids=False):
        '''
        Takes a prompt and converts it to a list of (token, weight, word id) elements.
        Tokens can both be integer tokens and pre computed CLIP tensors.
        Word id values are unique per word and embedding, where the id 0 is reserved for non word tokens.
        Returned list has the dimensions NxM where M is the input size of CLIP
        '''

        text = escape_important(text)
        parsed_weights = token_weights(text, 1.0)
        vocab = self.tokenizer.get_vocab()

        # tokenize words
        tokens = []
        for weighted_segment, weight in parsed_weights:
            to_tokenize = unescape_important(weighted_segment).replace("\n", " ").split(' ')
            to_tokenize = [x for x in to_tokenize if x != ""]
            for word in to_tokenize:
                # if we find an embedding, deal with the embedding
                if word.startswith(self.embedding_identifier) and self.embedding_directory is not None:
                    embedding_name = word[len(self.embedding_identifier):].strip('\n')
                    embed, leftover = self._try_get_embedding(embedding_name)
                    if embed is None:
                        logging.warning(f"warning, embedding:{embedding_name} does not exist, ignoring")
                    else:
                        if len(embed.shape) == 1:
                            tokens.append([(embed, weight)])
                        else:
                            tokens.append([(embed[x], weight) for x in range(embed.shape[0])])
                    # if we accidentally have leftover text, continue parsing using leftover, else move on to next word
                    if leftover != "":
                        word = leftover
                    else:
                        continue
                # parse word
                exact_word = f"{word}</w>"
                if hasattr(self.tokenizer, "eos_token") and word == self.tokenizer.eos_token:
                    tokenizer_result = [self.tokenizer.eos_token_id]
                elif exact_word in vocab:
                    tokenizer_result = [vocab[exact_word]]
                else:
                    tokenizer_result = self.tokenizer(word)["input_ids"][self.tokens_start:-1]
                tokens.append([(t, weight) for t in tokenizer_result])

        # reshape token array to CLIP input size
        batched_tokens = []
        batch = []
        if self.start_token is not None:
            batch.append((self.start_token, 1.0, 0))
        batched_tokens.append(batch)
        for i, t_group in enumerate(tokens):
            # determine if we're going to try and keep the tokens in a single batch
            is_large = len(t_group) >= self.max_word_length

            while len(t_group) > 0:
                if len(t_group) + len(batch) > self.max_length - 1:
                    remaining_length = self.max_length - len(batch) - 1
                    # break word in two and add end token
                    if is_large:
                        batch.extend([(t, w, i + 1) for t, w in t_group[:remaining_length]])
                        batch.append((self.end_token, 1.0, 0))
                        t_group = t_group[remaining_length:]
                    # add end token and pad
                    else:
                        batch.append((self.end_token, 1.0, 0))
                        if self.pad_to_max_length:
                            batch.extend([(self.pad_token, 1.0, 0)] * (remaining_length))
                    # start new batch
                    batch = []
                    if self.start_token is not None:
                        batch.append((self.start_token, 1.0, 0))
                    batched_tokens.append(batch)
                else:
                    batch.extend([(t, w, i + 1) for t, w in t_group])
                    t_group = []

        # fill last batch
        batch.append((self.end_token, 1.0, 0))
        if self.pad_to_max_length:
            batch.extend([(self.pad_token, 1.0, 0)] * (self.max_length - len(batch)))
        if self.min_length is not None and len(batch) < self.min_length:
            batch.extend([(self.pad_token, 1.0, 0)] * (self.min_length - len(batch)))

        if not return_word_ids:
            batched_tokens = [[(t, w) for t, w, _ in x] for x in batched_tokens]

        return batched_tokens

    def untokenize(self, token_weight_pair):
        return list(map(lambda a: (a, self.inv_vocab[a[0]]), token_weight_pair))

    def state_dict(self):
        return {}


SD1TokenizerT = TypeVar("SD1TokenizerT", bound="SD1Tokenizer")


class SD1Tokenizer:
    def __init__(self, embedding_directory=None, tokenizer_data={}, clip_name="l", tokenizer=SDTokenizer):
        self.clip_name = clip_name
        self.clip = "clip_{}".format(self.clip_name)
        self.sd_tokenizer = tokenizer(embedding_directory=embedding_directory, tokenizer_data=tokenizer_data)

    def tokenize_with_weights(self, text: str, return_word_ids=False):
        out = {}
        out[self.clip_name] = self.sd_tokenizer.tokenize_with_weights(text, return_word_ids)
        return out

    def untokenize(self, token_weight_pair):
        return self.sd_tokenizer.untokenize(token_weight_pair)

    @property
    def sd_tokenizer(self) -> SDTokenizer:
        return getattr(self, self.clip)

    @sd_tokenizer.setter
    def sd_tokenizer(self, value):
        setattr(self, self.clip, value)

    def clone(self) -> SD1TokenizerT:
        sd1_tokenizer = copy.copy(self)
        sd1_tokenizer.sd_tokenizer = self.sd_tokenizer.clone()
        return sd1_tokenizer

    def state_dict(self):
        return {}

<<<<<<< HEAD

class SD1ClipModel(torch.nn.Module):
    def __init__(self, device="cpu", dtype=None, clip_name="l", clip_model=SDClipModel, textmodel_json_config=None, name=None, **kwargs):
=======
class SD1CheckpointClipModel(SDClipModel):
    def __init__(self, device="cpu", dtype=None, model_options={}):
        super().__init__(device=device, return_projected_pooled=False, dtype=dtype, model_options=model_options)

class SD1ClipModel(torch.nn.Module):
    def __init__(self, device="cpu", dtype=None, model_options={}, clip_name="l", clip_model=SD1CheckpointClipModel, name=None, **kwargs):
>>>>>>> 9230f658
        super().__init__()

        if name is not None:
            self.clip_name = name
            self.clip = "{}".format(self.clip_name)
        else:
            self.clip_name = clip_name
            self.clip = "clip_{}".format(self.clip_name)

<<<<<<< HEAD
        setattr(self, self.clip, clip_model(device=device, dtype=dtype, textmodel_json_config=textmodel_json_config, **kwargs))
=======
        setattr(self, self.clip, clip_model(device=device, dtype=dtype, model_options=model_options, **kwargs))
>>>>>>> 9230f658

        self.dtypes = set()
        if dtype is not None:
            self.dtypes.add(dtype)

    def set_clip_options(self, options):
        getattr(self, self.clip).set_clip_options(options)

    def reset_clip_options(self):
        getattr(self, self.clip).reset_clip_options()

    def encode_token_weights(self, token_weight_pairs):
        token_weight_pairs = token_weight_pairs[self.clip_name]
        out = getattr(self, self.clip).encode_token_weights(token_weight_pairs)
        return out

    def load_sd(self, sd):
        return getattr(self, self.clip).load_sd(sd)<|MERGE_RESOLUTION|>--- conflicted
+++ resolved
@@ -101,15 +101,9 @@
     ]
 
     def __init__(self, version="openai/clip-vit-large-patch14", device="cpu", max_length=77,
-<<<<<<< HEAD
                  freeze=True, layer="last", layer_idx=None, textmodel_json_config: str | dict | None = None, dtype=None, model_class=clip_model.CLIPTextModel,
                  special_tokens=None, layer_norm_hidden_state=True, enable_attention_masks=False, zero_out_masked=False,
-                 return_projected_pooled=True, return_attention_masks=False):  # clip-vit-base-patch32
-=======
-                 freeze=True, layer="last", layer_idx=None, textmodel_json_config=None, dtype=None, model_class=comfy.clip_model.CLIPTextModel,
-                 special_tokens={"start": 49406, "end": 49407, "pad": 49407}, layer_norm_hidden_state=True, enable_attention_masks=False, zero_out_masked=False,
                  return_projected_pooled=True, return_attention_masks=False, model_options={}):  # clip-vit-base-patch32
->>>>>>> 9230f658
         super().__init__()
         if special_tokens is None:
             special_tokens = {"start": 49406, "end": 49407, "pad": 49407}
@@ -117,18 +111,11 @@
 
         config = get_path_as_dict(textmodel_json_config, "sd1_clip_config.json", package=__package__)
 
-<<<<<<< HEAD
-        self.operations = ops.manual_cast
-=======
-        with open(textmodel_json_config) as f:
-            config = json.load(f)
-
         operations = model_options.get("custom_operations", None)
         if operations is None:
-            operations = comfy.ops.manual_cast
+            operations = ops.manual_cast
 
         self.operations = operations
->>>>>>> 9230f658
         self.transformer = model_class(config, dtype, device, self.operations)
         self.num_layers = self.transformer.num_layers
 
@@ -696,18 +683,12 @@
     def state_dict(self):
         return {}
 
-<<<<<<< HEAD
+class SD1CheckpointClipModel(SDClipModel):
+    def __init__(self, device="cpu", dtype=None, model_options={}, textmodel_json_config=None):
+        super().__init__(device=device, return_projected_pooled=False, dtype=dtype, model_options=model_options, textmodel_json_config=textmodel_json_config)
 
 class SD1ClipModel(torch.nn.Module):
-    def __init__(self, device="cpu", dtype=None, clip_name="l", clip_model=SDClipModel, textmodel_json_config=None, name=None, **kwargs):
-=======
-class SD1CheckpointClipModel(SDClipModel):
-    def __init__(self, device="cpu", dtype=None, model_options={}):
-        super().__init__(device=device, return_projected_pooled=False, dtype=dtype, model_options=model_options)
-
-class SD1ClipModel(torch.nn.Module):
-    def __init__(self, device="cpu", dtype=None, model_options={}, clip_name="l", clip_model=SD1CheckpointClipModel, name=None, **kwargs):
->>>>>>> 9230f658
+    def __init__(self, device="cpu", dtype=None, model_options={}, clip_name="l", clip_model=SD1CheckpointClipModel, textmodel_json_config=None, name=None, **kwargs):
         super().__init__()
 
         if name is not None:
@@ -717,11 +698,7 @@
             self.clip_name = clip_name
             self.clip = "clip_{}".format(self.clip_name)
 
-<<<<<<< HEAD
-        setattr(self, self.clip, clip_model(device=device, dtype=dtype, textmodel_json_config=textmodel_json_config, **kwargs))
-=======
-        setattr(self, self.clip, clip_model(device=device, dtype=dtype, model_options=model_options, **kwargs))
->>>>>>> 9230f658
+        setattr(self, self.clip, clip_model(device=device, dtype=dtype, model_options=model_options, textmodel_json_config=textmodel_json_config, **kwargs))
 
         self.dtypes = set()
         if dtype is not None:
