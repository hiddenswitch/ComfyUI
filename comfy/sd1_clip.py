--- conflicted
+++ resolved
@@ -27,6 +27,7 @@
     from importlib.abc import Traversable  # pylint: disable=no-name-in-module, deprecated-class
 
 logger = logging.getLogger(__name__)
+
 
 def gen_empty_tokens(special_tokens, length):
     start_token = special_tokens.get("start", None)
@@ -111,14 +112,11 @@
                  special_tokens=None, layer_norm_hidden_state=True, enable_attention_masks=False, zero_out_masked=False,
                  return_projected_pooled=True, return_attention_masks=False, model_options=None):  # clip-vit-base-patch32
         super().__init__()
-<<<<<<< HEAD
         if model_options is None:
             model_options = {}
         if special_tokens is None:
             special_tokens = {"start": 49406, "end": 49407, "pad": 49407}
         assert layer in self.LAYERS
-=======
->>>>>>> fd271ded
 
         if textmodel_json_config is None and "model_name" not in model_options:
             model_options = {**model_options, "model_name": "clip_l"}
@@ -138,15 +136,9 @@
         quant_config = model_options.get("quantization_metadata", None)
 
         if operations is None:
-<<<<<<< HEAD
-            scaled_fp8 = model_options.get("scaled_fp8", None)
-            if scaled_fp8 is not None:
-                operations = ops.scaled_fp8_ops(fp8_matrix_mult=False, override_dtype=scaled_fp8)
-=======
             if quant_config is not None:
-                operations = comfy.ops.mixed_precision_ops(quant_config, dtype, full_precision_mm=True)
+                operations = ops.mixed_precision_ops(quant_config, dtype, full_precision_mm=True)
                 logging.info("Using MixedPrecisionOps for text encoder")
->>>>>>> fd271ded
             else:
                 operations = ops.manual_cast
 
@@ -494,6 +486,7 @@
 
     valid_file = None
     for embed_dir in embedding_directory:
+        # todo: improve this, so that it is more compatible between linux and windows
         embed_path = os.path.abspath(os.path.join(embed_dir, embedding_name))
         embed_dir = os.path.abspath(embed_dir)
         try:
@@ -562,15 +555,11 @@
 
 
 class SDTokenizer:
-<<<<<<< HEAD
-    def __init__(self, tokenizer_path: Optional[Union[torch.Tensor, bytes, bytearray, memoryview, str, Path, Traversable]] = None, max_length=77, pad_with_end=True, embedding_directory=None, embedding_size=768, embedding_key='clip_l', tokenizer_class=CLIPTokenizer, has_start_token=True, has_end_token=True, pad_to_max_length=True, min_length=None, pad_token=None, end_token=None, min_padding=None, tokenizer_data=None, tokenizer_args=None):
+    def __init__(self, tokenizer_path: Optional[Union[torch.Tensor, bytes, bytearray, memoryview, str, Path, Traversable]] = None, max_length=77, pad_with_end=True, embedding_directory=None, embedding_size=768, embedding_key='clip_l', tokenizer_class=CLIPTokenizer, has_start_token=True, has_end_token=True, pad_to_max_length=True, min_length=None, pad_token=None, end_token=None, min_padding=None, pad_left=False, tokenizer_data=None, tokenizer_args=None):
         if tokenizer_data is None:
             tokenizer_data = dict()
         if tokenizer_args is None:
             tokenizer_args = dict()
-=======
-    def __init__(self, tokenizer_path=None, max_length=77, pad_with_end=True, embedding_directory=None, embedding_size=768, embedding_key='clip_l', tokenizer_class=CLIPTokenizer, has_start_token=True, has_end_token=True, pad_to_max_length=True, min_length=None, pad_token=None, end_token=None, min_padding=None, pad_left=False, tokenizer_data={}, tokenizer_args={}):
->>>>>>> fd271ded
         if tokenizer_path is None:
             tokenizer_path = files.get_package_as_path("comfy.sd1_tokenizer")
         if isinstance(tokenizer_path, Path):
@@ -656,9 +645,6 @@
                 return (embed, "{} {}".format(embedding_name[len(stripped):], leftover))
         return (embed, leftover)
 
-<<<<<<< HEAD
-    def tokenize_with_weights(self, text: str, return_word_ids=False, tokenizer_options={}, **kwargs):
-=======
     def pad_tokens(self, tokens, amount):
         if self.pad_left:
             for i in range(amount):
@@ -666,8 +652,7 @@
         else:
             tokens.extend([(self.pad_token, 1.0, 0)] * amount)
 
-    def tokenize_with_weights(self, text:str, return_word_ids=False, tokenizer_options={}, **kwargs):
->>>>>>> fd271ded
+    def tokenize_with_weights(self, text: str, return_word_ids=False, tokenizer_options={}, **kwargs):
         '''
         Takes a prompt and converts it to a list of (token, weight, word id) elements.
         Tokens can both be integer tokens and pre computed CLIP tensors.
@@ -752,13 +737,8 @@
                         if self.end_token is not None:
                             batch.append((self.end_token, 1.0, 0))
                         if self.pad_to_max_length:
-<<<<<<< HEAD
-                            batch.extend([(self.pad_token, 1.0, 0)] * (remaining_length))
+                            self.pad_tokens(batch, remaining_length)
                     # start new batch
-=======
-                            self.pad_tokens(batch, remaining_length)
-                    #start new batch
->>>>>>> fd271ded
                     batch = []
                     if self.start_token is not None:
                         batch.append((self.start_token, 1.0, 0))
@@ -793,7 +773,7 @@
 
 
 class SD1Tokenizer:
-    def __init__(self, embedding_directory=None, tokenizer_data: dict=None, clip_name="l", tokenizer=SDTokenizer, name=None):
+    def __init__(self, embedding_directory=None, tokenizer_data: dict = None, clip_name="l", tokenizer=SDTokenizer, name=None):
         if tokenizer_data is None:
             tokenizer_data = {}
         if name is not None:
@@ -829,11 +809,12 @@
     def state_dict(self):
         return getattr(self, self.clip).state_dict()
 
+
 class SD1CheckpointClipModel(SDClipModel):
     def __init__(self, device="cpu", dtype=None, model_options=None, textmodel_json_config=None):
-        super().__init__(device=device, return_projected_pooled=False, dtype=dtype, model_options=model_options, textmodel_json_config=textmodel_json_config)
         if model_options is None:
             model_options = {}
+        super().__init__(device=device, return_projected_pooled=False, dtype=dtype, model_options=model_options, textmodel_json_config=textmodel_json_config)
 
 
 class SD1ClipModel(torch.nn.Module):
