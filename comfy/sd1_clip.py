from __future__ import annotations

import copy
import importlib.resources
import logging
import numbers
import os
import re
import traceback
import zipfile
from pathlib import Path
from typing import Tuple, Sequence, TypeVar, Callable, Optional, Union

import torch
try:
    from transformers import CLIPTokenizer, PreTrainedTokenizerBase
except ImportError:
    from .transformers_compat import CLIPTokenizerFast as CLIPTokenizer, PreTrainedTokenizerBase

from . import clip_model
from . import model_management
from . import ops
from .component_model import files
from .component_model.files import get_path_as_dict, get_package_as_path
from .text_encoders.spiece_tokenizer import SPieceTokenizer

try:
    from importlib.resources.abc import Traversable  # pylint: disable=no-name-in-module
except ImportError:
    from importlib.abc import Traversable  # pylint: disable=no-name-in-module, deprecated-class

logger = logging.getLogger(__name__)


def gen_empty_tokens(special_tokens, length):
    start_token = special_tokens.get("start", None)
    end_token = special_tokens.get("end", None)
    pad_token = special_tokens.get("pad")
    output = []
    if start_token is not None:
        output.append(start_token)
    if end_token is not None:
        output.append(end_token)
    output += [pad_token] * (length - len(output))
    return output


class ClipTokenWeightEncoder:
    def encode_token_weights(self, token_weight_pairs):
        to_encode = list()
        max_token_len = 0
        has_weights = False
        for x in token_weight_pairs:
            tokens = list(map(lambda a: a[0], x))
            max_token_len = max(len(tokens), max_token_len)
            has_weights = has_weights or not all(map(lambda a: a[1] == 1.0, x))
            to_encode.append(tokens)

        sections = len(to_encode)
        if has_weights or sections == 0 and hasattr(self, "special_tokens"):
            if hasattr(self, "gen_empty_tokens"):
                to_encode.append(self.gen_empty_tokens(self.special_tokens, max_token_len))
            else:
                to_encode.append(gen_empty_tokens(self.special_tokens, max_token_len))  # pylint: disable=no-member

        assert hasattr(self, "encode")
        assert isinstance(self.encode, Callable)  # pylint: disable=no-member
        o = self.encode(to_encode)  # pylint: disable=no-member
        out, pooled = o[:2]

        if pooled is not None:
            first_pooled = pooled[0:1].to(model_management.intermediate_device())
        else:
            first_pooled = pooled

        output = []
        for k in range(0, sections):
            z = out[k:k + 1]
            if has_weights:
                z_empty = out[-1]
                for i in range(len(z)):
                    for j in range(len(z[i])):
                        weight = token_weight_pairs[k][j][1]
                        if weight != 1.0:
                            z[i][j] = (z[i][j] - z_empty[j]) * weight + z_empty[j]
            output.append(z)

        if (len(output) == 0):
            r = (out[-1:].to(model_management.intermediate_device()), first_pooled)
        else:
            r = (torch.cat(output, dim=-2).to(model_management.intermediate_device()), first_pooled)

        if len(o) > 2:
            extra = {}
            for k in o[2]:
                v = o[2][k]
                if k == "attention_mask":
                    v = v[:sections].flatten().unsqueeze(dim=0).to(model_management.intermediate_device())
                extra[k] = v

            r = r + (extra,)
        return r


class SDClipModel(torch.nn.Module, ClipTokenWeightEncoder):
    LAYERS = [
        "last",
        "pooled",
        "hidden",
        "all"
    ]

    def __init__(self, device="cpu", max_length=77,
                 freeze=True, layer="last", layer_idx=None, textmodel_json_config: str | dict | None = None, dtype=None, model_class=clip_model.CLIPTextModel,
                 special_tokens=None, layer_norm_hidden_state=True, enable_attention_masks=False, zero_out_masked=False,
                 return_projected_pooled=True, return_attention_masks=False, model_options=None):  # clip-vit-base-patch32
        super().__init__()
        if model_options is None:
            model_options = {}
        if special_tokens is None:
            special_tokens = {"start": 49406, "end": 49407, "pad": 49407}

        if textmodel_json_config is None and "model_name" not in model_options:
            model_options = {**model_options, "model_name": "clip_l"}

        if "model_name" in model_options and "clip" not in model_options["model_name"].lower() and textmodel_json_config is None:
            _model_name = model_options['model_name']
            logger.warning(f"Text encoder {_model_name} provided a None textmodel_json_config, when it should have been an empty dict")
            textmodel_json_config = {}

        config = get_path_as_dict(textmodel_json_config, "sd1_clip_config.json", package=__package__)

        te_model_options = model_options.get("{}_model_config".format(model_options.get("model_name", "")), {})
        for k, v in te_model_options.items():
            config[k] = v

        operations = model_options.get("custom_operations", None)
        quant_config = model_options.get("quantization_metadata", None)

        if operations is None:
            if quant_config is not None:
                operations = ops.mixed_precision_ops(quant_config, dtype, full_precision_mm=True)
                logger.debug("Using MixedPrecisionOps for text encoder")
            else:
                operations = ops.manual_cast

        self.operations = operations
        self.transformer = model_class(config, dtype, device, self.operations)

        self.num_layers = self.transformer.num_layers

        self.max_length = max_length
        if freeze:
            self.freeze()
        self.layer = layer
        self.layer_idx = None
        self.special_tokens = special_tokens

        self.logit_scale = torch.nn.Parameter(torch.tensor(4.6055))
        self.enable_attention_masks = enable_attention_masks
        self.zero_out_masked = zero_out_masked

        self.layer_norm_hidden_state = layer_norm_hidden_state
        self.return_projected_pooled = return_projected_pooled
        self.return_attention_masks = return_attention_masks
        self.execution_device = None

        if layer == "hidden":
            assert layer_idx is not None
            assert abs(layer_idx) < self.num_layers
            self.set_clip_options({"layer": layer_idx})
        self.options_default = (self.layer, self.layer_idx, self.return_projected_pooled)

    def freeze(self):
        self.transformer = self.transformer.eval()
        # self.train = disabled_train
        for param in self.parameters():
            param.requires_grad = False

    def set_clip_options(self, options):
        layer_idx = options.get("layer", self.layer_idx)
        self.return_projected_pooled = options.get("projected_pooled", self.return_projected_pooled)
        self.execution_device = options.get("execution_device", self.execution_device)
        if isinstance(self.layer, list) or self.layer == "all":
            pass
        elif layer_idx is None or abs(layer_idx) > self.num_layers:
            self.layer = "last"
        else:
            self.layer = "hidden"
            self.layer_idx = layer_idx

    def reset_clip_options(self):
        self.layer = self.options_default[0]
        self.layer_idx = self.options_default[1]
        self.return_projected_pooled = self.options_default[2]
        self.execution_device = None

    def process_tokens(self, tokens, device):
        end_token = self.special_tokens.get("end", None)
        if end_token is None:
            cmp_token = self.special_tokens.get("pad", -1)
        else:
            cmp_token = end_token

        embeds_out = []
        attention_masks = []
        num_tokens = []

        for x in tokens:
            attention_mask = []
            tokens_temp = []
            other_embeds = []
            eos = False
            index = 0
            for y in x:
                if isinstance(y, numbers.Integral):
                    if eos:
                        attention_mask.append(0)
                    else:
                        attention_mask.append(1)
                    token = int(y)
                    tokens_temp += [token]
                    if not eos and token == cmp_token:
                        if end_token is None:
                            attention_mask[-1] = 0
                        eos = True
                else:
                    other_embeds.append((index, y))
                index += 1

            tokens_embed = torch.tensor([tokens_temp], device=device, dtype=torch.long)
            tokens_embed = self.transformer.get_input_embeddings()(tokens_embed, out_dtype=torch.float32)
            index = 0
            pad_extra = 0
            embeds_info = []
            for o in other_embeds:
                emb = o[1]
                if torch.is_tensor(emb):
                    emb = {"type": "embedding", "data": emb}

                extra = None
                emb_type = emb.get("type", None)
                if emb_type == "embedding":
                    emb = emb.get("data", None)
                else:
                    if hasattr(self.transformer, "preprocess_embed"):
                        emb, extra = self.transformer.preprocess_embed(emb, device=device)
                    else:
                        emb = None

                if emb is None:
                    index += -1
                    continue

                ind = index + o[0]
                emb = emb.view(1, -1, emb.shape[-1]).to(device=device, dtype=torch.float32)
                emb_shape = emb.shape[1]
                if emb.shape[-1] == tokens_embed.shape[-1]:
                    tokens_embed = torch.cat([tokens_embed[:, :ind], emb, tokens_embed[:, ind:]], dim=1)
                    attention_mask = attention_mask[:ind] + [1] * emb_shape + attention_mask[ind:]
                    index += emb_shape - 1
                    embeds_info.append({"type": emb_type, "index": ind, "size": emb_shape, "extra": extra})
                else:
                    index += -1
                    pad_extra += emb_shape
                    logger.warning("WARNING: shape mismatch when trying to apply embedding, embedding will be ignored {} != {}".format(emb.shape[-1], tokens_embed.shape[-1]))

            if pad_extra > 0:
                padd_embed = self.transformer.get_input_embeddings()(torch.tensor([[self.special_tokens["pad"]] * pad_extra], device=device, dtype=torch.long), out_dtype=torch.float32)
                tokens_embed = torch.cat([tokens_embed, padd_embed], dim=1)
                attention_mask = attention_mask + [0] * pad_extra

            embeds_out.append(tokens_embed)
            attention_masks.append(attention_mask)
            num_tokens.append(sum(attention_mask))

        return torch.cat(embeds_out), torch.tensor(attention_masks, device=device, dtype=torch.long), num_tokens, embeds_info

    def forward(self, tokens):
        if self.execution_device is None:
            device = self.transformer.get_input_embeddings().weight.device
        else:
            device = self.execution_device

        embeds, attention_mask, num_tokens, embeds_info = self.process_tokens(tokens, device)

        attention_mask_model = None
        if self.enable_attention_masks:
            attention_mask_model = attention_mask

        if isinstance(self.layer, list):
            intermediate_output = self.layer
        elif self.layer == "all":
            intermediate_output = "all"
        else:
            intermediate_output = self.layer_idx

        outputs = self.transformer(None, attention_mask_model, embeds=embeds, num_tokens=num_tokens, intermediate_output=intermediate_output, final_layer_norm_intermediate=self.layer_norm_hidden_state, dtype=torch.float32, embeds_info=embeds_info)

        if self.layer == "last":
            z = outputs[0].float()
        else:
            z = outputs[1].float()

        if self.zero_out_masked:
            z *= attention_mask.unsqueeze(-1).float()

        pooled_output = None
        if len(outputs) >= 3:
            if not self.return_projected_pooled and len(outputs) >= 4 and outputs[3] is not None:
                pooled_output = outputs[3].float()
            elif outputs[2] is not None:
                pooled_output = outputs[2].float()

        extra = {}
        if self.return_attention_masks:
            extra["attention_mask"] = attention_mask

        if len(extra) > 0:
            return z, pooled_output, extra

        return z, pooled_output

    def encode(self, tokens):
        return self(tokens)

    def encode_token_weights(self, token_weight_pairs):
        to_encode = list()
        max_token_len = 0
        has_weights = False
        for x in token_weight_pairs:
            tokens = list(map(lambda a: a[0], x))
            max_token_len = max(len(tokens), max_token_len)
            has_weights = has_weights or not all(map(lambda a: a[1] == 1.0, x))
            to_encode.append(tokens)

        sections = len(to_encode)
        if has_weights or sections == 0:
            to_encode.append(gen_empty_tokens(self.special_tokens, max_token_len))

        o = self.encode(to_encode)
        out, pooled = o[:2]

        if pooled is not None:
            first_pooled = pooled[0:1].to(model_management.intermediate_device())
        else:
            first_pooled = pooled

        output = []
        for k in range(0, sections):
            z = out[k:k + 1]
            if has_weights:
                z_empty = out[-1]
                for i in range(len(z)):
                    for j in range(len(z[i])):
                        weight = token_weight_pairs[k][j][1]
                        if weight != 1.0:
                            z[i][j] = (z[i][j] - z_empty[j]) * weight + z_empty[j]
            output.append(z)

        if (len(output) == 0):
            r = (out[-1:].to(model_management.intermediate_device()), first_pooled)
        else:
            r = (torch.cat(output, dim=-2).to(model_management.intermediate_device()), first_pooled)

        if len(o) > 2:
            extra = {}
            for k in o[2]:
                v = o[2][k]
                if k == "attention_mask":
                    v = v[:sections].flatten().unsqueeze(dim=0).to(model_management.intermediate_device())
                extra[k] = v

            r = r + (extra,)
        return r

    def load_sd(self, sd):
        return self.transformer.load_state_dict(sd, strict=False)


def parse_parentheses(string):
    result = []
    current_item = ""
    nesting_level = 0
    for char in string:
        if char == "(":
            if nesting_level == 0:
                if current_item:
                    result.append(current_item)
                    current_item = "("
                else:
                    current_item = "("
            else:
                current_item += char
            nesting_level += 1
        elif char == ")":
            nesting_level -= 1
            if nesting_level == 0:
                result.append(current_item + ")")
                current_item = ""
            else:
                current_item += char
        else:
            current_item += char
    if current_item:
        result.append(current_item)
    return result


def token_weights(string, current_weight):
    a = parse_parentheses(string)
    out = []
    for x in a:
        weight = current_weight
        if len(x) >= 2 and x[-1] == ')' and x[0] == '(':
            x = x[1:-1]
            xx = x.rfind(":")
            weight *= 1.1
            if xx > 0:
                try:
                    weight = float(x[xx + 1:])
                    x = x[:xx]
                except:
                    pass
            out += token_weights(x, weight)
        else:
            out += [(x, current_weight)]
    return out


def escape_important(text):
    text = text.replace("\\)", "\0\1")
    text = text.replace("\\(", "\0\2")
    return text


def unescape_important(text):
    text = text.replace("\0\1", ")")
    text = text.replace("\0\2", "(")
    return text


def safe_load_embed_zip(embed_path):
    with zipfile.ZipFile(embed_path) as myzip:
        names = list(filter(lambda a: "data/" in a, myzip.namelist()))
        names.reverse()
        for n in names:
            with myzip.open(n) as myfile:
                data = myfile.read()
                number = len(data) // 4
                length_embed = 1024  # sd2.x
                if number < 768:
                    continue
                if number % 768 == 0:
                    length_embed = 768  # sd1.x
                num_embeds = number // length_embed
                embed = torch.frombuffer(data, dtype=torch.float)
                out = embed.reshape((num_embeds, length_embed)).clone()
                del embed
                return out


def expand_directory_list(directories):
    dirs = set()
    for x in directories:
        dirs.add(x)
        for root, subdir, file in os.walk(x, followlinks=True):
            dirs.add(root)
    return list(dirs)


def bundled_embed(embed, prefix, suffix):  # bundled embedding in lora format
    out_list = []
    for k in embed:
        if k.startswith(prefix) and k.endswith(suffix):
            out_list.append(embed[k])
    if len(out_list) == 0:
        return None

    return torch.cat(out_list, dim=0)


def load_embed(embedding_name, embedding_directory, embedding_size, embed_key=None):
    if isinstance(embedding_directory, str):
        embedding_directory = [embedding_directory]

    embedding_directory = expand_directory_list(embedding_directory)

    valid_file = None
    for embed_dir in embedding_directory:
        # todo: improve this, so that it is more compatible between linux and windows
        embed_path = os.path.abspath(os.path.join(embed_dir, embedding_name))
        embed_dir = os.path.abspath(embed_dir)
        try:
            if os.path.commonpath((embed_dir, embed_path)) != embed_dir:
                continue
        except:
            continue
        if not os.path.isfile(embed_path):
            extensions = ['.safetensors', '.pt', '.bin']
            for x in extensions:
                t = embed_path + x
                if os.path.isfile(t):
                    valid_file = t
                    break
        else:
            valid_file = embed_path
        if valid_file is not None:
            break

    if valid_file is None:
        return None

    embed_path = valid_file

    embed_out = None

    try:
        if embed_path.lower().endswith(".safetensors"):
            import safetensors.torch
            embed = safetensors.torch.load_file(embed_path, device="cpu")
        else:
            try:
                embed = torch.load(embed_path, weights_only=True, map_location="cpu")
            except:
                embed_out = safe_load_embed_zip(embed_path)
    except Exception:
        logger.warning("{}\n\nerror loading embedding, skipping loading: {}".format(traceback.format_exc(), embedding_name))
        return None

    if embed_out is None:
        if 'string_to_param' in embed:
            values = embed['string_to_param'].values()
            embed_out = next(iter(values))
        elif isinstance(embed, list):
            out_list = []
            for x in range(len(embed)):
                for k in embed[x]:
                    t = embed[x][k]
                    if t.shape[-1] != embedding_size:
                        continue
                    out_list.append(t.reshape(-1, t.shape[-1]))
            embed_out = torch.cat(out_list, dim=0)
        elif embed_key is not None and embed_key in embed:
            embed_out = embed[embed_key]
        else:
            embed_out = bundled_embed(embed, 'bundle_emb.', '.string_to_param.*')
            if embed_out is None:
                embed_out = bundled_embed(embed, 'bundle_emb.', '.{}'.format(embed_key))
            if embed_out is None:
                values = embed.values()
                embed_out = next(iter(values))
    return embed_out


SDTokenizerT = TypeVar('SDTokenizerT', bound='SDTokenizer')


class SDTokenizer:
<<<<<<< HEAD
    def __init__(self, tokenizer_path: Optional[Union[torch.Tensor, bytes, bytearray, memoryview, str, Path, Traversable]] = None, max_length=77, pad_with_end=True, embedding_directory=None, embedding_size=768, embedding_key='clip_l', tokenizer_class=CLIPTokenizer, has_start_token=True, has_end_token=True, pad_to_max_length=True, min_length=None, pad_token=None, end_token=None, min_padding=None, pad_left=False, tokenizer_data=None, tokenizer_args=None):
        if tokenizer_data is None:
            tokenizer_data = dict()
        if tokenizer_args is None:
            tokenizer_args = dict()
=======
    def __init__(self, tokenizer_path=None, max_length=77, pad_with_end=True, embedding_directory=None, embedding_size=768, embedding_key='clip_l', tokenizer_class=CLIPTokenizer, has_start_token=True, has_end_token=True, pad_to_max_length=True, min_length=None, pad_token=None, end_token=None, min_padding=None, pad_left=False, disable_weights=False, tokenizer_data={}, tokenizer_args={}):
>>>>>>> d9a76cf6
        if tokenizer_path is None:
            tokenizer_path = files.get_package_as_path("comfy.sd1_tokenizer")
        if isinstance(tokenizer_path, Path):
            tokenizer_path = str(tokenizer_path)
        if isinstance(tokenizer_path, Traversable):
            contextlib_path = importlib.resources.as_file(tokenizer_path)
            tokenizer_path = contextlib_path.__enter__()
        if issubclass(tokenizer_class, CLIPTokenizer) and not os.path.exists(os.path.join(tokenizer_path, "tokenizer_config.json")):
            # assumes sd1_tokenizer
            tokenizer_path = get_package_as_path('comfy.sd1_tokenizer')
        self.tokenizer_class = tokenizer_class
        self.tokenizer_path = tokenizer_path
        self.tokenizer: PreTrainedTokenizerBase | SPieceTokenizer = tokenizer_class.from_pretrained(tokenizer_path, **tokenizer_args)
        self.max_length = tokenizer_data.get("{}_max_length".format(embedding_key), max_length)
        self.min_length = tokenizer_data.get("{}_min_length".format(embedding_key), min_length)
        self.end_token = None
        self.min_padding = min_padding
        self.pad_left = pad_left

        empty = self.tokenizer('')["input_ids"]
        self.tokenizer_adds_end_token = has_end_token
        if has_start_token:
            self.tokens_start = 1
            self.start_token = empty[0]
            if end_token is not None:
                self.end_token = end_token
            else:
                if has_end_token:
                    self.end_token = empty[1]
        else:
            self.tokens_start = 0
            self.start_token = None
            if end_token is not None:
                self.end_token = end_token
            else:
                if has_end_token:
                    self.end_token = empty[0]

        if pad_token is not None:
            self.pad_token = pad_token
        elif pad_with_end:
            self.pad_token = self.end_token
        else:
            self.pad_token = 0

        self.pad_with_end = pad_with_end
        self.pad_to_max_length = pad_to_max_length
        self.additional_tokens: Tuple[str, ...] = ()
        self.add_tokens([])
        self.embedding_directory = embedding_directory
        self.max_word_length = 8
        self.embedding_identifier = "embedding:"
        self.embedding_size = embedding_size
        self.embedding_key = embedding_key

<<<<<<< HEAD
    def clone(self) -> SDTokenizerT:
        sd_tokenizer = copy.copy(self)
        # correctly copy additional vocab
        sd_tokenizer.tokenizer = self.tokenizer_class.from_pretrained(self.tokenizer_path, legacy=True)
        sd_tokenizer.add_tokens(sd_tokenizer.additional_tokens)
        return sd_tokenizer

    def add_tokens(self, tokens: Sequence[str]):
        self.additional_tokens += tuple(tokens)
        if len(tokens) > 0:
            self.tokenizer.add_tokens(list(tokens))
        vocab = self.tokenizer.get_vocab()
        self.inv_vocab = {v: k for k, v in vocab.items()}

    def _try_get_embedding(self, embedding_name: str):
=======
        self.disable_weights = disable_weights

    def _try_get_embedding(self, embedding_name:str):
>>>>>>> d9a76cf6
        '''
        Takes a potential embedding name and tries to retrieve it.
        Returns a Tuple consisting of the embedding and any leftover string, embedding can be None.
        '''
        split_embed = embedding_name.split()
        embedding_name = split_embed[0]
        leftover = ' '.join(split_embed[1:])
        embed = load_embed(embedding_name, self.embedding_directory, self.embedding_size, self.embedding_key)
        if embed is None:
            stripped = embedding_name.strip(',')
            if len(stripped) < len(embedding_name):
                embed = load_embed(stripped, self.embedding_directory, self.embedding_size, self.embedding_key)
                return (embed, "{} {}".format(embedding_name[len(stripped):], leftover))
        return (embed, leftover)

    def pad_tokens(self, tokens, amount):
        if self.pad_left:
            for i in range(amount):
                tokens.insert(0, (self.pad_token, 1.0, 0))
        else:
            tokens.extend([(self.pad_token, 1.0, 0)] * amount)

    def tokenize_with_weights(self, text: str, return_word_ids=False, tokenizer_options={}, **kwargs):
        '''
        Takes a prompt and converts it to a list of (token, weight, word id) elements.
        Tokens can both be integer tokens and pre computed CLIP tensors.
        Word id values are unique per word and embedding, where the id 0 is reserved for non word tokens.
        Returned list has the dimensions NxM where M is the input size of CLIP
        '''
        min_length = tokenizer_options.get("{}_min_length".format(self.embedding_key), self.min_length)
        min_padding = tokenizer_options.get("{}_min_padding".format(self.embedding_key), self.min_padding)

        text = escape_important(text)
        if kwargs.get("disable_weights", self.disable_weights):
            parsed_weights = [(text, 1.0)]
        else:
            parsed_weights = token_weights(text, 1.0)
        vocab = self.tokenizer.get_vocab()

        # tokenize words
        tokens = []
        for weighted_segment, weight in parsed_weights:
            to_tokenize = unescape_important(weighted_segment)
            split = re.split(' {0}|\n{0}'.format(self.embedding_identifier), to_tokenize)
            to_tokenize = [split[0]]
            for i in range(1, len(split)):
                to_tokenize.append("{}{}".format(self.embedding_identifier, split[i]))

            to_tokenize = [x for x in to_tokenize if x != ""]
            for word in to_tokenize:
                # if we find an embedding, deal with the embedding
                if word.startswith(self.embedding_identifier) and self.embedding_directory is not None:
                    embedding_name = word[len(self.embedding_identifier):].strip('\n')
                    embed, leftover = self._try_get_embedding(embedding_name)
                    if embed is None:
                        logger.warning(f"warning, embedding:{embedding_name} does not exist, ignoring")
                    else:
                        if len(embed.shape) == 1:
                            tokens.append([(embed, weight)])
                        else:
                            tokens.append([(embed[x], weight) for x in range(embed.shape[0])])
                    # if we accidentally have leftover text, continue parsing using leftover, else move on to next word
                    if leftover != "":
                        word = leftover
                    else:
                        continue
                end = 999999999999
                if self.tokenizer_adds_end_token:
                    end = -1
                # parse word
                exact_word = f"{word}</w>"
                if hasattr(self.tokenizer, "eos_token") and word == self.tokenizer.eos_token:
                    tokenizer_result = [self.tokenizer.eos_token_id]
                elif exact_word in vocab:
                    tokenizer_result = [vocab[exact_word]]
                else:
                    tokenizer_result = self.tokenizer(word)["input_ids"][self.tokens_start:end]
                tokens.append([(t, weight) for t in tokenizer_result])

        # reshape token array to CLIP input size
        batched_tokens = []
        batch = []
        if self.start_token is not None:
            batch.append((self.start_token, 1.0, 0))
        batched_tokens.append(batch)
        for i, t_group in enumerate(tokens):
            # determine if we're going to try and keep the tokens in a single batch
            is_large = len(t_group) >= self.max_word_length
            if self.end_token is not None:
                has_end_token = 1
            else:
                has_end_token = 0

            while len(t_group) > 0:
                if len(t_group) + len(batch) > self.max_length - has_end_token:
                    remaining_length = self.max_length - len(batch) - has_end_token
                    # break word in two and add end token
                    if is_large:
                        batch.extend([(t, w, i + 1) for t, w in t_group[:remaining_length]])
                        if self.end_token is not None:
                            batch.append((self.end_token, 1.0, 0))
                        t_group = t_group[remaining_length:]
                    # add end token and pad
                    else:
                        if self.end_token is not None:
                            batch.append((self.end_token, 1.0, 0))
                        if self.pad_to_max_length:
                            self.pad_tokens(batch, remaining_length)
                    # start new batch
                    batch = []
                    if self.start_token is not None:
                        batch.append((self.start_token, 1.0, 0))
                    batched_tokens.append(batch)
                else:
                    batch.extend([(t, w, i + 1) for t, w in t_group])
                    t_group = []

        # fill last batch
        if self.end_token is not None:
            batch.append((self.end_token, 1.0, 0))
        if min_padding is not None:
            self.pad_tokens(batch, min_padding)
        if self.pad_to_max_length and len(batch) < self.max_length:
            self.pad_tokens(batch, self.max_length - len(batch))
        if min_length is not None and len(batch) < min_length:
            self.pad_tokens(batch, min_length - len(batch))

        if not return_word_ids:
            batched_tokens = [[(t, w) for t, w, _ in x] for x in batched_tokens]

        return batched_tokens

    def untokenize(self, token_weight_pair):
        return list(map(lambda a: (a, self.inv_vocab[a[0]]), token_weight_pair))

    def state_dict(self):
        return {}


SD1TokenizerT = TypeVar("SD1TokenizerT", bound="SD1Tokenizer")


class SD1Tokenizer:
    def __init__(self, embedding_directory=None, tokenizer_data: dict = None, clip_name="l", tokenizer=SDTokenizer, name=None):
        if tokenizer_data is None:
            tokenizer_data = {}
        if name is not None:
            self.clip_name = name
            self.clip = "{}".format(self.clip_name)
        else:
            self.clip_name = clip_name
            self.clip = "clip_{}".format(self.clip_name)
        tokenizer = tokenizer_data.get("{}_tokenizer_class".format(self.clip), tokenizer)
        self.sd_tokenizer = tokenizer(embedding_directory=embedding_directory, tokenizer_data=tokenizer_data)

    def tokenize_with_weights(self, text: str, return_word_ids=False, **kwargs):
        out = {}
        out[self.clip_name] = self.sd_tokenizer.tokenize_with_weights(text, return_word_ids, **kwargs)
        return out

    def untokenize(self, token_weight_pair):
        return self.sd_tokenizer.untokenize(token_weight_pair)

    @property
    def sd_tokenizer(self) -> SDTokenizer:
        return getattr(self, self.clip)

    @sd_tokenizer.setter
    def sd_tokenizer(self, value):
        setattr(self, self.clip, value)

    def clone(self) -> SD1TokenizerT:
        sd1_tokenizer = copy.copy(self)
        sd1_tokenizer.sd_tokenizer = self.sd_tokenizer.clone()
        return sd1_tokenizer

    def state_dict(self):
        return getattr(self, self.clip).state_dict()


class SD1CheckpointClipModel(SDClipModel):
    def __init__(self, device="cpu", dtype=None, model_options=None, textmodel_json_config=None):
        if model_options is None:
            model_options = {}
        super().__init__(device=device, return_projected_pooled=False, dtype=dtype, model_options=model_options, textmodel_json_config=textmodel_json_config)


class SD1ClipModel(torch.nn.Module):
    def __init__(self, device="cpu", dtype=None, model_options=None, clip_name="l", clip_model=SD1CheckpointClipModel, textmodel_json_config=None, name=None, **kwargs):
        super().__init__()

        if model_options is None:
            model_options = {}
        if name is not None:
            self.clip_name = name
            self.clip = "{}".format(self.clip_name)
        else:
            self.clip_name = clip_name
            self.clip = "clip_{}".format(self.clip_name)

        clip_model = model_options.get("{}_class".format(self.clip), clip_model)
        model_options = {**model_options, "model_name": self.clip}
        setattr(self, self.clip, clip_model(device=device, dtype=dtype, model_options=model_options, textmodel_json_config=textmodel_json_config, **kwargs))

        self.dtypes = set()
        if dtype is not None:
            self.dtypes.add(dtype)

    def set_clip_options(self, options):
        getattr(self, self.clip).set_clip_options(options)

    def reset_clip_options(self):
        getattr(self, self.clip).reset_clip_options()

    def encode_token_weights(self, token_weight_pairs):
        token_weight_pairs = token_weight_pairs[self.clip_name]
        out = getattr(self, self.clip).encode_token_weights(token_weight_pairs)
        return out

    def load_sd(self, sd):
        return getattr(self, self.clip).load_sd(sd)<|MERGE_RESOLUTION|>--- conflicted
+++ resolved
@@ -12,6 +12,7 @@
 from typing import Tuple, Sequence, TypeVar, Callable, Optional, Union
 
 import torch
+
 try:
     from transformers import CLIPTokenizer, PreTrainedTokenizerBase
 except ImportError:
@@ -557,15 +558,11 @@
 
 
 class SDTokenizer:
-<<<<<<< HEAD
-    def __init__(self, tokenizer_path: Optional[Union[torch.Tensor, bytes, bytearray, memoryview, str, Path, Traversable]] = None, max_length=77, pad_with_end=True, embedding_directory=None, embedding_size=768, embedding_key='clip_l', tokenizer_class=CLIPTokenizer, has_start_token=True, has_end_token=True, pad_to_max_length=True, min_length=None, pad_token=None, end_token=None, min_padding=None, pad_left=False, tokenizer_data=None, tokenizer_args=None):
+    def __init__(self, tokenizer_path: Optional[Union[torch.Tensor, bytes, bytearray, memoryview, str, Path, Traversable]] = None, max_length=77, pad_with_end=True, embedding_directory=None, embedding_size=768, embedding_key='clip_l', tokenizer_class=CLIPTokenizer, has_start_token=True, has_end_token=True, pad_to_max_length=True, min_length=None, pad_token=None, end_token=None, min_padding=None, pad_left=False, disable_weights=False, tokenizer_data=None, tokenizer_args=None):
         if tokenizer_data is None:
             tokenizer_data = dict()
         if tokenizer_args is None:
             tokenizer_args = dict()
-=======
-    def __init__(self, tokenizer_path=None, max_length=77, pad_with_end=True, embedding_directory=None, embedding_size=768, embedding_key='clip_l', tokenizer_class=CLIPTokenizer, has_start_token=True, has_end_token=True, pad_to_max_length=True, min_length=None, pad_token=None, end_token=None, min_padding=None, pad_left=False, disable_weights=False, tokenizer_data={}, tokenizer_args={}):
->>>>>>> d9a76cf6
         if tokenizer_path is None:
             tokenizer_path = files.get_package_as_path("comfy.sd1_tokenizer")
         if isinstance(tokenizer_path, Path):
@@ -621,7 +618,8 @@
         self.embedding_size = embedding_size
         self.embedding_key = embedding_key
 
-<<<<<<< HEAD
+        self.disable_weights = disable_weights
+
     def clone(self) -> SDTokenizerT:
         sd_tokenizer = copy.copy(self)
         # correctly copy additional vocab
@@ -637,11 +635,6 @@
         self.inv_vocab = {v: k for k, v in vocab.items()}
 
     def _try_get_embedding(self, embedding_name: str):
-=======
-        self.disable_weights = disable_weights
-
-    def _try_get_embedding(self, embedding_name:str):
->>>>>>> d9a76cf6
         '''
         Takes a potential embedding name and tries to retrieve it.
         Returns a Tuple consisting of the embedding and any leftover string, embedding can be None.
