--- conflicted
+++ resolved
@@ -67,13 +67,8 @@
         "hidden"
     ]
     def __init__(self, version="openai/clip-vit-large-patch14", device="cpu", max_length=77,
-<<<<<<< HEAD
                  freeze=True, layer="last", layer_idx=None, textmodel_json_config=None, dtype=None, model_class=clip_model.CLIPTextModel,
-                 special_tokens={"start": 49406, "end": 49407, "pad": 49407}, layer_norm_hidden_state=True):  # clip-vit-base-patch32
-=======
-                 freeze=True, layer="last", layer_idx=None, textmodel_json_config=None, dtype=None, model_class=comfy.clip_model.CLIPTextModel,
                  special_tokens={"start": 49406, "end": 49407, "pad": 49407}, layer_norm_hidden_state=True, enable_attention_masks=False):  # clip-vit-base-patch32
->>>>>>> ec4d89ce
         super().__init__()
         assert layer in self.LAYERS
 
