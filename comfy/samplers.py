from __future__ import annotations

import collections
import logging
<<<<<<< HEAD
import math
from functools import partial
from typing import NamedTuple, Callable

=======
import comfy.sampler_helpers
import comfy.model_patcher
import comfy.patcher_extension
import comfy.hooks
import comfy.context_windows
import comfy.utils
import scipy.stats
>>>>>>> 5352abc6
import numpy
import scipy.stats
import torch

from . import model_management
from . import model_patcher
from . import patcher_extension
from . import sampler_helpers
from .component_model.deprecation import _deprecate_method
from .controlnet import ControlBase
from .extra_samplers import uni_pc
from .hooks import EnumHookMode, HookGroup
from .k_diffusion import sampling as k_diffusion_sampling
from .model_base import BaseModel
from .model_management_types import ModelOptions
from .model_patcher import ModelPatcher
from .sampler_names import SCHEDULER_NAMES, SAMPLER_NAMES
from .context_windows import ContextHandlerABC

logger = logging.getLogger(__name__)


def add_area_dims(area, num_dims):
    while (len(area) // 2) < num_dims:
        area = [2147483648] + area[:len(area) // 2] + [0] + area[len(area) // 2:]
    return area


def get_area_and_mult(conds, x_in, timestep_in):
    dims = tuple(x_in.shape[2:])
    area = None
    strength = 1.0

    if 'timestep_start' in conds:
        timestep_start = conds['timestep_start']
        if timestep_in[0] > timestep_start:
            return None
    if 'timestep_end' in conds:
        timestep_end = conds['timestep_end']
        if timestep_in[0] < timestep_end:
            return None
    if 'area' in conds:
        area = list(conds['area'])
        area = add_area_dims(area, len(dims))
        if (len(area) // 2) > len(dims):
            area = area[:len(dims)] + area[len(area) // 2:(len(area) // 2) + len(dims)]

    if 'strength' in conds:
        strength = conds['strength']

    input_x = x_in
    if area is not None:
        for i in range(len(dims)):
            area[i] = min(input_x.shape[i + 2] - area[len(dims) + i], area[i])
            input_x = input_x.narrow(i + 2, area[len(dims) + i], area[i])

    if 'mask' in conds:
        # Scale the mask to the size of the input
        # The mask should have been resized as we began the sampling process
        mask_strength = 1.0
        if "mask_strength" in conds:
            mask_strength = conds["mask_strength"]
        mask = conds['mask']
        # assert (mask.shape[1:] == x_in.shape[2:])

        mask = mask[:input_x.shape[0]]
        if area is not None:
            for i in range(len(dims)):
                mask = mask.narrow(i + 1, area[len(dims) + i], area[i])

        mask = mask * mask_strength
        mask = mask.unsqueeze(1).repeat((input_x.shape[0] // mask.shape[0], input_x.shape[1]) + (1, ) * (mask.ndim - 1))
    else:
        mask = torch.ones_like(input_x)
    mult = mask * strength

    if 'mask' not in conds and area is not None:
        fuzz = 8
        for i in range(len(dims)):
            rr = min(fuzz, mult.shape[2 + i] // 4)
            if area[len(dims) + i] != 0:
                for t in range(rr):
                    m = mult.narrow(i + 2, t, 1)
                    m *= ((1.0 / rr) * (t + 1))
            if (area[i] + area[len(dims) + i]) < x_in.shape[i + 2]:
                for t in range(rr):
                    m = mult.narrow(i + 2, area[i] - 1 - t, 1)
                    m *= ((1.0 / rr) * (t + 1))

    conditioning = {}
    model_conds = conds["model_conds"]
    for c in model_conds:
        conditioning[c] = model_conds[c].process_cond(batch_size=x_in.shape[0], area=area)

    hooks = conds.get('hooks', None)
    control = conds.get('control', None)

    patches = None
    if 'gligen' in conds:
        gligen = conds['gligen']
        patches = {}
        gligen_type = gligen[0]
        gligen_model = gligen[1]
        if gligen_type == "position":
            gligen_patch = gligen_model.model.set_position(input_x.shape, gligen[2], input_x.device)
        else:
            gligen_patch = gligen_model.model.set_empty(input_x.shape, input_x.device)

        patches['middle_patch'] = [gligen_patch]

    cond_obj = collections.namedtuple('cond_obj', ['input_x', 'mult', 'conditioning', 'area', 'control', 'patches', 'uuid', 'hooks'])
    return cond_obj(input_x, mult, conditioning, area, control, patches, conds['uuid'], hooks)


def cond_equal_size(c1, c2):
    if c1 is c2:
        return True
    if c1.keys() != c2.keys():
        return False
    for k in c1:
        if not c1[k].can_concat(c2[k]):
            return False
    return True


def can_concat_cond(c1, c2):
    if c1.input_x.shape != c2.input_x.shape:
        return False

    def objects_concatable(obj1, obj2):
        if (obj1 is None) != (obj2 is None):
            return False
        if obj1 is not None:
            if obj1 is not obj2:
                return False
        return True

    if not objects_concatable(c1.control, c2.control):
        return False

    if not objects_concatable(c1.patches, c2.patches):
        return False

    return cond_equal_size(c1.conditioning, c2.conditioning)


def cond_cat(c_list):
    temp = {}
    for x in c_list:
        for k in x:
            cur = temp.get(k, [])
            cur.append(x[k])
            temp[k] = cur

    out = {}
    for k in temp:
        conds = temp[k]
        out[k] = conds[0].concat(conds[1:])

    return out


def finalize_default_conds(model: BaseModel, hooked_to_run: dict[HookGroup, list[tuple[tuple, int]]], default_conds: list[list[dict]], x_in, timestep, model_options):
    # need to figure out remaining unmasked area for conds
    default_mults = []
    for _ in default_conds:
        default_mults.append(torch.ones_like(x_in))
    # look through each finalized cond in hooked_to_run for 'mult' and subtract it from each cond
    for lora_hooks, to_run in hooked_to_run.items():
        for cond_obj, i in to_run:
            # if no default_cond for cond_type, do nothing
            if len(default_conds[i]) == 0:
                continue
            area: list[int] = cond_obj.area
            if area is not None:
                curr_default_mult: torch.Tensor = default_mults[i]
                dims = len(area) // 2
                for i in range(dims):
                    curr_default_mult = curr_default_mult.narrow(i + 2, area[i + dims], area[i])
                curr_default_mult -= cond_obj.mult
            else:
                default_mults[i] -= cond_obj.mult
    # for each default_mult, ReLU to make negatives=0, and then check for any nonzeros
    for i, mult in enumerate(default_mults):
        # if no default_cond for cond type, do nothing
        if len(default_conds[i]) == 0:
            continue
        torch.nn.functional.relu(mult, inplace=True)
        # if mult is all zeros, then don't add default_cond
        if torch.max(mult) == 0.0:
            continue

        cond = default_conds[i]
        for x in cond:
            # do get_area_and_mult to get all the expected values
            p = get_area_and_mult(x, x_in, timestep)
            if p is None:
                continue
            # replace p's mult with calculated mult
            p = p._replace(mult=mult)
            if p.hooks is not None:
                model.current_patcher.prepare_hook_patches_current_keyframe(timestep, p.hooks, model_options)
            hooked_to_run.setdefault(p.hooks, list())
            hooked_to_run[p.hooks] += [(p, i)]


def calc_cond_batch(model: BaseModel, conds: list[list[dict]], x_in: torch.Tensor, timestep, model_options: dict[str]):
    handler: ContextHandlerABC = model_options.get("context_handler", None)
    if handler is None or not handler.should_use_context(model, conds, x_in, timestep, model_options):
        return _calc_cond_batch_outer(model, conds, x_in, timestep, model_options)
    return handler.execute(_calc_cond_batch_outer, model, conds, x_in, timestep, model_options)


def _calc_cond_batch_outer(model: BaseModel, conds: list[list[dict]], x_in: torch.Tensor, timestep, model_options):
    executor = patcher_extension.WrapperExecutor.new_executor(
        _calc_cond_batch,
        patcher_extension.get_all_wrappers(patcher_extension.WrappersMP.CALC_COND_BATCH, model_options, is_model_options=True)
    )
    return executor.execute(model, conds, x_in, timestep, model_options)


def _calc_cond_batch(model: BaseModel, conds, x_in: torch.Tensor, timestep: torch.Tensor, model_options: ModelOptions):
    out_conds = []
    out_counts = []
    # separate conds by matching hooks
    hooked_to_run: dict[HookGroup, list[tuple[tuple, int]]] = {}
    default_conds = []
    has_default_conds = False

    for i in range(len(conds)):
        out_conds.append(torch.zeros_like(x_in))
        out_counts.append(torch.ones_like(x_in) * 1e-37)

        cond = conds[i]
        default_c = []
        if cond is not None:
            for x in cond:
                if 'default' in x:
                    default_c.append(x)
                    has_default_conds = True
                    continue
                p = get_area_and_mult(x, x_in, timestep)
                if p is None:
                    continue
                if p.hooks is not None:
                    model.current_patcher.prepare_hook_patches_current_keyframe(timestep, p.hooks, model_options)
                hooked_to_run.setdefault(p.hooks, list())
                hooked_to_run[p.hooks] += [(p, i)]
        default_conds.append(default_c)

    if has_default_conds:
        finalize_default_conds(model, hooked_to_run, default_conds, x_in, timestep, model_options)

    model.current_patcher.prepare_state(timestep)

    # run every hooked_to_run separately
    for hooks, to_run in hooked_to_run.items():
        while len(to_run) > 0:
            first = to_run[0]
            first_shape = first[0][0].shape
            to_batch_temp = []
            for x in range(len(to_run)):
                if can_concat_cond(to_run[x][0], first[0]):
                    to_batch_temp += [x]

            to_batch_temp.reverse()
            to_batch = to_batch_temp[:1]

            free_memory = model_management.get_free_memory(x_in.device)
            for i in range(1, len(to_batch_temp) + 1):
                batch_amount = to_batch_temp[:len(to_batch_temp) // i]
                input_shape = [len(batch_amount) * first_shape[0]] + list(first_shape)[1:]
                cond_shapes = collections.defaultdict(list)
                for tt in batch_amount:
                    cond = {k: v.size() for k, v in to_run[tt][0].conditioning.items()}
                    for k, v in to_run[tt][0].conditioning.items():
                        cond_shapes[k].append(v.size())

                if model.memory_required(input_shape, cond_shapes=cond_shapes) * 1.5 < free_memory:
                    to_batch = batch_amount
                    break

            input_x = []
            mult = []
            c = []
            cond_or_uncond = []
            uuids = []
            area = []
            control = None
            patches = None
            for x in to_batch:
                o = to_run.pop(x)
                p = o[0]
                input_x.append(p.input_x)
                mult.append(p.mult)
                c.append(p.conditioning)
                area.append(p.area)
                cond_or_uncond.append(o[1])
                uuids.append(p.uuid)
                control = p.control
                patches = p.patches

            batch_chunks = len(cond_or_uncond)
            input_x = torch.cat(input_x)
            c = cond_cat(c)
            timestep_ = torch.cat([timestep] * batch_chunks)

            transformer_options = model.current_patcher.apply_hooks(hooks=hooks)
            if 'transformer_options' in model_options:
                transformer_options = patcher_extension.merge_nested_dicts(transformer_options,
                                                                           model_options['transformer_options'],
                                                                           copy_dict1=False)

            if patches is not None:
                # TODO: replace with merge_nested_dicts function
                if "patches" in transformer_options:
                    cur_patches = transformer_options["patches"].copy()
                    for p in patches:
                        if p in cur_patches:
                            cur_patches[p] = cur_patches[p] + patches[p]
                        else:
                            cur_patches[p] = patches[p]
                    transformer_options["patches"] = cur_patches
                else:
                    transformer_options["patches"] = patches

            transformer_options["cond_or_uncond"] = cond_or_uncond[:]
            transformer_options["uuids"] = uuids[:]
            transformer_options["sigmas"] = timestep

            c['transformer_options'] = transformer_options

            if control is not None:
                c['control'] = control.get_control(input_x, timestep_, c, len(cond_or_uncond), transformer_options)

            if 'model_function_wrapper' in model_options:
                output = model_options['model_function_wrapper'](model.apply_model, {"input": input_x, "timestep": timestep_, "c": c, "cond_or_uncond": cond_or_uncond}).chunk(batch_chunks)
            else:
                output = model.apply_model(input_x, timestep_, **c).chunk(batch_chunks)

            for o in range(batch_chunks):
                cond_index = cond_or_uncond[o]
                a = area[o]
                if a is None:
                    out_conds[cond_index] += output[o] * mult[o]
                    out_counts[cond_index] += mult[o]
                else:
                    out_c = out_conds[cond_index]
                    out_cts = out_counts[cond_index]
                    dims = len(a) // 2
                    for i in range(dims):
                        out_c = out_c.narrow(i + 2, a[i + dims], a[i])
                        out_cts = out_cts.narrow(i + 2, a[i + dims], a[i])
                    out_c += output[o] * mult[o]
                    out_cts += mult[o]

    for i in range(len(out_conds)):
        out_conds[i] /= out_counts[i]

    return out_conds


@_deprecate_method(version="0.0.2", message="The comfy.samplers.calc_cond_uncond_batch function is deprecated please use the calc_cond_batch one instead.")
def calc_cond_uncond_batch(model, cond, uncond, x_in, timestep, model_options):  # TODO: remove
    return tuple(calc_cond_batch(model, [cond, uncond], x_in, timestep, model_options))


def cfg_function(model, cond_pred, uncond_pred, cond_scale, x, timestep, model_options: ModelOptions = None, cond=None, uncond=None):
    if model_options is None:
        model_options = {}
    if "sampler_cfg_function" in model_options:
        args = {"cond": x - cond_pred, "uncond": x - uncond_pred, "cond_scale": cond_scale, "timestep": timestep, "input": x, "sigma": timestep,
                "cond_denoised": cond_pred, "uncond_denoised": uncond_pred, "model": model, "model_options": model_options}
        cfg_result = x - model_options["sampler_cfg_function"](args)
    else:
        cfg_result = uncond_pred + (cond_pred - uncond_pred) * cond_scale

    for fn in model_options.get("sampler_post_cfg_function", []):
        args = {"denoised": cfg_result, "cond": cond, "uncond": uncond, "cond_scale": cond_scale, "model": model, "uncond_denoised": uncond_pred, "cond_denoised": cond_pred,
                "sigma": timestep, "model_options": model_options, "input": x}
        cfg_result = fn(args)

    return cfg_result


# The main sampling function shared by all the samplers
# Returns denoised
def sampling_function(model, x, timestep, uncond, cond, cond_scale, model_options: ModelOptions = None, seed=None):
    if model_options is None:
        model_options = {}
    if math.isclose(cond_scale, 1.0) and model_options.get("disable_cfg1_optimization", False) == False:
        uncond_ = None
    else:
        uncond_ = uncond

    conds = [cond, uncond_]
    if "sampler_calc_cond_batch_function" in model_options:
        args = {"conds": conds, "input": x, "sigma": timestep, "model": model, "model_options": model_options}
        out = model_options["sampler_calc_cond_batch_function"](args)
    else:
        out = calc_cond_batch(model, conds, x, timestep, model_options)

    for fn in model_options.get("sampler_pre_cfg_function", []):
        args = {"conds": conds, "conds_out": out, "cond_scale": cond_scale, "timestep": timestep,
                "input": x, "sigma": timestep, "model": model, "model_options": model_options}
        out = fn(args)

    return cfg_function(model, out[0], out[1], cond_scale, x, timestep, model_options=model_options, cond=cond, uncond=uncond_)


class KSamplerX0Inpaint:
    def __init__(self, model, sigmas):
        self.inner_model = model
        self.sigmas = sigmas

    def __call__(self, x, sigma, denoise_mask, model_options: ModelOptions = None, seed=None):
        if model_options is None:
            model_options = {}
        if denoise_mask is not None:
            if "denoise_mask_function" in model_options:
                denoise_mask = model_options["denoise_mask_function"](sigma, denoise_mask, extra_options={"model": self.inner_model, "sigmas": self.sigmas})
            latent_mask = 1. - denoise_mask
            x = x * denoise_mask + self.inner_model.inner_model.scale_latent_inpaint(x=x, sigma=sigma, noise=self.noise, latent_image=self.latent_image) * latent_mask
        out = self.inner_model(x, sigma, model_options=model_options, seed=seed)
        if denoise_mask is not None:
            out = out * denoise_mask + self.latent_image * latent_mask
        return out


def simple_scheduler(model_sampling, steps):
    s = model_sampling
    sigs = []
    ss = len(s.sigmas) / steps
    for x in range(steps):
        sigs += [float(s.sigmas[-(1 + int(x * ss))])]
    sigs += [0.0]
    return torch.FloatTensor(sigs)


def ddim_scheduler(model_sampling, steps):
    s = model_sampling
    sigs = []
    x = 1
    if math.isclose(float(s.sigmas[x]), 0, abs_tol=0.00001):
        steps += 1
        sigs = []
    else:
        sigs = [0.0]

    ss = max(len(s.sigmas) // steps, 1)
    while x < len(s.sigmas):
        sigs += [float(s.sigmas[x])]
        x += ss
    sigs = sigs[::-1]
    return torch.FloatTensor(sigs)


def normal_scheduler(model_sampling, steps, sgm=False, floor=False):
    s = model_sampling
    start = s.timestep(s.sigma_max)
    end = s.timestep(s.sigma_min)

    append_zero = True
    if sgm:
        timesteps = torch.linspace(start, end, steps + 1)[:-1]
    else:
        if math.isclose(float(s.sigma(end)), 0, abs_tol=0.00001):
            steps += 1
            append_zero = False
        timesteps = torch.linspace(start, end, steps)

    sigs = []
    for x in range(len(timesteps)):
        ts = timesteps[x]
        sigs.append(float(s.sigma(ts)))

    if append_zero:
        sigs += [0.0]

    return torch.FloatTensor(sigs)


# Implemented based on: https://arxiv.org/abs/2407.12173
def beta_scheduler(model_sampling, steps, alpha=0.6, beta=0.6):
    total_timesteps = (len(model_sampling.sigmas) - 1)
    ts = 1 - numpy.linspace(0, 1, steps, endpoint=False)
    ts = numpy.rint(scipy.stats.beta.ppf(ts, alpha, beta) * total_timesteps)

    sigs = []
    last_t = -1
    for t in ts:
        if t != last_t:
            sigs += [float(model_sampling.sigmas[int(t)])]
        last_t = t
    sigs += [0.0]
    return torch.FloatTensor(sigs)


# from: https://github.com/genmoai/models/blob/main/src/mochi_preview/infer.py#L41
def linear_quadratic_schedule(model_sampling, steps, threshold_noise=0.025, linear_steps=None):
    if steps == 1:
        sigma_schedule = [1.0, 0.0]
    else:
        if linear_steps is None:
            linear_steps = steps // 2
        linear_sigma_schedule = [i * threshold_noise / linear_steps for i in range(linear_steps)]
        threshold_noise_step_diff = linear_steps - threshold_noise * steps
        quadratic_steps = steps - linear_steps
        quadratic_coef = threshold_noise_step_diff / (linear_steps * quadratic_steps ** 2)
        linear_coef = threshold_noise / linear_steps - 2 * threshold_noise_step_diff / (quadratic_steps ** 2)
        const = quadratic_coef * (linear_steps ** 2)
        quadratic_sigma_schedule = [
            quadratic_coef * (i ** 2) + linear_coef * i + const
            for i in range(linear_steps, steps)
        ]
        sigma_schedule = linear_sigma_schedule + quadratic_sigma_schedule + [1.0]
        sigma_schedule = [1.0 - x for x in sigma_schedule]
    return torch.FloatTensor(sigma_schedule) * model_sampling.sigma_max.cpu()


# Referenced from https://github.com/AUTOMATIC1111/stable-diffusion-webui/pull/15608
def kl_optimal_scheduler(n: int, sigma_min: float, sigma_max: float) -> torch.Tensor:
    adj_idxs = torch.arange(n, dtype=torch.float).div_(n - 1)
    sigmas = adj_idxs.new_zeros(n + 1)
    sigmas[:-1] = (adj_idxs * math.atan(sigma_min) + (1 - adj_idxs) * math.atan(sigma_max)).tan_()
    return sigmas


def get_mask_aabb(masks):
    if masks.numel() == 0:
        return torch.zeros((0, 4), device=masks.device, dtype=torch.int)

    b = masks.shape[0]

    bounding_boxes = torch.zeros((b, 4), device=masks.device, dtype=torch.int)
    is_empty = torch.zeros((b), device=masks.device, dtype=torch.bool)
    for i in range(b):
        mask = masks[i]
        if mask.numel() == 0:
            continue
        if torch.max(mask != 0) == False:
            is_empty[i] = True
            continue
        y, x = torch.where(mask)
        bounding_boxes[i, 0] = torch.min(x)
        bounding_boxes[i, 1] = torch.min(y)
        bounding_boxes[i, 2] = torch.max(x)
        bounding_boxes[i, 3] = torch.max(y)

    return bounding_boxes, is_empty


def resolve_areas_and_cond_masks_multidim(conditions, dims, device):
    # We need to decide on an area outside the sampling loop in order to properly generate opposite areas of equal sizes.
    # While we're doing this, we can also resolve the mask device and scaling for performance reasons
    for i in range(len(conditions)):
        c = conditions[i]
        if 'area' in c:
            area = c['area']
            if area[0] == "percentage":
                modified = c.copy()
                a = area[1:]
                a_len = len(a) // 2
                area = ()
                for d in range(len(dims)):
                    area += (max(1, round(a[d] * dims[d])),)
                for d in range(len(dims)):
                    area += (round(a[d + a_len] * dims[d]),)

                modified['area'] = area
                c = modified
                conditions[i] = c

        if 'mask' in c:
            mask = c['mask']
            mask = mask.to(device=device)
            modified = c.copy()
            if len(mask.shape) == len(dims):
                mask = mask.unsqueeze(0)
            if mask.shape[1:] != dims:
                if mask.ndim < 4:
                    mask = comfy.utils.common_upscale(mask.unsqueeze(1), dims[-1], dims[-2], 'bilinear', 'none').squeeze(1)
                else:
                    mask = comfy.utils.common_upscale(mask, dims[-1], dims[-2], 'bilinear', 'none')

            if modified.get("set_area_to_bounds", False):  # TODO: handle dim != 2
                bounds = torch.max(torch.abs(mask), dim=0).values.unsqueeze(0)
                boxes, is_empty = get_mask_aabb(bounds)
                if is_empty[0]:
                    # Use the minimum possible size for efficiency reasons. (Since the mask is all-0, this becomes a noop anyway)
                    modified['area'] = (8, 8, 0, 0)
                else:
                    box = boxes[0]
                    H, W, Y, X = (box[3] - box[1] + 1, box[2] - box[0] + 1, box[1], box[0])
                    H = max(8, H)
                    W = max(8, W)
                    area = (int(H), int(W), int(Y), int(X))
                    modified['area'] = area

            modified['mask'] = mask
            conditions[i] = modified


@_deprecate_method(version="0.3.2", message="WARNING: The comfy.samplers.resolve_areas_and_cond_masks function is deprecated please use the resolve_areas_and_cond_masks_multidim one instead.")
def resolve_areas_and_cond_masks(conditions, h, w, device):
    return resolve_areas_and_cond_masks_multidim(conditions, [h, w], device)


def create_cond_with_same_area_if_none(conds, c):
    if 'area' not in c:
        return

    def area_inside(a, area_cmp):
        a = add_area_dims(a, len(area_cmp) // 2)
        area_cmp = add_area_dims(area_cmp, len(a) // 2)

        a_l = len(a) // 2
        area_cmp_l = len(area_cmp) // 2
        for i in range(min(a_l, area_cmp_l)):
            if a[a_l + i] < area_cmp[area_cmp_l + i]:
                return False
        for i in range(min(a_l, area_cmp_l)):
            if (a[i] + a[a_l + i]) > (area_cmp[i] + area_cmp[area_cmp_l + i]):
                return False
        return True

    c_area = c['area']
    smallest = None
    for x in conds:
        if 'area' in x:
            a = x['area']
            if area_inside(c_area, a):
                if smallest is None:
                    smallest = x
                elif 'area' not in smallest:
                    smallest = x
                else:
                    if math.prod(smallest['area'][:len(smallest['area']) // 2]) > math.prod(a[:len(a) // 2]):
                        smallest = x
        else:
            if smallest is None:
                smallest = x
    if smallest is None:
        return
    if 'area' in smallest:
        if smallest['area'] == c_area:
            return

    out = c.copy()
    out['model_conds'] = smallest['model_conds'].copy()  # TODO: which fields should be copied?
    conds += [out]


def calculate_start_end_timesteps(model, conds):
    s = model.model_sampling
    for t in range(len(conds)):
        x = conds[t]

        timestep_start = None
        timestep_end = None
        # handle clip hook schedule, if needed
        if 'clip_start_percent' in x:
            timestep_start = s.percent_to_sigma(max(x['clip_start_percent'], x.get('start_percent', 0.0)))
            timestep_end = s.percent_to_sigma(min(x['clip_end_percent'], x.get('end_percent', 1.0)))
        else:
            if 'start_percent' in x:
                timestep_start = s.percent_to_sigma(x['start_percent'])
            if 'end_percent' in x:
                timestep_end = s.percent_to_sigma(x['end_percent'])

        if (timestep_start is not None) or (timestep_end is not None):
            n = x.copy()
            if (timestep_start is not None):
                n['timestep_start'] = timestep_start
            if (timestep_end is not None):
                n['timestep_end'] = timestep_end
            conds[t] = n


def pre_run_control(model, conds):
    s = model.model_sampling
    for t in range(len(conds)):
        x = conds[t]

        percent_to_timestep_function = lambda a: s.percent_to_sigma(a)
        if 'control' in x:
            x['control'].pre_run(model, percent_to_timestep_function)


def apply_empty_x_to_equal_area(conds, uncond, name, uncond_fill_func):
    cond_cnets = []
    cond_other = []
    uncond_cnets = []
    uncond_other = []
    for t in range(len(conds)):
        x = conds[t]
        if 'area' not in x:
            if name in x and x[name] is not None:
                cond_cnets.append(x[name])
            else:
                cond_other.append((x, t))
    for t in range(len(uncond)):
        x = uncond[t]
        if 'area' not in x:
            if name in x and x[name] is not None:
                uncond_cnets.append(x[name])
            else:
                uncond_other.append((x, t))

    if len(uncond_cnets) > 0:
        return

    for x in range(len(cond_cnets)):
        temp = uncond_other[x % len(uncond_other)]
        o = temp[0]
        if name in o and o[name] is not None:
            n = o.copy()
            n[name] = uncond_fill_func(cond_cnets, x)
            uncond += [n]
        else:
            n = o.copy()
            n[name] = uncond_fill_func(cond_cnets, x)
            uncond[temp[1]] = n


def encode_model_conds(model_function, conds, noise, device, prompt_type, **kwargs):
    for t in range(len(conds)):
        x = conds[t]
        params = x.copy()
        params["device"] = device
        params["noise"] = noise
        default_width = None
        if len(noise.shape) >= 4:  # TODO: 8 multiple should be set by the model
            default_width = noise.shape[3] * 8
        params["width"] = params.get("width", default_width)
        params["height"] = params.get("height", noise.shape[2] * 8)
        params["prompt_type"] = params.get("prompt_type", prompt_type)
        for k in kwargs:
            if k not in params:
                params[k] = kwargs[k]

        out = model_function(**params)
        x = x.copy()
        model_conds = x['model_conds'].copy()
        for k in out:
            model_conds[k] = out[k]
        x['model_conds'] = model_conds
        conds[t] = x
    return conds


class Sampler:
    def sample(self):
        pass

    def max_denoise(self, model_wrap, sigmas):
        max_sigma = float(model_wrap.inner_model.model_sampling.sigma_max)
        sigma = float(sigmas[0])
        return math.isclose(max_sigma, sigma, rel_tol=1e-05) or sigma > max_sigma


class KSAMPLER(Sampler):
    def __init__(self, sampler_function, extra_options={}, inpaint_options={}):
        self.sampler_function = sampler_function
        self.extra_options = extra_options
        self.inpaint_options = inpaint_options

    def sample(self, model_wrap, sigmas, extra_args, callback, noise, latent_image=None, denoise_mask=None, disable_pbar=False):
        extra_args["denoise_mask"] = denoise_mask
        model_k = KSamplerX0Inpaint(model_wrap, sigmas)
        model_k.latent_image = latent_image
        if self.inpaint_options.get("random", False):  # TODO: Should this be the default?
            generator = torch.manual_seed(extra_args.get("seed", 41) + 1)
            model_k.noise = torch.randn(noise.shape, generator=generator, device="cpu").to(noise.dtype).to(noise.device)
        else:
            model_k.noise = noise

        noise = model_wrap.inner_model.model_sampling.noise_scaling(sigmas[0], noise, latent_image, self.max_denoise(model_wrap, sigmas))

        k_callback = None
        total_steps = len(sigmas) - 1
        if callback is not None:
            k_callback = lambda x: callback(x["i"], x["denoised"], x["x"], total_steps)

        samples = self.sampler_function(model_k, noise, sigmas, extra_args=extra_args, callback=k_callback, disable=disable_pbar, **self.extra_options)
        samples = model_wrap.inner_model.model_sampling.inverse_noise_scaling(sigmas[-1], samples)
        return samples


def ksampler(sampler_name, extra_options={}, inpaint_options={}):
    if sampler_name == "dpm_fast":
        def dpm_fast_function(model, noise, sigmas, extra_args, callback, disable):
            if len(sigmas) <= 1:
                return noise

            sigma_min = sigmas[-1]
            if sigma_min == 0:
                sigma_min = sigmas[-2]
            total_steps = len(sigmas) - 1
            return k_diffusion_sampling.sample_dpm_fast(model, noise, sigma_min, sigmas[0], total_steps, extra_args=extra_args, callback=callback, disable=disable)

        sampler_function = dpm_fast_function
    elif sampler_name == "dpm_adaptive":
        def dpm_adaptive_function(model, noise, sigmas, extra_args, callback, disable, **extra_options):
            if len(sigmas) <= 1:
                return noise

            sigma_min = sigmas[-1]
            if sigma_min == 0:
                sigma_min = sigmas[-2]
            return k_diffusion_sampling.sample_dpm_adaptive(model, noise, sigma_min, sigmas[0], extra_args=extra_args, callback=callback, disable=disable, **extra_options)

        sampler_function = dpm_adaptive_function
    else:
        sampler_function = getattr(k_diffusion_sampling, "sample_{}".format(sampler_name))

    return KSAMPLER(sampler_function, extra_options, inpaint_options)


def process_conds(model, noise, conds, device, latent_image=None, denoise_mask=None, seed=None):
    for k in conds:
        conds[k] = conds[k][:]
        resolve_areas_and_cond_masks_multidim(conds[k], noise.shape[2:], device)

    for k in conds:
        calculate_start_end_timesteps(model, conds[k])

    if hasattr(model, 'extra_conds'):
        for k in conds:
            conds[k] = encode_model_conds(model.extra_conds, conds[k], noise, device, k, latent_image=latent_image, denoise_mask=denoise_mask, seed=seed)

    # make sure each cond area has an opposite one with the same area
    for k in conds:
        for c in conds[k]:
            for kk in conds:
                if k != kk:
                    create_cond_with_same_area_if_none(conds[kk], c)

    for k in conds:
        for c in conds[k]:
            if 'hooks' in c:
                for hook in c['hooks'].hooks:
                    hook.initialize_timesteps(model)

    for k in conds:
        pre_run_control(model, conds[k])

    if "positive" in conds:
        positive = conds["positive"]
        for k in conds:
            if k != "positive":
                apply_empty_x_to_equal_area(list(filter(lambda c: c.get('control_apply_to_uncond', False) == True, positive)), conds[k], 'control', lambda cond_cnets, x: cond_cnets[x])
                apply_empty_x_to_equal_area(positive, conds[k], 'gligen', lambda cond_cnets, x: cond_cnets[x])

    return conds


def preprocess_conds_hooks(conds: dict[str, list[dict[str]]]):
    # determine which ControlNets have extra_hooks that should be combined with normal hooks
    hook_replacement: dict[tuple[ControlBase, HookGroup], list[dict]] = {}
    for k in conds:
        for kk in conds[k]:
            if 'control' in kk:
                control: 'ControlBase' = kk['control']
                extra_hooks = control.get_extra_hooks()
                if len(extra_hooks) > 0:
                    hooks: HookGroup = kk.get('hooks', None)
                    to_replace = hook_replacement.setdefault((control, hooks), [])
                    to_replace.append(kk)
    # if nothing to replace, do nothing
    if len(hook_replacement) == 0:
        return

    # for optimal sampling performance, common ControlNets + hook combos should have identical hooks
    # on the cond dicts
    for key, conds_to_modify in hook_replacement.items():
        control = key[0]
        hooks = key[1]
        hooks = HookGroup.combine_all_hooks(control.get_extra_hooks() + [hooks])
        # if combined hooks are not None, set as new hooks for all relevant conds
        if hooks is not None:
            for cond in conds_to_modify:
                cond['hooks'] = hooks


def filter_registered_hooks_on_conds(conds: dict[str, list[dict[str]]], model_options: dict[str]):
    '''Modify 'hooks' on conds so that only hooks that were registered remain. Properly accounts for
    HookGroups that have the same reference.'''
    registered: hooks.HookGroup = model_options.get('registered_hooks', None)
    # if None were registered, make sure all hooks are cleaned from conds
    if registered is None:
        for k in conds:
            for kk in conds[k]:
                kk.pop('hooks', None)
        return
    # find conds that contain hooks to be replaced - group by common HookGroup refs
    hook_replacement: dict[hooks.HookGroup, list[dict]] = {}
    for k in conds:
        for kk in conds[k]:
            hooks: hooks.HookGroup = kk.get('hooks', None)
            if hooks is not None:
                if not hooks.is_subset_of(registered):
                    to_replace = hook_replacement.setdefault(hooks, [])
                    to_replace.append(kk)
    # for each hook to replace, create a new proper HookGroup and assign to all common conds
    for hooks, conds_to_modify in hook_replacement.items():
        new_hooks = hooks.new_with_common_hooks(registered)
        if len(new_hooks) == 0:
            new_hooks = None
        for kk in conds_to_modify:
            kk['hooks'] = new_hooks


def get_total_hook_groups_in_conds(conds: dict[str, list[dict[str]]]):
    hooks_set = set()
    for k in conds:
        for kk in conds[k]:
            hooks_set.add(kk.get('hooks', None))
    return len(hooks_set)


def cast_to_load_options(model_options: dict[str], device=None, dtype=None):
    '''
    If any patches from hooks, wrappers, or callbacks have .to to be called, call it.
    '''
    if model_options is None:
        return
    to_load_options = model_options.get("to_load_options", None)
    if to_load_options is None:
        return

    casts = []
    if device is not None:
        casts.append(device)
    if dtype is not None:
        casts.append(dtype)
    # if nothing to apply, do nothing
    if len(casts) == 0:
        return

    # try to call .to on patches
    if "patches" in to_load_options:
        patches = to_load_options["patches"]
        for name in patches:
            patch_list = patches[name]
            for i in range(len(patch_list)):
                if hasattr(patch_list[i], "to"):
                    for cast in casts:
                        patch_list[i] = patch_list[i].to(cast)
    if "patches_replace" in to_load_options:
        patches = to_load_options["patches_replace"]
        for name in patches:
            patch_list = patches[name]
            for k in patch_list:
                if hasattr(patch_list[k], "to"):
                    for cast in casts:
                        patch_list[k] = patch_list[k].to(cast)
    # try to call .to on any wrappers/callbacks
    wrappers_and_callbacks = ["wrappers", "callbacks"]
    for wc_name in wrappers_and_callbacks:
        if wc_name in to_load_options:
            wc: dict[str, list] = to_load_options[wc_name]
            for wc_dict in wc.values():
                for wc_list in wc_dict.values():
                    for i in range(len(wc_list)):
                        if hasattr(wc_list[i], "to"):
                            for cast in casts:
                                wc_list[i] = wc_list[i].to(cast)


class CFGGuider:
    def __init__(self, model_patcher: ModelPatcher):
        self.model_patcher = model_patcher
        self.model_options = model_patcher.model_options
        self.original_conds = {}
        self.cfg = 1.0

    def set_conds(self, positive, negative):
        self.inner_set_conds({"positive": positive, "negative": negative})

    def set_cfg(self, cfg):
        self.cfg = cfg

    def inner_set_conds(self, conds):
        for k in conds:
            self.original_conds[k] = sampler_helpers.convert_cond(conds[k])

    def __call__(self, *args, **kwargs):
        return self.outer_predict_noise(*args, **kwargs)

    def outer_predict_noise(self, x, timestep, model_options={}, seed=None):
        return comfy.patcher_extension.WrapperExecutor.new_class_executor(
            self.predict_noise,
            self,
            comfy.patcher_extension.get_all_wrappers(comfy.patcher_extension.WrappersMP.PREDICT_NOISE, self.model_options, is_model_options=True)
        ).execute(x, timestep, model_options, seed)

    def predict_noise(self, x, timestep, model_options={}, seed=None):
        return sampling_function(self.inner_model, x, timestep, self.conds.get("negative", None), self.conds.get("positive", None), self.cfg, model_options=model_options, seed=seed)

    def inner_sample(self, noise, latent_image, device, sampler: KSAMPLER, sigmas, denoise_mask, callback, disable_pbar, seed):
        if latent_image is not None and torch.count_nonzero(latent_image) > 0:  # Don't shift the empty latent image.
            latent_image = self.inner_model.process_latent_in(latent_image)

        self.conds = process_conds(self.inner_model, noise, self.conds, device, latent_image, denoise_mask, seed)

        extra_model_options = model_patcher.create_model_options_clone(self.model_options)
        extra_model_options.setdefault("transformer_options", {})["sample_sigmas"] = sigmas
        extra_args = {"model_options": extra_model_options, "seed": seed}

        executor = patcher_extension.WrapperExecutor.new_class_executor(
            sampler.sample,
            sampler,
            patcher_extension.get_all_wrappers(patcher_extension.WrappersMP.SAMPLER_SAMPLE, extra_args["model_options"], is_model_options=True)
        )
        samples = executor.execute(self, sigmas, extra_args, callback, noise, latent_image, denoise_mask, disable_pbar)
        return self.inner_model.process_latent_out(samples.to(torch.float32))

    def outer_sample(self, noise, latent_image, sampler: KSAMPLER, sigmas, denoise_mask=None, callback=None, disable_pbar=False, seed=None):
        self.inner_model, self.conds, self.loaded_models = sampler_helpers.prepare_sampling(self.model_patcher, noise.shape, self.conds, self.model_options)
        device = self.model_patcher.load_device

        if denoise_mask is not None:
            denoise_mask = sampler_helpers.prepare_mask(denoise_mask, noise.shape, device)

        noise = noise.to(device)
        latent_image = latent_image.to(device)
        sigmas = sigmas.to(device)
        cast_to_load_options(self.model_options, device=device, dtype=self.model_patcher.model_dtype())

        try:
            self.model_patcher.pre_run()
            output = self.inner_sample(noise, latent_image, device, sampler, sigmas, denoise_mask, callback, disable_pbar, seed)
        finally:
            self.model_patcher.cleanup()

        sampler_helpers.cleanup_models(self.conds, self.loaded_models)
        del self.inner_model
        del self.loaded_models
        return output

    def sample(self, noise, latent_image, sampler, sigmas, denoise_mask=None, callback=None, disable_pbar=False, seed=None):
        if sigmas.shape[-1] == 0:
            return latent_image

        self.conds = {}
        for k in self.original_conds:
            self.conds[k] = list(map(lambda a: a.copy(), self.original_conds[k]))
        preprocess_conds_hooks(self.conds)
        assert self.model_patcher is not None
        orig_model_options = self.model_options
        orig_hook_mode = self.model_patcher.hook_mode
        try:
            self.model_options = model_patcher.create_model_options_clone(self.model_options)
            # if one hook type (or just None), then don't bother caching weights for hooks (will never change after first step)
            if get_total_hook_groups_in_conds(self.conds) <= 1:
                self.model_patcher.hook_mode = EnumHookMode.MinVram
            sampler_helpers.prepare_model_patcher(self.model_patcher, self.conds, self.model_options)
            filter_registered_hooks_on_conds(self.conds, self.model_options)
            executor = patcher_extension.WrapperExecutor.new_class_executor(
                self.outer_sample,
                self,
                patcher_extension.get_all_wrappers(patcher_extension.WrappersMP.OUTER_SAMPLE, self.model_options, is_model_options=True)
            )
            output = executor.execute(noise, latent_image, sampler, sigmas, denoise_mask, callback, disable_pbar, seed)
        except ValueError as exc_info:
            if "fp8e4nv" in str(exc_info):
                logger.error(f"Load the weights for model {self.model_patcher} as fp8_e5m2 to use floating point 8-bit inference with torch.compile and triton on Ampere architecture")
            raise exc_info
        finally:
            cast_to_load_options(self.model_options, device=self.model_patcher.offload_device)
            self.model_options = orig_model_options
            self.model_patcher.hook_mode = orig_hook_mode
            self.model_patcher.restore_hook_patches()

        del self.conds
        return output


def sample(model, noise, positive, negative, cfg, device, sampler, sigmas, model_options={}, latent_image=None, denoise_mask=None, callback=None, disable_pbar=False, seed=None):
    cfg_guider = CFGGuider(model)
    cfg_guider.set_conds(positive, negative)
    cfg_guider.set_cfg(cfg)
    return cfg_guider.sample(noise, latent_image, sampler, sigmas, denoise_mask, callback, disable_pbar, seed)


class SchedulerHandler(NamedTuple):
    handler: Callable[..., torch.Tensor]
    # Boolean indicates whether to call the handler like:
    #  scheduler_function(model_sampling, steps) or
    #  scheduler_function(n, sigma_min: float, sigma_max: float)
    use_ms: bool = True


SCHEDULER_HANDLERS = {
    "simple": SchedulerHandler(simple_scheduler),
    "sgm_uniform": SchedulerHandler(partial(normal_scheduler, sgm=True)),
    "karras": SchedulerHandler(k_diffusion_sampling.get_sigmas_karras, use_ms=False),
    "exponential": SchedulerHandler(k_diffusion_sampling.get_sigmas_exponential, use_ms=False),
    "ddim_uniform": SchedulerHandler(ddim_scheduler),
    "beta": SchedulerHandler(beta_scheduler),
    "normal": SchedulerHandler(normal_scheduler),
    "linear_quadratic": SchedulerHandler(linear_quadratic_schedule),
    "kl_optimal": SchedulerHandler(kl_optimal_scheduler, use_ms=False),
}


def calculate_sigmas(model_sampling: object, scheduler_name: str, steps: int) -> torch.Tensor:
    handler = SCHEDULER_HANDLERS.get(scheduler_name)
    if handler is None:
        err = f"error invalid scheduler {scheduler_name}"
        logger.error(err)
        raise ValueError(err)
    if handler.use_ms:
        return handler.handler(model_sampling, steps)
    return handler.handler(n=steps, sigma_min=float(model_sampling.sigma_min), sigma_max=float(model_sampling.sigma_max))


def sampler_object(name):
    if name == "uni_pc":
        sampler = KSAMPLER(uni_pc.sample_unipc)
    elif name == "uni_pc_bh2":
        sampler = KSAMPLER(uni_pc.sample_unipc_bh2)
    elif name == "ddim":
        sampler = ksampler("euler", inpaint_options={"random": True})
    else:
        sampler = ksampler(name)
    return sampler


class KSampler:
    SCHEDULERS = SCHEDULER_NAMES
    SAMPLERS = SAMPLER_NAMES
    DISCARD_PENULTIMATE_SIGMA_SAMPLERS = set(('dpm_2', 'dpm_2_ancestral', 'uni_pc', 'uni_pc_bh2'))

    def __init__(self, model, steps, device, sampler=None, scheduler=None, denoise=None, model_options={}):
        self.model = model
        self.device = device
        if scheduler not in self.SCHEDULERS:
            sheduler = self.SCHEDULERS[0]
        if sampler not in self.SAMPLERS:
            sampler = self.SAMPLERS[0]
        self.scheduler = scheduler
        self.sampler = sampler
        self.set_steps(steps, denoise)
        self.denoise = denoise
        self.model_options = model_options

    def calculate_sigmas(self, steps):
        sigmas = None

        discard_penultimate_sigma = False
        if self.sampler in self.DISCARD_PENULTIMATE_SIGMA_SAMPLERS:
            steps += 1
            discard_penultimate_sigma = True

        sigmas = calculate_sigmas(self.model.get_model_object("model_sampling"), self.scheduler, steps)

        if discard_penultimate_sigma:
            sigmas = torch.cat([sigmas[:-2], sigmas[-1:]])
        return sigmas

    def set_steps(self, steps, denoise=None):
        self.steps = steps
        if denoise is None or denoise > 0.9999:
            self.sigmas = self.calculate_sigmas(steps).to(self.device)
        else:
            if denoise <= 0.0:
                self.sigmas = torch.FloatTensor([])
            else:
                new_steps = int(steps / denoise)
                sigmas = self.calculate_sigmas(new_steps).to(self.device)
                self.sigmas = sigmas[-(steps + 1):]

    def sample(self, noise, positive, negative, cfg, latent_image=None, start_step=None, last_step=None, force_full_denoise=False, denoise_mask=None, sigmas=None, callback=None, disable_pbar=False, seed=None):
        if sigmas is None:
            sigmas = self.sigmas

        if last_step is not None and last_step < (len(sigmas) - 1):
            sigmas = sigmas[:last_step + 1]
            if force_full_denoise:
                sigmas[-1] = 0

        if start_step is not None:
            if start_step < (len(sigmas) - 1):
                sigmas = sigmas[start_step:]
            else:
                if latent_image is not None:
                    return latent_image
                else:
                    return torch.zeros_like(noise)

        sampler = sampler_object(self.sampler)

        return sample(self.model, noise, positive, negative, cfg, self.device, sampler, sigmas, self.model_options, latent_image=latent_image, denoise_mask=denoise_mask, callback=callback, disable_pbar=disable_pbar, seed=seed)<|MERGE_RESOLUTION|>--- conflicted
+++ resolved
@@ -2,20 +2,10 @@
 
 import collections
 import logging
-<<<<<<< HEAD
 import math
 from functools import partial
 from typing import NamedTuple, Callable
 
-=======
-import comfy.sampler_helpers
-import comfy.model_patcher
-import comfy.patcher_extension
-import comfy.hooks
-import comfy.context_windows
-import comfy.utils
-import scipy.stats
->>>>>>> 5352abc6
 import numpy
 import scipy.stats
 import torch
@@ -34,6 +24,7 @@
 from .model_patcher import ModelPatcher
 from .sampler_names import SCHEDULER_NAMES, SAMPLER_NAMES
 from .context_windows import ContextHandlerABC
+from .utils import common_upscale
 
 logger = logging.getLogger(__name__)
 
@@ -87,7 +78,7 @@
                 mask = mask.narrow(i + 1, area[len(dims) + i], area[i])
 
         mask = mask * mask_strength
-        mask = mask.unsqueeze(1).repeat((input_x.shape[0] // mask.shape[0], input_x.shape[1]) + (1, ) * (mask.ndim - 1))
+        mask = mask.unsqueeze(1).repeat((input_x.shape[0] // mask.shape[0], input_x.shape[1]) + (1,) * (mask.ndim - 1))
     else:
         mask = torch.ones_like(input_x)
     mult = mask * strength
@@ -597,9 +588,9 @@
                 mask = mask.unsqueeze(0)
             if mask.shape[1:] != dims:
                 if mask.ndim < 4:
-                    mask = comfy.utils.common_upscale(mask.unsqueeze(1), dims[-1], dims[-2], 'bilinear', 'none').squeeze(1)
+                    mask = common_upscale(mask.unsqueeze(1), dims[-1], dims[-2], 'bilinear', 'none').squeeze(1)
                 else:
-                    mask = comfy.utils.common_upscale(mask, dims[-1], dims[-2], 'bilinear', 'none')
+                    mask = common_upscale(mask, dims[-1], dims[-2], 'bilinear', 'none')
 
             if modified.get("set_area_to_bounds", False):  # TODO: handle dim != 2
                 bounds = torch.max(torch.abs(mask), dim=0).values.unsqueeze(0)
