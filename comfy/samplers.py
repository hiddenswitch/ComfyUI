from __future__ import annotations

import collections
import logging
import math
from functools import partial
from typing import NamedTuple, Callable

import numpy
import scipy.stats
import torch

from . import model_management
from . import model_patcher
from . import patcher_extension
from . import sampler_helpers
from .nested_tensor import NestedTensor
from .component_model.deprecation import _deprecate_method
from .controlnet import ControlBase
from .extra_samplers import uni_pc
from .hooks import EnumHookMode, HookGroup
from .k_diffusion import sampling as k_diffusion_sampling
from .model_base import BaseModel
from .model_management_types import ModelOptions
from .model_patcher import ModelPatcher
from .sampler_names import SCHEDULER_NAMES, SAMPLER_NAMES, KSAMPLER_NAMES
from .context_windows import ContextHandlerABC
from .utils import common_upscale, pack_latents, unpack_latents
from .patcher_extension import WrapperExecutor, get_all_wrappers, WrappersMP
from .component_model import module_property

logger = logging.getLogger(__name__)
_module_properties = module_property.create_module_properties()


def add_area_dims(area, num_dims):
    while (len(area) // 2) < num_dims:
        area = [2147483648] + area[:len(area) // 2] + [0] + area[len(area) // 2:]
    return area


def get_area_and_mult(conds, x_in, timestep_in):
    dims = tuple(x_in.shape[2:])
    area = None
    strength = 1.0

    if 'timestep_start' in conds:
        timestep_start = conds['timestep_start']
        if timestep_in[0] > timestep_start:
            return None
    if 'timestep_end' in conds:
        timestep_end = conds['timestep_end']
        if timestep_in[0] < timestep_end:
            return None
    if 'area' in conds:
        area = list(conds['area'])
        area = add_area_dims(area, len(dims))
        if (len(area) // 2) > len(dims):
            area = area[:len(dims)] + area[len(area) // 2:(len(area) // 2) + len(dims)]

    if 'strength' in conds:
        strength = conds['strength']

    input_x = x_in
    if area is not None:
        for i in range(len(dims)):
            area[i] = min(input_x.shape[i + 2] - area[len(dims) + i], area[i])
            input_x = input_x.narrow(i + 2, area[len(dims) + i], area[i])

    if 'mask' in conds:
        # Scale the mask to the size of the input
        # The mask should have been resized as we began the sampling process
        mask_strength = 1.0
        if "mask_strength" in conds:
            mask_strength = conds["mask_strength"]
        mask = conds['mask']
        # assert (mask.shape[1:] == x_in.shape[2:])

        mask = mask[:input_x.shape[0]]
        if area is not None:
            for i in range(len(dims)):
                mask = mask.narrow(i + 1, area[len(dims) + i], area[i])

        mask = mask * mask_strength
        mask = mask.unsqueeze(1).repeat((input_x.shape[0] // mask.shape[0], input_x.shape[1]) + (1,) * (mask.ndim - 1))
    else:
        mask = torch.ones_like(input_x)
    mult = mask * strength

    if 'mask' not in conds and area is not None:
        fuzz = 8
        for i in range(len(dims)):
            rr = min(fuzz, mult.shape[2 + i] // 4)
            if area[len(dims) + i] != 0:
                for t in range(rr):
                    m = mult.narrow(i + 2, t, 1)
                    m *= ((1.0 / rr) * (t + 1))
            if (area[i] + area[len(dims) + i]) < x_in.shape[i + 2]:
                for t in range(rr):
                    m = mult.narrow(i + 2, area[i] - 1 - t, 1)
                    m *= ((1.0 / rr) * (t + 1))

    conditioning = {}
    model_conds = conds["model_conds"]
    for c in model_conds:
        conditioning[c] = model_conds[c].process_cond(batch_size=x_in.shape[0], area=area)

    hooks = conds.get('hooks', None)
    control = conds.get('control', None)

    patches = None
    if 'gligen' in conds:
        gligen = conds['gligen']
        patches = {}
        gligen_type = gligen[0]
        gligen_model = gligen[1]
        if gligen_type == "position":
            gligen_patch = gligen_model.model.set_position(input_x.shape, gligen[2], input_x.device)
        else:
            gligen_patch = gligen_model.model.set_empty(input_x.shape, input_x.device)

        patches['middle_patch'] = [gligen_patch]

    cond_obj = collections.namedtuple('cond_obj', ['input_x', 'mult', 'conditioning', 'area', 'control', 'patches', 'uuid', 'hooks'])
    return cond_obj(input_x, mult, conditioning, area, control, patches, conds['uuid'], hooks)


def cond_equal_size(c1, c2):
    if c1 is c2:
        return True
    if c1.keys() != c2.keys():
        return False
    for k in c1:
        if not c1[k].can_concat(c2[k]):
            return False
    return True


def can_concat_cond(c1, c2):
    if c1.input_x.shape != c2.input_x.shape:
        return False

    def objects_concatable(obj1, obj2):
        if (obj1 is None) != (obj2 is None):
            return False
        if obj1 is not None:
            if obj1 is not obj2:
                return False
        return True

    if not objects_concatable(c1.control, c2.control):
        return False

    if not objects_concatable(c1.patches, c2.patches):
        return False

    return cond_equal_size(c1.conditioning, c2.conditioning)


def cond_cat(c_list):
    temp = {}
    for x in c_list:
        for k in x:
            cur = temp.get(k, [])
            cur.append(x[k])
            temp[k] = cur

    out = {}
    for k in temp:
        conds = temp[k]
        out[k] = conds[0].concat(conds[1:])

    return out


def finalize_default_conds(model: BaseModel, hooked_to_run: dict[HookGroup, list[tuple[tuple, int]]], default_conds: list[list[dict]], x_in, timestep, model_options):
    # need to figure out remaining unmasked area for conds
    default_mults = []
    for _ in default_conds:
        default_mults.append(torch.ones_like(x_in))
    # look through each finalized cond in hooked_to_run for 'mult' and subtract it from each cond
    for lora_hooks, to_run in hooked_to_run.items():
        for cond_obj, i in to_run:
            # if no default_cond for cond_type, do nothing
            if len(default_conds[i]) == 0:
                continue
            area: list[int] = cond_obj.area
            if area is not None:
                curr_default_mult: torch.Tensor = default_mults[i]
                dims = len(area) // 2
                for i in range(dims):
                    curr_default_mult = curr_default_mult.narrow(i + 2, area[i + dims], area[i])
                curr_default_mult -= cond_obj.mult
            else:
                default_mults[i] -= cond_obj.mult
    # for each default_mult, ReLU to make negatives=0, and then check for any nonzeros
    for i, mult in enumerate(default_mults):
        # if no default_cond for cond type, do nothing
        if len(default_conds[i]) == 0:
            continue
        torch.nn.functional.relu(mult, inplace=True)
        # if mult is all zeros, then don't add default_cond
        if torch.max(mult) == 0.0:
            continue

        cond = default_conds[i]
        for x in cond:
            # do get_area_and_mult to get all the expected values
            p = get_area_and_mult(x, x_in, timestep)
            if p is None:
                continue
            # replace p's mult with calculated mult
            p = p._replace(mult=mult)
            if p.hooks is not None:
                model.current_patcher.prepare_hook_patches_current_keyframe(timestep, p.hooks, model_options)
            hooked_to_run.setdefault(p.hooks, list())
            hooked_to_run[p.hooks] += [(p, i)]


def calc_cond_batch(model: BaseModel, conds: list[list[dict]], x_in: torch.Tensor, timestep, model_options: dict[str]):
    handler: ContextHandlerABC = model_options.get("context_handler", None)
    if handler is None or not handler.should_use_context(model, conds, x_in, timestep, model_options):
        return _calc_cond_batch_outer(model, conds, x_in, timestep, model_options)
    return handler.execute(_calc_cond_batch_outer, model, conds, x_in, timestep, model_options)


def _calc_cond_batch_outer(model: BaseModel, conds: list[list[dict]], x_in: torch.Tensor, timestep, model_options):
    executor = patcher_extension.WrapperExecutor.new_executor(
        _calc_cond_batch,
        patcher_extension.get_all_wrappers(patcher_extension.WrappersMP.CALC_COND_BATCH, model_options, is_model_options=True)
    )
    return executor.execute(model, conds, x_in, timestep, model_options)


def _calc_cond_batch(model: BaseModel, conds, x_in: torch.Tensor, timestep: torch.Tensor, model_options: ModelOptions):
    out_conds = []
    out_counts = []
    # separate conds by matching hooks
    hooked_to_run: dict[HookGroup, list[tuple[tuple, int]]] = {}
    default_conds = []
    has_default_conds = False

    for i in range(len(conds)):
        out_conds.append(torch.zeros_like(x_in))
        out_counts.append(torch.ones_like(x_in) * 1e-37)

        cond = conds[i]
        default_c = []
        if cond is not None:
            for x in cond:
                if 'default' in x:
                    default_c.append(x)
                    has_default_conds = True
                    continue
                p = get_area_and_mult(x, x_in, timestep)
                if p is None:
                    continue
                if p.hooks is not None:
                    model.current_patcher.prepare_hook_patches_current_keyframe(timestep, p.hooks, model_options)
                hooked_to_run.setdefault(p.hooks, list())
                hooked_to_run[p.hooks] += [(p, i)]
        default_conds.append(default_c)

    if has_default_conds:
        finalize_default_conds(model, hooked_to_run, default_conds, x_in, timestep, model_options)

    model.current_patcher.prepare_state(timestep)

    # run every hooked_to_run separately
    for hooks, to_run in hooked_to_run.items():
        while len(to_run) > 0:
            first = to_run[0]
            first_shape = first[0][0].shape
            to_batch_temp = []
            for x in range(len(to_run)):
                if can_concat_cond(to_run[x][0], first[0]):
                    to_batch_temp += [x]

            to_batch_temp.reverse()
            to_batch = to_batch_temp[:1]

            free_memory = model_management.get_free_memory(x_in.device)
            for i in range(1, len(to_batch_temp) + 1):
                batch_amount = to_batch_temp[:len(to_batch_temp) // i]
                input_shape = [len(batch_amount) * first_shape[0]] + list(first_shape)[1:]
                cond_shapes = collections.defaultdict(list)
                for tt in batch_amount:
                    cond = {k: v.size() for k, v in to_run[tt][0].conditioning.items()}
                    for k, v in to_run[tt][0].conditioning.items():
                        cond_shapes[k].append(v.size())

                if model.memory_required(input_shape, cond_shapes=cond_shapes) * 1.5 < free_memory:
                    to_batch = batch_amount
                    break

            input_x = []
            mult = []
            c = []
            cond_or_uncond = []
            uuids = []
            area = []
            control = None
            patches = None
            for x in to_batch:
                o = to_run.pop(x)
                p = o[0]
                input_x.append(p.input_x)
                mult.append(p.mult)
                c.append(p.conditioning)
                area.append(p.area)
                cond_or_uncond.append(o[1])
                uuids.append(p.uuid)
                control = p.control
                patches = p.patches

            batch_chunks = len(cond_or_uncond)
            input_x = torch.cat(input_x)
            c = cond_cat(c)
            timestep_ = torch.cat([timestep] * batch_chunks)

            transformer_options = model.current_patcher.apply_hooks(hooks=hooks)
            if 'transformer_options' in model_options:
                transformer_options = patcher_extension.merge_nested_dicts(transformer_options,
                                                                           model_options['transformer_options'],
                                                                           copy_dict1=False)

            if patches is not None:
                transformer_options["patches"] = patcher_extension.merge_nested_dicts(
                    transformer_options.get("patches", {}),
                    patches
                )

            transformer_options["cond_or_uncond"] = cond_or_uncond[:]
            transformer_options["uuids"] = uuids[:]
            transformer_options["sigmas"] = timestep

            c['transformer_options'] = transformer_options

            if control is not None:
                c['control'] = control.get_control(input_x, timestep_, c, len(cond_or_uncond), transformer_options)

            if 'model_function_wrapper' in model_options:
                output = model_options['model_function_wrapper'](model.apply_model, {"input": input_x, "timestep": timestep_, "c": c, "cond_or_uncond": cond_or_uncond}).chunk(batch_chunks)
            else:
                output = model.apply_model(input_x, timestep_, **c).chunk(batch_chunks)

            for o in range(batch_chunks):
                cond_index = cond_or_uncond[o]
                a = area[o]
                if a is None:
                    out_conds[cond_index] += output[o] * mult[o]
                    out_counts[cond_index] += mult[o]
                else:
                    out_c = out_conds[cond_index]
                    out_cts = out_counts[cond_index]
                    dims = len(a) // 2
                    for i in range(dims):
                        out_c = out_c.narrow(i + 2, a[i + dims], a[i])
                        out_cts = out_cts.narrow(i + 2, a[i + dims], a[i])
                    out_c += output[o] * mult[o]
                    out_cts += mult[o]

    for i in range(len(out_conds)):
        out_conds[i] /= out_counts[i]

    return out_conds


@_deprecate_method(version="0.0.2", message="The comfy.samplers.calc_cond_uncond_batch function is deprecated please use the calc_cond_batch one instead.")
def calc_cond_uncond_batch(model, cond, uncond, x_in, timestep, model_options):  # TODO: remove
    return tuple(calc_cond_batch(model, [cond, uncond], x_in, timestep, model_options))


def cfg_function(model, cond_pred, uncond_pred, cond_scale, x, timestep, model_options: ModelOptions = None, cond=None, uncond=None):
    if model_options is None:
        model_options = {}
    if "sampler_cfg_function" in model_options:
        args = {"cond": x - cond_pred, "uncond": x - uncond_pred, "cond_scale": cond_scale, "timestep": timestep, "input": x, "sigma": timestep,
                "cond_denoised": cond_pred, "uncond_denoised": uncond_pred, "model": model, "model_options": model_options, "input_cond": cond, "input_uncond": uncond}
        cfg_result = x - model_options["sampler_cfg_function"](args)
    else:
        cfg_result = uncond_pred + (cond_pred - uncond_pred) * cond_scale

    for fn in model_options.get("sampler_post_cfg_function", []):
        args = {"denoised": cfg_result, "cond": cond, "uncond": uncond, "cond_scale": cond_scale, "model": model, "uncond_denoised": uncond_pred, "cond_denoised": cond_pred,
                "sigma": timestep, "model_options": model_options, "input": x}
        cfg_result = fn(args)

    return cfg_result


# The main sampling function shared by all the samplers
# Returns denoised
def sampling_function(model, x, timestep, uncond, cond, cond_scale, model_options: ModelOptions = None, seed=None):
    if model_options is None:
        model_options = {}
    if math.isclose(cond_scale, 1.0) and model_options.get("disable_cfg1_optimization", False) == False:
        uncond_ = None
    else:
        uncond_ = uncond

    conds = [cond, uncond_]
    if "sampler_calc_cond_batch_function" in model_options:
        args = {"conds": conds, "input": x, "sigma": timestep, "model": model, "model_options": model_options}
        out = model_options["sampler_calc_cond_batch_function"](args)
    else:
        out = calc_cond_batch(model, conds, x, timestep, model_options)

    for fn in model_options.get("sampler_pre_cfg_function", []):
        args = {"conds": conds, "conds_out": out, "cond_scale": cond_scale, "timestep": timestep,
                "input": x, "sigma": timestep, "model": model, "model_options": model_options}
        out = fn(args)

    return cfg_function(model, out[0], out[1], cond_scale, x, timestep, model_options=model_options, cond=cond, uncond=uncond_)


class KSamplerX0Inpaint:
    def __init__(self, model, sigmas):
        self.inner_model = model
        self.sigmas = sigmas

    def __call__(self, x, sigma, denoise_mask, model_options: ModelOptions = None, seed=None):
        if model_options is None:
            model_options = {}
        if denoise_mask is not None:
            if "denoise_mask_function" in model_options:
                denoise_mask = model_options["denoise_mask_function"](sigma, denoise_mask, extra_options={"model": self.inner_model, "sigmas": self.sigmas})
            latent_mask = 1. - denoise_mask
            x = x * denoise_mask + self.inner_model.inner_model.scale_latent_inpaint(x=x, sigma=sigma, noise=self.noise, latent_image=self.latent_image) * latent_mask
        out = self.inner_model(x, sigma, model_options=model_options, seed=seed)
        if denoise_mask is not None:
            out = out * denoise_mask + self.latent_image * latent_mask
        return out


def simple_scheduler(model_sampling, steps):
    s = model_sampling
    sigs = []
    ss = len(s.sigmas) / steps
    for x in range(steps):
        sigs += [float(s.sigmas[-(1 + int(x * ss))])]
    sigs += [0.0]
    return torch.FloatTensor(sigs)


def ddim_scheduler(model_sampling, steps):
    s = model_sampling
    sigs = []
    x = 1
    if math.isclose(float(s.sigmas[x]), 0, abs_tol=0.00001):
        steps += 1
        sigs = []
    else:
        sigs = [0.0]

    ss = max(len(s.sigmas) // steps, 1)
    while x < len(s.sigmas):
        sigs += [float(s.sigmas[x])]
        x += ss
    sigs = sigs[::-1]
    return torch.FloatTensor(sigs)


def normal_scheduler(model_sampling, steps, sgm=False, floor=False):
    s = model_sampling
    start = s.timestep(s.sigma_max)
    end = s.timestep(s.sigma_min)

    append_zero = True
    if sgm:
        timesteps = torch.linspace(start, end, steps + 1)[:-1]
    else:
        if math.isclose(float(s.sigma(end)), 0, abs_tol=0.00001):
            steps += 1
            append_zero = False
        timesteps = torch.linspace(start, end, steps)

    sigs = []
    for x in range(len(timesteps)):
        ts = timesteps[x]
        sigs.append(float(s.sigma(ts)))

    if append_zero:
        sigs += [0.0]

    return torch.FloatTensor(sigs)


# Implemented based on: https://arxiv.org/abs/2407.12173
def beta_scheduler(model_sampling, steps, alpha=0.6, beta=0.6):
    total_timesteps = (len(model_sampling.sigmas) - 1)
    ts = 1 - numpy.linspace(0, 1, steps, endpoint=False)
    ts = numpy.rint(scipy.stats.beta.ppf(ts, alpha, beta) * total_timesteps)

    sigs = []
    last_t = -1
    for t in ts:
        if t != last_t:
            sigs += [float(model_sampling.sigmas[int(t)])]
        last_t = t
    sigs += [0.0]
    return torch.FloatTensor(sigs)


# from: https://github.com/genmoai/models/blob/main/src/mochi_preview/infer.py#L41
def linear_quadratic_schedule(model_sampling, steps, threshold_noise=0.025, linear_steps=None):
    if steps == 1:
        sigma_schedule = [1.0, 0.0]
    else:
        if linear_steps is None:
            linear_steps = steps // 2
        linear_sigma_schedule = [i * threshold_noise / linear_steps for i in range(linear_steps)]
        threshold_noise_step_diff = linear_steps - threshold_noise * steps
        quadratic_steps = steps - linear_steps
        quadratic_coef = threshold_noise_step_diff / (linear_steps * quadratic_steps ** 2)
        linear_coef = threshold_noise / linear_steps - 2 * threshold_noise_step_diff / (quadratic_steps ** 2)
        const = quadratic_coef * (linear_steps ** 2)
        quadratic_sigma_schedule = [
            quadratic_coef * (i ** 2) + linear_coef * i + const
            for i in range(linear_steps, steps)
        ]
        sigma_schedule = linear_sigma_schedule + quadratic_sigma_schedule + [1.0]
        sigma_schedule = [1.0 - x for x in sigma_schedule]
    return torch.FloatTensor(sigma_schedule) * model_sampling.sigma_max.cpu()


# Referenced from https://github.com/AUTOMATIC1111/stable-diffusion-webui/pull/15608
def kl_optimal_scheduler(n: int, sigma_min: float, sigma_max: float) -> torch.Tensor:
    adj_idxs = torch.arange(n, dtype=torch.float).div_(n - 1)
    sigmas = adj_idxs.new_zeros(n + 1)
    sigmas[:-1] = (adj_idxs * math.atan(sigma_min) + (1 - adj_idxs) * math.atan(sigma_max)).tan_()
    return sigmas


def get_mask_aabb(masks):
    if masks.numel() == 0:
        return torch.zeros((0, 4), device=masks.device, dtype=torch.int)

    b = masks.shape[0]

    bounding_boxes = torch.zeros((b, 4), device=masks.device, dtype=torch.int)
    is_empty = torch.zeros((b), device=masks.device, dtype=torch.bool)
    for i in range(b):
        mask = masks[i]
        if mask.numel() == 0:
            continue
        if torch.max(mask != 0) == False:
            is_empty[i] = True
            continue
        y, x = torch.where(mask)
        bounding_boxes[i, 0] = torch.min(x)
        bounding_boxes[i, 1] = torch.min(y)
        bounding_boxes[i, 2] = torch.max(x)
        bounding_boxes[i, 3] = torch.max(y)

    return bounding_boxes, is_empty


def resolve_areas_and_cond_masks_multidim(conditions, dims, device):
    # We need to decide on an area outside the sampling loop in order to properly generate opposite areas of equal sizes.
    # While we're doing this, we can also resolve the mask device and scaling for performance reasons
    for i in range(len(conditions)):
        c = conditions[i]
        if 'area' in c:
            area = c['area']
            if area[0] == "percentage":
                modified = c.copy()
                a = area[1:]
                a_len = len(a) // 2
                area = ()
                for d in range(len(dims)):
                    area += (max(1, round(a[d] * dims[d])),)
                for d in range(len(dims)):
                    area += (round(a[d + a_len] * dims[d]),)

                modified['area'] = area
                c = modified
                conditions[i] = c

        if 'mask' in c:
            mask = c['mask']
            mask = mask.to(device=device)
            modified = c.copy()
            if len(mask.shape) == len(dims):
                mask = mask.unsqueeze(0)
            if mask.shape[1:] != dims:
                if mask.ndim < 4:
                    mask = common_upscale(mask.unsqueeze(1), dims[-1], dims[-2], 'bilinear', 'none').squeeze(1)
                else:
                    mask = common_upscale(mask, dims[-1], dims[-2], 'bilinear', 'none')

            if modified.get("set_area_to_bounds", False):  # TODO: handle dim != 2
                bounds = torch.max(torch.abs(mask), dim=0).values.unsqueeze(0)
                boxes, is_empty = get_mask_aabb(bounds)
                if is_empty[0]:
                    # Use the minimum possible size for efficiency reasons. (Since the mask is all-0, this becomes a noop anyway)
                    modified['area'] = (8, 8, 0, 0)
                else:
                    box = boxes[0]
                    H, W, Y, X = (box[3] - box[1] + 1, box[2] - box[0] + 1, box[1], box[0])
                    H = max(8, H)
                    W = max(8, W)
                    area = (int(H), int(W), int(Y), int(X))
                    modified['area'] = area

            modified['mask'] = mask
            conditions[i] = modified


@_deprecate_method(version="0.3.2", message="WARNING: The comfy.samplers.resolve_areas_and_cond_masks function is deprecated please use the resolve_areas_and_cond_masks_multidim one instead.")
def resolve_areas_and_cond_masks(conditions, h, w, device):
    return resolve_areas_and_cond_masks_multidim(conditions, [h, w], device)


def create_cond_with_same_area_if_none(conds, c):
    if 'area' not in c:
        return

    def area_inside(a, area_cmp):
        a = add_area_dims(a, len(area_cmp) // 2)
        area_cmp = add_area_dims(area_cmp, len(a) // 2)

        a_l = len(a) // 2
        area_cmp_l = len(area_cmp) // 2
        for i in range(min(a_l, area_cmp_l)):
            if a[a_l + i] < area_cmp[area_cmp_l + i]:
                return False
        for i in range(min(a_l, area_cmp_l)):
            if (a[i] + a[a_l + i]) > (area_cmp[i] + area_cmp[area_cmp_l + i]):
                return False
        return True

    c_area = c['area']
    smallest = None
    for x in conds:
        if 'area' in x:
            a = x['area']
            if area_inside(c_area, a):
                if smallest is None:
                    smallest = x
                elif 'area' not in smallest:
                    smallest = x
                else:
                    if math.prod(smallest['area'][:len(smallest['area']) // 2]) > math.prod(a[:len(a) // 2]):
                        smallest = x
        else:
            if smallest is None:
                smallest = x
    if smallest is None:
        return
    if 'area' in smallest:
        if smallest['area'] == c_area:
            return

    out = c.copy()
    out['model_conds'] = smallest['model_conds'].copy()  # TODO: which fields should be copied?
    conds += [out]


def calculate_start_end_timesteps(model, conds):
    s = model.model_sampling
    for t in range(len(conds)):
        x = conds[t]

        timestep_start = None
        timestep_end = None
        # handle clip hook schedule, if needed
        if 'clip_start_percent' in x:
            timestep_start = s.percent_to_sigma(max(x['clip_start_percent'], x.get('start_percent', 0.0)))
            timestep_end = s.percent_to_sigma(min(x['clip_end_percent'], x.get('end_percent', 1.0)))
        else:
            if 'start_percent' in x:
                timestep_start = s.percent_to_sigma(x['start_percent'])
            if 'end_percent' in x:
                timestep_end = s.percent_to_sigma(x['end_percent'])

        if (timestep_start is not None) or (timestep_end is not None):
            n = x.copy()
            if (timestep_start is not None):
                n['timestep_start'] = timestep_start
            if (timestep_end is not None):
                n['timestep_end'] = timestep_end
            conds[t] = n


def pre_run_control(model, conds):
    s = model.model_sampling
    for t in range(len(conds)):
        x = conds[t]

        percent_to_timestep_function = lambda a: s.percent_to_sigma(a)
        if 'control' in x:
            x['control'].pre_run(model, percent_to_timestep_function)


def apply_empty_x_to_equal_area(conds, uncond, name, uncond_fill_func):
    cond_cnets = []
    cond_other = []
    uncond_cnets = []
    uncond_other = []
    for t in range(len(conds)):
        x = conds[t]
        if 'area' not in x:
            if name in x and x[name] is not None:
                cond_cnets.append(x[name])
            else:
                cond_other.append((x, t))
    for t in range(len(uncond)):
        x = uncond[t]
        if 'area' not in x:
            if name in x and x[name] is not None:
                uncond_cnets.append(x[name])
            else:
                uncond_other.append((x, t))

    if len(uncond_cnets) > 0:
        return

    for x in range(len(cond_cnets)):
        temp = uncond_other[x % len(uncond_other)]
        o = temp[0]
        if name in o and o[name] is not None:
            n = o.copy()
            n[name] = uncond_fill_func(cond_cnets, x)
            uncond += [n]
        else:
            n = o.copy()
            n[name] = uncond_fill_func(cond_cnets, x)
            uncond[temp[1]] = n


def encode_model_conds(model_function, conds, noise, device, prompt_type, **kwargs):
    for t in range(len(conds)):
        x = conds[t]
        params = x.copy()
        params["device"] = device
        params["noise"] = noise
        default_width = None
        if len(noise.shape) >= 4:  # TODO: 8 multiple should be set by the model
            default_width = noise.shape[3] * 8
        params["width"] = params.get("width", default_width)
        params["height"] = params.get("height", noise.shape[2] * 8)
        params["prompt_type"] = params.get("prompt_type", prompt_type)
        for k in kwargs:
            if k not in params:
                params[k] = kwargs[k]

        out = model_function(**params)
        x = x.copy()
        model_conds = x['model_conds'].copy()
        for k in out:
            model_conds[k] = out[k]
        x['model_conds'] = model_conds
        conds[t] = x
    return conds


class Sampler:
    def sample(self, *args, **kwargs):
        pass

    def max_denoise(self, model_wrap, sigmas):
        max_sigma = float(model_wrap.inner_model.model_sampling.sigma_max)
        sigma = float(sigmas[0])
        return math.isclose(max_sigma, sigma, rel_tol=1e-05) or sigma > max_sigma


@_module_properties.getter
def _KSAMPLER_NAMES():
    return KSAMPLER_NAMES


class KSAMPLER(Sampler):
    def __init__(self, sampler_function, extra_options={}, inpaint_options={}):
        self.sampler_function = sampler_function
        self.extra_options = extra_options
        self.inpaint_options = inpaint_options

    def sample(self, model_wrap, sigmas, extra_args, callback, noise, latent_image=None, denoise_mask=None, disable_pbar=False):
        extra_args["denoise_mask"] = denoise_mask
        model_k = KSamplerX0Inpaint(model_wrap, sigmas)
        model_k.latent_image = latent_image
        if self.inpaint_options.get("random", False):  # TODO: Should this be the default?
            generator = torch.manual_seed(extra_args.get("seed", 41) + 1)
            model_k.noise = torch.randn(noise.shape, generator=generator, device="cpu").to(noise.dtype).to(noise.device)
        else:
            model_k.noise = noise

        noise = model_wrap.inner_model.model_sampling.noise_scaling(sigmas[0], noise, latent_image, self.max_denoise(model_wrap, sigmas))

        k_callback = None
        total_steps = len(sigmas) - 1
        if callback is not None:
            k_callback = lambda x: callback(x["i"], x["denoised"], x["x"], total_steps)

        samples = self.sampler_function(model_k, noise, sigmas, extra_args=extra_args, callback=k_callback, disable=disable_pbar, **self.extra_options)
        samples = model_wrap.inner_model.model_sampling.inverse_noise_scaling(sigmas[-1], samples)
        return samples


def ksampler(sampler_name, extra_options={}, inpaint_options={}):
    if sampler_name == "dpm_fast":
        def dpm_fast_function(model, noise, sigmas, extra_args, callback, disable):
            if len(sigmas) <= 1:
                return noise

            sigma_min = sigmas[-1]
            if sigma_min == 0:
                sigma_min = sigmas[-2]
            total_steps = len(sigmas) - 1
            return k_diffusion_sampling.sample_dpm_fast(model, noise, sigma_min, sigmas[0], total_steps, extra_args=extra_args, callback=callback, disable=disable)

        sampler_function = dpm_fast_function
    elif sampler_name == "dpm_adaptive":
        def dpm_adaptive_function(model, noise, sigmas, extra_args, callback, disable, **extra_options):
            if len(sigmas) <= 1:
                return noise

            sigma_min = sigmas[-1]
            if sigma_min == 0:
                sigma_min = sigmas[-2]
            return k_diffusion_sampling.sample_dpm_adaptive(model, noise, sigma_min, sigmas[0], extra_args=extra_args, callback=callback, disable=disable, **extra_options)

        sampler_function = dpm_adaptive_function
    else:
        sampler_function = getattr(k_diffusion_sampling, "sample_{}".format(sampler_name))

    return KSAMPLER(sampler_function, extra_options, inpaint_options)


def process_conds(model, noise, conds, device, latent_image=None, denoise_mask=None, seed=None, latent_shapes=None):
    for k in conds:
        conds[k] = conds[k][:]
        resolve_areas_and_cond_masks_multidim(conds[k], noise.shape[2:], device)

    for k in conds:
        calculate_start_end_timesteps(model, conds[k])

    if hasattr(model, 'extra_conds'):
        for k in conds:
            conds[k] = encode_model_conds(model.extra_conds, conds[k], noise, device, k, latent_image=latent_image, denoise_mask=denoise_mask, seed=seed, latent_shapes=latent_shapes)

    # make sure each cond area has an opposite one with the same area
    for k in conds:
        for c in conds[k]:
            for kk in conds:
                if k != kk:
                    create_cond_with_same_area_if_none(conds[kk], c)

    for k in conds:
        for c in conds[k]:
            if 'hooks' in c:
                for hook in c['hooks'].hooks:
                    hook.initialize_timesteps(model)

    for k in conds:
        pre_run_control(model, conds[k])

    if "positive" in conds:
        positive = conds["positive"]
        for k in conds:
            if k != "positive":
                apply_empty_x_to_equal_area(list(filter(lambda c: c.get('control_apply_to_uncond', False) == True, positive)), conds[k], 'control', lambda cond_cnets, x: cond_cnets[x])
                apply_empty_x_to_equal_area(positive, conds[k], 'gligen', lambda cond_cnets, x: cond_cnets[x])

    return conds


def preprocess_conds_hooks(conds: dict[str, list[dict[str]]]):
    # determine which ControlNets have extra_hooks that should be combined with normal hooks
    hook_replacement: dict[tuple[ControlBase, HookGroup], list[dict]] = {}
    for k in conds:
        for kk in conds[k]:
            if 'control' in kk:
                control: 'ControlBase' = kk['control']
                extra_hooks = control.get_extra_hooks()
                if len(extra_hooks) > 0:
                    hooks: HookGroup = kk.get('hooks', None)
                    to_replace = hook_replacement.setdefault((control, hooks), [])
                    to_replace.append(kk)
    # if nothing to replace, do nothing
    if len(hook_replacement) == 0:
        return

    # for optimal sampling performance, common ControlNets + hook combos should have identical hooks
    # on the cond dicts
    for key, conds_to_modify in hook_replacement.items():
        control = key[0]
        hooks = key[1]
        hooks = HookGroup.combine_all_hooks(control.get_extra_hooks() + [hooks])
        # if combined hooks are not None, set as new hooks for all relevant conds
        if hooks is not None:
            for cond in conds_to_modify:
                cond['hooks'] = hooks


def filter_registered_hooks_on_conds(conds: dict[str, list[dict[str]]], model_options: dict[str]):
    '''Modify 'hooks' on conds so that only hooks that were registered remain. Properly accounts for
    HookGroups that have the same reference.'''
    registered: hooks.HookGroup = model_options.get('registered_hooks', None)
    # if None were registered, make sure all hooks are cleaned from conds
    if registered is None:
        for k in conds:
            for kk in conds[k]:
                kk.pop('hooks', None)
        return
    # find conds that contain hooks to be replaced - group by common HookGroup refs
    hook_replacement: dict[hooks.HookGroup, list[dict]] = {}
    for k in conds:
        for kk in conds[k]:
            hooks: hooks.HookGroup = kk.get('hooks', None)
            if hooks is not None:
                if not hooks.is_subset_of(registered):
                    to_replace = hook_replacement.setdefault(hooks, [])
                    to_replace.append(kk)
    # for each hook to replace, create a new proper HookGroup and assign to all common conds
    for hooks, conds_to_modify in hook_replacement.items():
        new_hooks = hooks.new_with_common_hooks(registered)
        if len(new_hooks) == 0:
            new_hooks = None
        for kk in conds_to_modify:
            kk['hooks'] = new_hooks


def get_total_hook_groups_in_conds(conds: dict[str, list[dict[str]]]):
    hooks_set = set()
    for k in conds:
        for kk in conds[k]:
            hooks_set.add(kk.get('hooks', None))
    return len(hooks_set)


def cast_to_load_options(model_options: dict[str], device=None, dtype=None):
    '''
    If any patches from hooks, wrappers, or callbacks have .to to be called, call it.
    '''
    if model_options is None:
        return
    to_load_options = model_options.get("to_load_options", None)
    if to_load_options is None:
        return

    casts = []
    if device is not None:
        casts.append(device)
    if dtype is not None:
        casts.append(dtype)
    # if nothing to apply, do nothing
    if len(casts) == 0:
        return

    # try to call .to on patches
    if "patches" in to_load_options:
        patches = to_load_options["patches"]
        for name in patches:
            patch_list = patches[name]
            for i in range(len(patch_list)):
                if hasattr(patch_list[i], "to"):
                    for cast in casts:
                        patch_list[i] = patch_list[i].to(cast)
    if "patches_replace" in to_load_options:
        patches = to_load_options["patches_replace"]
        for name in patches:
            patch_list = patches[name]
            for k in patch_list:
                if hasattr(patch_list[k], "to"):
                    for cast in casts:
                        patch_list[k] = patch_list[k].to(cast)
    # try to call .to on any wrappers/callbacks
    wrappers_and_callbacks = ["wrappers", "callbacks"]
    for wc_name in wrappers_and_callbacks:
        if wc_name in to_load_options:
            wc: dict[str, list] = to_load_options[wc_name]
            for wc_dict in wc.values():
                for wc_list in wc_dict.values():
                    for i in range(len(wc_list)):
                        if hasattr(wc_list[i], "to"):
                            for cast in casts:
                                wc_list[i] = wc_list[i].to(cast)


class CFGGuider:
    def __init__(self, model_patcher: ModelPatcher):
        self.model_patcher = model_patcher
        self.model_options = model_patcher.model_options
        self.original_conds = {}
        self.cfg = 1.0

    def set_conds(self, positive, negative):
        self.inner_set_conds({"positive": positive, "negative": negative})

    def set_cfg(self, cfg):
        self.cfg = cfg

    def inner_set_conds(self, conds):
        for k in conds:
            self.original_conds[k] = sampler_helpers.convert_cond(conds[k])

    def __call__(self, *args, **kwargs):
        return self.outer_predict_noise(*args, **kwargs)

    def outer_predict_noise(self, x, timestep, model_options={}, seed=None):
        return WrapperExecutor.new_class_executor(
            self.predict_noise,
            self,
            get_all_wrappers(WrappersMP.PREDICT_NOISE, self.model_options, is_model_options=True)
        ).execute(x, timestep, model_options, seed)

    def predict_noise(self, x, timestep, model_options={}, seed=None):
        return sampling_function(self.inner_model, x, timestep, self.conds.get("negative", None), self.conds.get("positive", None), self.cfg, model_options=model_options, seed=seed)

    def inner_sample(self, noise, latent_image, device, sampler: KSAMPLER, sigmas, denoise_mask, callback, disable_pbar, seed, latent_shapes=None):
        if latent_image is not None and torch.count_nonzero(latent_image) > 0:  # Don't shift the empty latent image.
            latent_image = self.inner_model.process_latent_in(latent_image)

        self.conds = process_conds(self.inner_model, noise, self.conds, device, latent_image, denoise_mask, seed, latent_shapes=latent_shapes)

        extra_model_options = model_patcher.create_model_options_clone(self.model_options)
        extra_model_options.setdefault("transformer_options", {})["sample_sigmas"] = sigmas
        extra_args = {"model_options": extra_model_options, "seed": seed}

        executor = patcher_extension.WrapperExecutor.new_class_executor(
            sampler.sample,
            sampler,
            patcher_extension.get_all_wrappers(patcher_extension.WrappersMP.SAMPLER_SAMPLE, extra_args["model_options"], is_model_options=True)
        )
        samples = executor.execute(self, sigmas, extra_args, callback, noise, latent_image, denoise_mask, disable_pbar)
        return self.inner_model.process_latent_out(samples.to(torch.float32))

    def outer_sample(self, noise, latent_image, sampler: KSAMPLER, sigmas, denoise_mask=None, callback=None, disable_pbar=False, seed=None, latent_shapes=None):
        self.inner_model, self.conds, self.loaded_models = sampler_helpers.prepare_sampling(self.model_patcher, noise.shape, self.conds, self.model_options)
        device = self.model_patcher.load_device

<<<<<<< HEAD
        if denoise_mask is not None:
            denoise_mask = sampler_helpers.prepare_mask(denoise_mask, noise.shape, device)

=======
>>>>>>> d9a76cf6
        noise = noise.to(device)
        latent_image = latent_image.to(device)
        sigmas = sigmas.to(device)
        cast_to_load_options(self.model_options, device=device, dtype=self.model_patcher.model_dtype())

        try:
            self.model_patcher.pre_run()
            output = self.inner_sample(noise, latent_image, device, sampler, sigmas, denoise_mask, callback, disable_pbar, seed, latent_shapes=latent_shapes)
        finally:
            self.model_patcher.cleanup()

        sampler_helpers.cleanup_models(self.conds, self.loaded_models)
        del self.inner_model
        del self.loaded_models
        return output

    def sample(self, noise, latent_image, sampler, sigmas, denoise_mask=None, callback=None, disable_pbar=False, seed=None):
        if sigmas.shape[-1] == 0:
            return latent_image

        if latent_image.is_nested:
            latent_image, latent_shapes = pack_latents(latent_image.unbind())
            noise, _ = pack_latents(noise.unbind())
        else:
            latent_shapes = [latent_image.shape]

        if denoise_mask is not None:
            if denoise_mask.is_nested:
                denoise_masks = denoise_mask.unbind()
                denoise_masks = denoise_masks[:len(latent_shapes)]
            else:
                denoise_masks = [denoise_mask]

            for i in range(len(denoise_masks), len(latent_shapes)):
                denoise_masks.append(torch.ones(latent_shapes[i]))

            for i in range(len(denoise_masks)):
                denoise_masks[i] = comfy.sampler_helpers.prepare_mask(denoise_masks[i], latent_shapes[i], self.model_patcher.load_device)

            if len(denoise_masks) > 1:
                denoise_mask, _ = comfy.utils.pack_latents(denoise_masks)
            else:
                denoise_mask = denoise_masks[0]

        self.conds = {}
        for k in self.original_conds:
            self.conds[k] = list(map(lambda a: a.copy(), self.original_conds[k]))
        preprocess_conds_hooks(self.conds)
        assert self.model_patcher is not None
        orig_model_options = self.model_options
        orig_hook_mode = self.model_patcher.hook_mode
        try:
            self.model_options = model_patcher.create_model_options_clone(self.model_options)
            # if one hook type (or just None), then don't bother caching weights for hooks (will never change after first step)
            if get_total_hook_groups_in_conds(self.conds) <= 1:
                self.model_patcher.hook_mode = EnumHookMode.MinVram
            sampler_helpers.prepare_model_patcher(self.model_patcher, self.conds, self.model_options)
            filter_registered_hooks_on_conds(self.conds, self.model_options)
            executor = patcher_extension.WrapperExecutor.new_class_executor(
                self.outer_sample,
                self,
                patcher_extension.get_all_wrappers(patcher_extension.WrappersMP.OUTER_SAMPLE, self.model_options, is_model_options=True)
            )
            output = executor.execute(noise, latent_image, sampler, sigmas, denoise_mask, callback, disable_pbar, seed, latent_shapes=latent_shapes)
        except ValueError as exc_info:
            if "fp8e4nv" in str(exc_info):
                logger.error(f"Load the weights for model {self.model_patcher} as fp8_e5m2 to use floating point 8-bit inference with torch.compile and triton on Ampere architecture")
            raise exc_info
        finally:
            cast_to_load_options(self.model_options, device=self.model_patcher.offload_device)
            self.model_options = orig_model_options
            self.model_patcher.hook_mode = orig_hook_mode
            self.model_patcher.restore_hook_patches()

        del self.conds

        if len(latent_shapes) > 1:
            output = NestedTensor(unpack_latents(output, latent_shapes))
        return output


def sample(model, noise, positive, negative, cfg, device, sampler, sigmas, model_options={}, latent_image=None, denoise_mask=None, callback=None, disable_pbar=False, seed=None):
    cfg_guider = CFGGuider(model)
    cfg_guider.set_conds(positive, negative)
    cfg_guider.set_cfg(cfg)
    return cfg_guider.sample(noise, latent_image, sampler, sigmas, denoise_mask, callback, disable_pbar, seed)


class SchedulerHandler(NamedTuple):
    handler: Callable[..., torch.Tensor]
    # Boolean indicates whether to call the handler like:
    #  scheduler_function(model_sampling, steps) or
    #  scheduler_function(n, sigma_min: float, sigma_max: float)
    use_ms: bool = True


SCHEDULER_HANDLERS = {
    "simple": SchedulerHandler(simple_scheduler),
    "sgm_uniform": SchedulerHandler(partial(normal_scheduler, sgm=True)),
    "karras": SchedulerHandler(k_diffusion_sampling.get_sigmas_karras, use_ms=False),
    "exponential": SchedulerHandler(k_diffusion_sampling.get_sigmas_exponential, use_ms=False),
    "ddim_uniform": SchedulerHandler(ddim_scheduler),
    "beta": SchedulerHandler(beta_scheduler),
    "normal": SchedulerHandler(normal_scheduler),
    "linear_quadratic": SchedulerHandler(linear_quadratic_schedule),
    "kl_optimal": SchedulerHandler(kl_optimal_scheduler, use_ms=False),
}


def calculate_sigmas(model_sampling: object, scheduler_name: str, steps: int) -> torch.Tensor:
    handler = SCHEDULER_HANDLERS.get(scheduler_name)
    if handler is None:
        err = f"error invalid scheduler {scheduler_name}"
        logger.error(err)
        raise ValueError(err)
    if handler.use_ms:
        return handler.handler(model_sampling, steps)
    return handler.handler(n=steps, sigma_min=float(model_sampling.sigma_min), sigma_max=float(model_sampling.sigma_max))


def sampler_object(name):
    if name == "uni_pc":
        sampler = KSAMPLER(uni_pc.sample_unipc)
    elif name == "uni_pc_bh2":
        sampler = KSAMPLER(uni_pc.sample_unipc_bh2)
    elif name == "ddim":
        sampler = ksampler("euler", inpaint_options={"random": True})
    else:
        sampler = ksampler(name)
    return sampler


class KSampler:
    SCHEDULERS = SCHEDULER_NAMES
    SAMPLERS = SAMPLER_NAMES
    DISCARD_PENULTIMATE_SIGMA_SAMPLERS = set(('dpm_2', 'dpm_2_ancestral', 'uni_pc', 'uni_pc_bh2'))

    def __init__(self, model, steps, device, sampler=None, scheduler=None, denoise=None, model_options={}):
        self.model = model
        self.device = device
        if scheduler not in self.SCHEDULERS:
            sheduler = self.SCHEDULERS[0]
        if sampler not in self.SAMPLERS:
            sampler = self.SAMPLERS[0]
        self.scheduler = scheduler
        self.sampler = sampler
        self.set_steps(steps, denoise)
        self.denoise = denoise
        self.model_options = model_options

    def calculate_sigmas(self, steps):
        sigmas = None

        discard_penultimate_sigma = False
        if self.sampler in self.DISCARD_PENULTIMATE_SIGMA_SAMPLERS:
            steps += 1
            discard_penultimate_sigma = True

        sigmas = calculate_sigmas(self.model.get_model_object("model_sampling"), self.scheduler, steps)

        if discard_penultimate_sigma:
            sigmas = torch.cat([sigmas[:-2], sigmas[-1:]])
        return sigmas

    def set_steps(self, steps, denoise=None):
        self.steps = steps
        if denoise is None or denoise > 0.9999:
            self.sigmas = self.calculate_sigmas(steps).to(self.device)
        else:
            if denoise <= 0.0:
                self.sigmas = torch.FloatTensor([])
            else:
                new_steps = int(steps / denoise)
                sigmas = self.calculate_sigmas(new_steps).to(self.device)
                self.sigmas = sigmas[-(steps + 1):]

    def sample(self, noise, positive, negative, cfg, latent_image=None, start_step=None, last_step=None, force_full_denoise=False, denoise_mask=None, sigmas=None, callback=None, disable_pbar=False, seed=None):
        if sigmas is None:
            sigmas = self.sigmas

        if last_step is not None and last_step < (len(sigmas) - 1):
            sigmas = sigmas[:last_step + 1]
            if force_full_denoise:
                sigmas[-1] = 0

        if start_step is not None:
            if start_step < (len(sigmas) - 1):
                sigmas = sigmas[start_step:]
            else:
                if latent_image is not None:
                    return latent_image
                else:
                    return torch.zeros_like(noise)

        sampler = sampler_object(self.sampler)

        return sample(self.model, noise, positive, negative, cfg, self.device, sampler, sigmas, self.model_options, latent_image=latent_image, denoise_mask=denoise_mask, callback=callback, disable_pbar=disable_pbar, seed=seed)<|MERGE_RESOLUTION|>--- conflicted
+++ resolved
@@ -1031,12 +1031,6 @@
         self.inner_model, self.conds, self.loaded_models = sampler_helpers.prepare_sampling(self.model_patcher, noise.shape, self.conds, self.model_options)
         device = self.model_patcher.load_device
 
-<<<<<<< HEAD
-        if denoise_mask is not None:
-            denoise_mask = sampler_helpers.prepare_mask(denoise_mask, noise.shape, device)
-
-=======
->>>>>>> d9a76cf6
         noise = noise.to(device)
         latent_image = latent_image.to(device)
         sigmas = sigmas.to(device)
