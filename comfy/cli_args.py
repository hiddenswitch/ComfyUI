<<<<<<< HEAD
from __future__ import annotations
=======
import argparse
import enum
import comfy.options

class EnumAction(argparse.Action):
    """
    Argparse action for handling Enums
    """
    def __init__(self, **kwargs):
        # Pop off the type value
        enum_type = kwargs.pop("type", None)

        # Ensure an Enum subclass is provided
        if enum_type is None:
            raise ValueError("type must be assigned an Enum when using EnumAction")
        if not issubclass(enum_type, enum.Enum):
            raise TypeError("type must be an Enum when using EnumAction")

        # Generate choices from the Enum
        choices = tuple(e.value for e in enum_type)
        kwargs.setdefault("choices", choices)
        kwargs.setdefault("metavar", f"[{','.join(list(choices))}]")

        super(EnumAction, self).__init__(**kwargs)

        self._enum = enum_type

    def __call__(self, parser, namespace, values, option_string=None):
        # Convert value back into an Enum
        value = self._enum(values)
        setattr(namespace, self.dest, value)


parser = argparse.ArgumentParser()

parser.add_argument("--listen", type=str, default="127.0.0.1", metavar="IP", nargs="?", const="0.0.0.0", help="Specify the IP address to listen on (default: 127.0.0.1). If --listen is provided without an argument, it defaults to 0.0.0.0. (listens on all)")
parser.add_argument("--port", type=int, default=8188, help="Set the listen port.")
parser.add_argument("--tls-keyfile", type=str, help="Path to TLS (SSL) key file. Enables TLS, makes app accessible at https://... requires --tls-certfile to function")
parser.add_argument("--tls-certfile", type=str, help="Path to TLS (SSL) certificate file. Enables TLS, makes app accessible at https://... requires --tls-keyfile to function")
parser.add_argument("--enable-cors-header", type=str, default=None, metavar="ORIGIN", nargs="?", const="*", help="Enable CORS (Cross-Origin Resource Sharing) with optional origin or allow all with default '*'.")
parser.add_argument("--max-upload-size", type=float, default=100, help="Set the maximum upload size in MB.")

parser.add_argument("--extra-model-paths-config", type=str, default=None, metavar="PATH", nargs='+', action='append', help="Load one or more extra_model_paths.yaml files.")
parser.add_argument("--output-directory", type=str, default=None, help="Set the ComfyUI output directory.")
parser.add_argument("--temp-directory", type=str, default=None, help="Set the ComfyUI temp directory (default is in the ComfyUI directory).")
parser.add_argument("--input-directory", type=str, default=None, help="Set the ComfyUI input directory.")
parser.add_argument("--auto-launch", action="store_true", help="Automatically launch ComfyUI in the default browser.")
parser.add_argument("--disable-auto-launch", action="store_true", help="Disable auto launching the browser.")
parser.add_argument("--cuda-device", type=int, default=None, metavar="DEVICE_ID", help="Set the id of the cuda device this instance will use.")
cm_group = parser.add_mutually_exclusive_group()
cm_group.add_argument("--cuda-malloc", action="store_true", help="Enable cudaMallocAsync (enabled by default for torch 2.0 and up).")
cm_group.add_argument("--disable-cuda-malloc", action="store_true", help="Disable cudaMallocAsync.")


fp_group = parser.add_mutually_exclusive_group()
fp_group.add_argument("--force-fp32", action="store_true", help="Force fp32 (If this makes your GPU work better please report it).")
fp_group.add_argument("--force-fp16", action="store_true", help="Force fp16.")

fpunet_group = parser.add_mutually_exclusive_group()
fpunet_group.add_argument("--bf16-unet", action="store_true", help="Run the UNET in bf16. This should only be used for testing stuff.")
fpunet_group.add_argument("--fp16-unet", action="store_true", help="Store unet weights in fp16.")
fpunet_group.add_argument("--fp8_e4m3fn-unet", action="store_true", help="Store unet weights in fp8_e4m3fn.")
fpunet_group.add_argument("--fp8_e5m2-unet", action="store_true", help="Store unet weights in fp8_e5m2.")

fpvae_group = parser.add_mutually_exclusive_group()
fpvae_group.add_argument("--fp16-vae", action="store_true", help="Run the VAE in fp16, might cause black images.")
fpvae_group.add_argument("--fp32-vae", action="store_true", help="Run the VAE in full precision fp32.")
fpvae_group.add_argument("--bf16-vae", action="store_true", help="Run the VAE in bf16.")

parser.add_argument("--cpu-vae", action="store_true", help="Run the VAE on the CPU.")

fpte_group = parser.add_mutually_exclusive_group()
fpte_group.add_argument("--fp8_e4m3fn-text-enc", action="store_true", help="Store text encoder weights in fp8 (e4m3fn variant).")
fpte_group.add_argument("--fp8_e5m2-text-enc", action="store_true", help="Store text encoder weights in fp8 (e5m2 variant).")
fpte_group.add_argument("--fp16-text-enc", action="store_true", help="Store text encoder weights in fp16.")
fpte_group.add_argument("--fp32-text-enc", action="store_true", help="Store text encoder weights in fp32.")

parser.add_argument("--force-channels-last", action="store_true", help="Force channels last format when inferencing the models.")

parser.add_argument("--directml", type=int, nargs="?", metavar="DIRECTML_DEVICE", const=-1, help="Use torch-directml.")

parser.add_argument("--disable-ipex-optimize", action="store_true", help="Disables ipex.optimize when loading models with Intel GPUs.")

class LatentPreviewMethod(enum.Enum):
    NoPreviews = "none"
    Auto = "auto"
    Latent2RGB = "latent2rgb"
    TAESD = "taesd"

parser.add_argument("--preview-method", type=LatentPreviewMethod, default=LatentPreviewMethod.NoPreviews, help="Default preview method for sampler nodes.", action=EnumAction)

cache_group = parser.add_mutually_exclusive_group()
cache_group.add_argument("--cache-classic", action="store_true", help="Use the old style (aggressive) caching.")
cache_group.add_argument("--cache-lru", type=int, default=0, help="Use LRU caching with a maximum of N node results cached. May use more RAM/VRAM.")

attn_group = parser.add_mutually_exclusive_group()
attn_group.add_argument("--use-split-cross-attention", action="store_true", help="Use the split cross attention optimization. Ignored when xformers is used.")
attn_group.add_argument("--use-quad-cross-attention", action="store_true", help="Use the sub-quadratic cross attention optimization . Ignored when xformers is used.")
attn_group.add_argument("--use-pytorch-cross-attention", action="store_true", help="Use the new pytorch 2.0 cross attention function.")

parser.add_argument("--disable-xformers", action="store_true", help="Disable xformers.")

upcast = parser.add_mutually_exclusive_group()
upcast.add_argument("--force-upcast-attention", action="store_true", help="Force enable attention upcasting, please report if it fixes black images.")
upcast.add_argument("--dont-upcast-attention", action="store_true", help="Disable all upcasting of attention. Should be unnecessary except for debugging.")


vram_group = parser.add_mutually_exclusive_group()
vram_group.add_argument("--gpu-only", action="store_true", help="Store and run everything (text encoders/CLIP models, etc... on the GPU).")
vram_group.add_argument("--highvram", action="store_true", help="By default models will be unloaded to CPU memory after being used. This option keeps them in GPU memory.")
vram_group.add_argument("--normalvram", action="store_true", help="Used to force normal vram use if lowvram gets automatically enabled.")
vram_group.add_argument("--lowvram", action="store_true", help="Split the unet in parts to use less vram.")
vram_group.add_argument("--novram", action="store_true", help="When lowvram isn't enough.")
vram_group.add_argument("--cpu", action="store_true", help="To use the CPU for everything (slow).")


parser.add_argument("--disable-smart-memory", action="store_true", help="Force ComfyUI to agressively offload to regular ram instead of keeping models in vram when it can.")
parser.add_argument("--deterministic", action="store_true", help="Make pytorch use slower deterministic algorithms when it can. Note that this might not make images deterministic in all cases.")

parser.add_argument("--dont-print-server", action="store_true", help="Don't print server output.")
parser.add_argument("--quick-test-for-ci", action="store_true", help="Quick test for CI.")
parser.add_argument("--windows-standalone-build", action="store_true", help="Windows standalone build: Enable convenient things that most people using the standalone windows build will probably enjoy (like auto opening the page on startup).")

parser.add_argument("--disable-metadata", action="store_true", help="Disable saving prompt metadata in files.")

parser.add_argument("--multi-user", action="store_true", help="Enables per-user storage.")

parser.add_argument("--verbose", action="store_true", help="Enables more debug prints.")


if comfy.options.args_parsing:
    args = parser.parse_args()
else:
    args = parser.parse_args([])

if args.windows_standalone_build:
    args.auto_launch = True

if args.disable_auto_launch:
    args.auto_launch = False
>>>>>>> 4712df8a

import logging
import os
import sys
from importlib.metadata import entry_points
from types import ModuleType
from typing import Optional, List

import configargparse as argparse
from watchdog.observers import Observer

from . import __version__
from . import options
from .cli_args_types import LatentPreviewMethod, Configuration, ConfigurationExtender, ConfigChangeHandler, EnumAction, \
    EnhancedConfigArgParser

# todo: move this
DEFAULT_VERSION_STRING = "comfyanonymous/ComfyUI@latest"


def _create_parser() -> EnhancedConfigArgParser:
    parser = EnhancedConfigArgParser(default_config_files=['config.yaml', 'config.json'],
                                     auto_env_var_prefix='COMFYUI_',
                                     args_for_setting_config_path=["-c", "--config"],
                                     add_env_var_help=True, add_config_file_help=True, add_help=True,
                                     args_for_writing_out_config_file=["--write-out-config-file"])

    parser.add_argument('-w', "--cwd", type=str, default=None,
                        help="Specify the working directory. If not set, this is the current working directory. models/, input/, output/ and other directories will be located here by default.")
    parser.add_argument('-H', "--listen", type=str, default="127.0.0.1", metavar="IP", nargs="?", const="0.0.0.0",
                        help="Specify the IP address to listen on (default: 127.0.0.1). If --listen is provided without an argument, it defaults to 0.0.0.0. (listens on all)")
    parser.add_argument("--port", type=int, default=8188, help="Set the listen port.")
    parser.add_argument("--enable-cors-header", type=str, default=None, metavar="ORIGIN", nargs="?", const="*",
                        help="Enable CORS (Cross-Origin Resource Sharing) with optional origin or allow all with default '*'.")
    parser.add_argument("--max-upload-size", type=float, default=100, help="Set the maximum upload size in MB.")
    parser.add_argument("--extra-model-paths-config", type=str, default=None, metavar="PATH", nargs='+',
                        action='append', help="Load one or more extra_model_paths.yaml files.")
    parser.add_argument("--output-directory", type=str, default=None, help="Set the ComfyUI output directory.")
    parser.add_argument("--temp-directory", type=str, default=None,
                        help="Set the ComfyUI temp directory (default is in the ComfyUI directory).")
    parser.add_argument("--input-directory", type=str, default=None, help="Set the ComfyUI input directory.")
    parser.add_argument("--auto-launch", action="store_true",
                        help="Automatically launch ComfyUI in the default browser.")
    parser.add_argument("--disable-auto-launch", action="store_true", help="Disable auto launching the browser.")
    parser.add_argument("--cuda-device", type=int, default=None, metavar="DEVICE_ID",
                        help="Set the id of the cuda device this instance will use.")
    cm_group = parser.add_mutually_exclusive_group()
    cm_group.add_argument("--cuda-malloc", action="store_true",
                          help="Enable cudaMallocAsync (enabled by default for torch 2.0 and up).")
    cm_group.add_argument("--disable-cuda-malloc", action="store_true", help="Disable cudaMallocAsync.")

    fp_group = parser.add_mutually_exclusive_group()
    fp_group.add_argument("--force-fp32", action="store_true",
                          help="Force fp32 (If this makes your GPU work better please report it).")
    fp_group.add_argument("--force-fp16", action="store_true", help="Force fp16.")
    fp_group.add_argument("--force-bf16", action="store_true", help="Force bf16.")

    fpunet_group = parser.add_mutually_exclusive_group()
    fpunet_group.add_argument("--bf16-unet", action="store_true",
                              help="Run the UNET in bf16. This should only be used for testing stuff.")
    fpunet_group.add_argument("--fp16-unet", action="store_true", help="Store unet weights in fp16.")
    fpunet_group.add_argument("--fp8_e4m3fn-unet", action="store_true", help="Store unet weights in fp8_e4m3fn.")
    fpunet_group.add_argument("--fp8_e5m2-unet", action="store_true", help="Store unet weights in fp8_e5m2.")

    fpvae_group = parser.add_mutually_exclusive_group()
    fpvae_group.add_argument("--fp16-vae", action="store_true", help="Run the VAE in fp16, might cause black images.")
    fpvae_group.add_argument("--fp32-vae", action="store_true", help="Run the VAE in full precision fp32.")
    fpvae_group.add_argument("--bf16-vae", action="store_true", help="Run the VAE in bf16.")

    parser.add_argument("--cpu-vae", action="store_true", help="Run the VAE on the CPU.")

    fpte_group = parser.add_mutually_exclusive_group()
    fpte_group.add_argument("--fp8_e4m3fn-text-enc", action="store_true",
                            help="Store text encoder weights in fp8 (e4m3fn variant).")
    fpte_group.add_argument("--fp8_e5m2-text-enc", action="store_true",
                            help="Store text encoder weights in fp8 (e5m2 variant).")
    fpte_group.add_argument("--fp16-text-enc", action="store_true", help="Store text encoder weights in fp16.")
    fpte_group.add_argument("--fp32-text-enc", action="store_true", help="Store text encoder weights in fp32.")

    parser.add_argument("--directml", type=int, nargs="?", metavar="DIRECTML_DEVICE", const=-1,
                        help="Use torch-directml.")

    parser.add_argument("--disable-ipex-optimize", action="store_true",
                        help="Disables ipex.optimize when loading models with Intel GPUs.")

    parser.add_argument("--preview-method", type=LatentPreviewMethod, default=LatentPreviewMethod.Auto,
                        help="Default preview method for sampler nodes.", action=EnumAction)

    attn_group = parser.add_mutually_exclusive_group()
    attn_group.add_argument("--use-split-cross-attention", action="store_true",
                            help="Use the split cross attention optimization. Ignored when xformers is used.")
    attn_group.add_argument("--use-quad-cross-attention", action="store_true",
                            help="Use the sub-quadratic cross attention optimization . Ignored when xformers is used.")
    attn_group.add_argument("--use-pytorch-cross-attention", action="store_true",
                            help="Use the new pytorch 2.0 cross attention function.")

    parser.add_argument("--disable-xformers", action="store_true", help="Disable xformers.")

    upcast = parser.add_mutually_exclusive_group()
    upcast.add_argument("--force-upcast-attention", action="store_true", help="Force enable attention upcasting, please report if it fixes black images.")
    upcast.add_argument("--dont-upcast-attention", action="store_true", help="Disable all upcasting of attention. Should be unnecessary except for debugging.")
    vram_group = parser.add_mutually_exclusive_group()
    vram_group.add_argument("--gpu-only", action="store_true",
                            help="Store and run everything (text encoders/CLIP models, etc... on the GPU).")
    vram_group.add_argument("--highvram", action="store_true",
                            help="By default models will be unloaded to CPU memory after being used. This option keeps them in GPU memory.")
    vram_group.add_argument("--normalvram", action="store_true",
                            help="Used to force normal vram use if lowvram gets automatically enabled.")
    vram_group.add_argument("--lowvram", action="store_true", help="Split the unet in parts to use less vram.")
    vram_group.add_argument("--novram", action="store_true", help="When lowvram isn't enough.")
    vram_group.add_argument("--cpu", action="store_true", help="To use the CPU for everything (slow).")

    parser.add_argument("--default-hashing-function", type=str, choices=['md5', 'sha1', 'sha256', 'sha512'], default='sha256', help="Allows you to choose the hash function to use for duplicate filename / contents comparison. Default is sha256.")
    parser.add_argument("--disable-smart-memory", action="store_true",
                        help="Force ComfyUI to agressively offload to regular ram instead of keeping models in vram when it can.")
    parser.add_argument("--deterministic", action="store_true",
                        help="Make pytorch use slower deterministic algorithms when it can. Note that this might not make images deterministic in all cases.")

    parser.add_argument("--dont-print-server", action="store_true", help="Don't print server output.")
    parser.add_argument("--quick-test-for-ci", action="store_true", help="Quick test for CI. Raises an error if nodes cannot be imported,")
    parser.add_argument("--windows-standalone-build", default=hasattr(sys, 'frozen') and getattr(sys, 'frozen'),
                        action="store_true",
                        help="Windows standalone build: Enable convenient things that most people using the standalone windows build will probably enjoy (like auto opening the page on startup).")

    parser.add_argument("--disable-metadata", action="store_true", help="Disable saving prompt metadata in files.")
    parser.add_argument("--disable-all-custom-nodes", action="store_true", help="Disable loading all custom nodes.")

    parser.add_argument("--multi-user", action="store_true", help="Enables per-user storage.")
    parser.add_argument("--create-directories", action="store_true",
                        help="Creates the default models/, input/, output/ and temp/ directories, then exits.")

    parser.add_argument("--plausible-analytics-base-url", required=False,
                        help="Enables server-side analytics events sent to the provided URL.")
    parser.add_argument("--plausible-analytics-domain", required=False,
                        help="Specifies the domain name for analytics events.")
    parser.add_argument("--analytics-use-identity-provider", action="store_true",
                        help="Uses platform identifiers for unique visitor analytics.")
    parser.add_argument("--distributed-queue-connection-uri", type=str, default=None,
                        help="EXAMPLE: \"amqp://guest:guest@127.0.0.1\" - Servers and clients will connect to this AMPQ URL to form a distributed queue and exchange prompt execution requests and progress updates.")
    parser.add_argument(
        '--distributed-queue-worker',
        required=False,
        action="store_true",
        help='Workers will pull requests off the AMQP URL.'
    )
    parser.add_argument(
        '--distributed-queue-frontend',
        required=False,
        action="store_true",
        help='Frontends will start the web UI and connect to the provided AMQP URL to submit prompts.'
    )
    parser.add_argument("--distributed-queue-name", type=str, default="comfyui",
                        help="This name will be used by the frontends and workers to exchange prompt requests and replies. Progress updates will be prefixed by the queue name, followed by a '.', then the user ID")
    parser.add_argument("--external-address", required=False,
                        help="Specifies a base URL for external addresses reported by the API, such as for image paths.")
    parser.add_argument("--verbose", action="store_true", help="Enables more debug prints.")
    parser.add_argument("--disable-known-models", action="store_true", help="Disables automatic downloads of known models and prevents them from appearing in the UI.")
    parser.add_argument("--max-queue-size", type=int, default=65536, help="The API will reject prompt requests if the queue's size exceeds this value.")
    # tracing
    parser.add_argument("--otel-service-name", type=str, default="comfyui", env_var="OTEL_SERVICE_NAME", help="The name of the service or application that is generating telemetry data.")
    parser.add_argument("--otel-service-version", type=str, default=__version__, env_var="OTEL_SERVICE_VERSION", help="The version of the service or application that is generating telemetry data.")
    parser.add_argument("--otel-exporter-otlp-endpoint", type=str, default=None, env_var="OTEL_EXPORTER_OTLP_ENDPOINT", help="A base endpoint URL for any signal type, with an optionally-specified port number. Helpful for when you're sending more than one signal to the same endpoint and want one environment variable to control the endpoint.")
    parser.add_argument("--force-channels-last", action="store_true", help="Force channels last format when inferencing the models.")
    parser.add_argument("--force-hf-local-dir-mode", action="store_true", help="Download repos from huggingface.co to the models/huggingface directory with the \"local_dir\" argument instead of models/huggingface_cache with the \"cache_dir\" argument, recreating the traditional file structure.")

    parser.add_argument(
        "--front-end-version",
        type=str,
        default=DEFAULT_VERSION_STRING,
        help="""
        Specifies the version of the frontend to be used. This command needs internet connectivity to query and
        download available frontend implementations from GitHub releases.
    
        The version string should be in the format of:
        [repoOwner]/[repoName]@[version]
        where version is one of: "latest" or a valid version number (e.g. "1.0.0")
        """,
    )

    def is_valid_directory(path: Optional[str]) -> Optional[str]:
        """Validate if the given path is a directory."""
        if path is None:
            return None

        if not os.path.isdir(path):
            raise argparse.ArgumentTypeError(f"{path} is not a valid directory.")
        return path

    parser.add_argument(
        "--front-end-root",
        type=is_valid_directory,
        default=None,
        help="The local filesystem path to the directory where the frontend is located. Overrides --front-end-version.",
    )

    # now give plugins a chance to add configuration
    for entry_point in entry_points().select(group='comfyui.custom_config'):
        try:
            plugin_callable: ConfigurationExtender | ModuleType = entry_point.load()
            if isinstance(plugin_callable, ModuleType):
                # todo: find the configuration extender in the module
                raise ValueError("unexpected or unsupported plugin configuration type")
            else:
                parser_result = plugin_callable(parser)
                if parser_result is not None:
                    parser = parser_result
        except Exception as exc:
            logging.error("Failed to load custom config plugin", exc_info=exc)

    return parser


def _parse_args(parser: Optional[argparse.ArgumentParser] = None) -> Configuration:
    if parser is None:
        parser = _create_parser()

    if options.args_parsing:
        args, _, config_files = parser.parse_known_args_with_config_files()
    else:
        args, _, config_files = parser.parse_known_args_with_config_files([])

    if args.windows_standalone_build:
        args.auto_launch = True

    if args.disable_auto_launch:
        args.auto_launch = False

    logging_level = logging.INFO
    if args.verbose:
        logging_level = logging.DEBUG

    logging.basicConfig(format="%(message)s", level=logging_level)
    configuration_obj = Configuration(**vars(args))
    configuration_obj.config_files = config_files
    assert all(isinstance(config_file, str) for config_file in config_files)
    # we always have to set up a watcher, even when there are no existing files
    if len(config_files) > 0:
        _setup_config_file_watcher(configuration_obj, parser, config_files)
    return configuration_obj


def _setup_config_file_watcher(config: Configuration, parser: EnhancedConfigArgParser, config_files: List[str]):
    def update_config():
        new_args, _, _ = parser.parse_known_args()
        new_config = vars(new_args)
        config.update(new_config)

    handler = ConfigChangeHandler(config_files, update_config)
    observer = Observer()

    for config_file in config_files:
        config_dir = os.path.dirname(config_file) or '.'
        observer.schedule(handler, path=config_dir, recursive=False)

    observer.start()

    # Ensure the observer is stopped when the program exits
    import atexit
    atexit.register(observer.stop)
    atexit.register(observer.join)


args = _parse_args()<|MERGE_RESOLUTION|>--- conflicted
+++ resolved
@@ -1,147 +1,4 @@
-<<<<<<< HEAD
 from __future__ import annotations
-=======
-import argparse
-import enum
-import comfy.options
-
-class EnumAction(argparse.Action):
-    """
-    Argparse action for handling Enums
-    """
-    def __init__(self, **kwargs):
-        # Pop off the type value
-        enum_type = kwargs.pop("type", None)
-
-        # Ensure an Enum subclass is provided
-        if enum_type is None:
-            raise ValueError("type must be assigned an Enum when using EnumAction")
-        if not issubclass(enum_type, enum.Enum):
-            raise TypeError("type must be an Enum when using EnumAction")
-
-        # Generate choices from the Enum
-        choices = tuple(e.value for e in enum_type)
-        kwargs.setdefault("choices", choices)
-        kwargs.setdefault("metavar", f"[{','.join(list(choices))}]")
-
-        super(EnumAction, self).__init__(**kwargs)
-
-        self._enum = enum_type
-
-    def __call__(self, parser, namespace, values, option_string=None):
-        # Convert value back into an Enum
-        value = self._enum(values)
-        setattr(namespace, self.dest, value)
-
-
-parser = argparse.ArgumentParser()
-
-parser.add_argument("--listen", type=str, default="127.0.0.1", metavar="IP", nargs="?", const="0.0.0.0", help="Specify the IP address to listen on (default: 127.0.0.1). If --listen is provided without an argument, it defaults to 0.0.0.0. (listens on all)")
-parser.add_argument("--port", type=int, default=8188, help="Set the listen port.")
-parser.add_argument("--tls-keyfile", type=str, help="Path to TLS (SSL) key file. Enables TLS, makes app accessible at https://... requires --tls-certfile to function")
-parser.add_argument("--tls-certfile", type=str, help="Path to TLS (SSL) certificate file. Enables TLS, makes app accessible at https://... requires --tls-keyfile to function")
-parser.add_argument("--enable-cors-header", type=str, default=None, metavar="ORIGIN", nargs="?", const="*", help="Enable CORS (Cross-Origin Resource Sharing) with optional origin or allow all with default '*'.")
-parser.add_argument("--max-upload-size", type=float, default=100, help="Set the maximum upload size in MB.")
-
-parser.add_argument("--extra-model-paths-config", type=str, default=None, metavar="PATH", nargs='+', action='append', help="Load one or more extra_model_paths.yaml files.")
-parser.add_argument("--output-directory", type=str, default=None, help="Set the ComfyUI output directory.")
-parser.add_argument("--temp-directory", type=str, default=None, help="Set the ComfyUI temp directory (default is in the ComfyUI directory).")
-parser.add_argument("--input-directory", type=str, default=None, help="Set the ComfyUI input directory.")
-parser.add_argument("--auto-launch", action="store_true", help="Automatically launch ComfyUI in the default browser.")
-parser.add_argument("--disable-auto-launch", action="store_true", help="Disable auto launching the browser.")
-parser.add_argument("--cuda-device", type=int, default=None, metavar="DEVICE_ID", help="Set the id of the cuda device this instance will use.")
-cm_group = parser.add_mutually_exclusive_group()
-cm_group.add_argument("--cuda-malloc", action="store_true", help="Enable cudaMallocAsync (enabled by default for torch 2.0 and up).")
-cm_group.add_argument("--disable-cuda-malloc", action="store_true", help="Disable cudaMallocAsync.")
-
-
-fp_group = parser.add_mutually_exclusive_group()
-fp_group.add_argument("--force-fp32", action="store_true", help="Force fp32 (If this makes your GPU work better please report it).")
-fp_group.add_argument("--force-fp16", action="store_true", help="Force fp16.")
-
-fpunet_group = parser.add_mutually_exclusive_group()
-fpunet_group.add_argument("--bf16-unet", action="store_true", help="Run the UNET in bf16. This should only be used for testing stuff.")
-fpunet_group.add_argument("--fp16-unet", action="store_true", help="Store unet weights in fp16.")
-fpunet_group.add_argument("--fp8_e4m3fn-unet", action="store_true", help="Store unet weights in fp8_e4m3fn.")
-fpunet_group.add_argument("--fp8_e5m2-unet", action="store_true", help="Store unet weights in fp8_e5m2.")
-
-fpvae_group = parser.add_mutually_exclusive_group()
-fpvae_group.add_argument("--fp16-vae", action="store_true", help="Run the VAE in fp16, might cause black images.")
-fpvae_group.add_argument("--fp32-vae", action="store_true", help="Run the VAE in full precision fp32.")
-fpvae_group.add_argument("--bf16-vae", action="store_true", help="Run the VAE in bf16.")
-
-parser.add_argument("--cpu-vae", action="store_true", help="Run the VAE on the CPU.")
-
-fpte_group = parser.add_mutually_exclusive_group()
-fpte_group.add_argument("--fp8_e4m3fn-text-enc", action="store_true", help="Store text encoder weights in fp8 (e4m3fn variant).")
-fpte_group.add_argument("--fp8_e5m2-text-enc", action="store_true", help="Store text encoder weights in fp8 (e5m2 variant).")
-fpte_group.add_argument("--fp16-text-enc", action="store_true", help="Store text encoder weights in fp16.")
-fpte_group.add_argument("--fp32-text-enc", action="store_true", help="Store text encoder weights in fp32.")
-
-parser.add_argument("--force-channels-last", action="store_true", help="Force channels last format when inferencing the models.")
-
-parser.add_argument("--directml", type=int, nargs="?", metavar="DIRECTML_DEVICE", const=-1, help="Use torch-directml.")
-
-parser.add_argument("--disable-ipex-optimize", action="store_true", help="Disables ipex.optimize when loading models with Intel GPUs.")
-
-class LatentPreviewMethod(enum.Enum):
-    NoPreviews = "none"
-    Auto = "auto"
-    Latent2RGB = "latent2rgb"
-    TAESD = "taesd"
-
-parser.add_argument("--preview-method", type=LatentPreviewMethod, default=LatentPreviewMethod.NoPreviews, help="Default preview method for sampler nodes.", action=EnumAction)
-
-cache_group = parser.add_mutually_exclusive_group()
-cache_group.add_argument("--cache-classic", action="store_true", help="Use the old style (aggressive) caching.")
-cache_group.add_argument("--cache-lru", type=int, default=0, help="Use LRU caching with a maximum of N node results cached. May use more RAM/VRAM.")
-
-attn_group = parser.add_mutually_exclusive_group()
-attn_group.add_argument("--use-split-cross-attention", action="store_true", help="Use the split cross attention optimization. Ignored when xformers is used.")
-attn_group.add_argument("--use-quad-cross-attention", action="store_true", help="Use the sub-quadratic cross attention optimization . Ignored when xformers is used.")
-attn_group.add_argument("--use-pytorch-cross-attention", action="store_true", help="Use the new pytorch 2.0 cross attention function.")
-
-parser.add_argument("--disable-xformers", action="store_true", help="Disable xformers.")
-
-upcast = parser.add_mutually_exclusive_group()
-upcast.add_argument("--force-upcast-attention", action="store_true", help="Force enable attention upcasting, please report if it fixes black images.")
-upcast.add_argument("--dont-upcast-attention", action="store_true", help="Disable all upcasting of attention. Should be unnecessary except for debugging.")
-
-
-vram_group = parser.add_mutually_exclusive_group()
-vram_group.add_argument("--gpu-only", action="store_true", help="Store and run everything (text encoders/CLIP models, etc... on the GPU).")
-vram_group.add_argument("--highvram", action="store_true", help="By default models will be unloaded to CPU memory after being used. This option keeps them in GPU memory.")
-vram_group.add_argument("--normalvram", action="store_true", help="Used to force normal vram use if lowvram gets automatically enabled.")
-vram_group.add_argument("--lowvram", action="store_true", help="Split the unet in parts to use less vram.")
-vram_group.add_argument("--novram", action="store_true", help="When lowvram isn't enough.")
-vram_group.add_argument("--cpu", action="store_true", help="To use the CPU for everything (slow).")
-
-
-parser.add_argument("--disable-smart-memory", action="store_true", help="Force ComfyUI to agressively offload to regular ram instead of keeping models in vram when it can.")
-parser.add_argument("--deterministic", action="store_true", help="Make pytorch use slower deterministic algorithms when it can. Note that this might not make images deterministic in all cases.")
-
-parser.add_argument("--dont-print-server", action="store_true", help="Don't print server output.")
-parser.add_argument("--quick-test-for-ci", action="store_true", help="Quick test for CI.")
-parser.add_argument("--windows-standalone-build", action="store_true", help="Windows standalone build: Enable convenient things that most people using the standalone windows build will probably enjoy (like auto opening the page on startup).")
-
-parser.add_argument("--disable-metadata", action="store_true", help="Disable saving prompt metadata in files.")
-
-parser.add_argument("--multi-user", action="store_true", help="Enables per-user storage.")
-
-parser.add_argument("--verbose", action="store_true", help="Enables more debug prints.")
-
-
-if comfy.options.args_parsing:
-    args = parser.parse_args()
-else:
-    args = parser.parse_args([])
-
-if args.windows_standalone_build:
-    args.auto_launch = True
-
-if args.disable_auto_launch:
-    args.auto_launch = False
->>>>>>> 4712df8a
 
 import logging
 import os
@@ -230,6 +87,8 @@
     parser.add_argument("--preview-method", type=LatentPreviewMethod, default=LatentPreviewMethod.Auto,
                         help="Default preview method for sampler nodes.", action=EnumAction)
 
+    cache_group = parser.add_mutually_exclusive_group()
+    cache_group.add_argument("--cache-lru", type=int, default=0, help="Use LRU caching with a maximum of N node results cached. May use more RAM/VRAM.")
     attn_group = parser.add_mutually_exclusive_group()
     attn_group.add_argument("--use-split-cross-attention", action="store_true",
                             help="Use the split cross attention optimization. Ignored when xformers is used.")
@@ -354,11 +213,11 @@
     return parser
 
 
-def _parse_args(parser: Optional[argparse.ArgumentParser] = None) -> Configuration:
+def _parse_args(parser: Optional[argparse.ArgumentParser] = None, args_parsing: bool = False) -> Configuration:
     if parser is None:
         parser = _create_parser()
 
-    if options.args_parsing:
+    if args_parsing:
         args, _, config_files = parser.parse_known_args_with_config_files()
     else:
         args, _, config_files = parser.parse_known_args_with_config_files([])
@@ -404,4 +263,8 @@
     atexit.register(observer.join)
 
 
-args = _parse_args()+def default_configuration() -> Configuration:
+    return _parse_args(_create_parser())
+
+
+args = _parse_args(args_parsing=options.args_parsing)