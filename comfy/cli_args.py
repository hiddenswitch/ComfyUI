--- conflicted
+++ resolved
@@ -1,63 +1,4 @@
-<<<<<<< HEAD
 from __future__ import annotations
-=======
-import argparse
-import enum
-import os
-import comfy.options
-
-
-class EnumAction(argparse.Action):
-    """
-    Argparse action for handling Enums
-    """
-    def __init__(self, **kwargs):
-        # Pop off the type value
-        enum_type = kwargs.pop("type", None)
-
-        # Ensure an Enum subclass is provided
-        if enum_type is None:
-            raise ValueError("type must be assigned an Enum when using EnumAction")
-        if not issubclass(enum_type, enum.Enum):
-            raise TypeError("type must be an Enum when using EnumAction")
-
-        # Generate choices from the Enum
-        choices = tuple(e.value for e in enum_type)
-        kwargs.setdefault("choices", choices)
-        kwargs.setdefault("metavar", f"[{','.join(list(choices))}]")
-
-        super(EnumAction, self).__init__(**kwargs)
-
-        self._enum = enum_type
-
-    def __call__(self, parser, namespace, values, option_string=None):
-        # Convert value back into an Enum
-        value = self._enum(values)
-        setattr(namespace, self.dest, value)
-
-
-parser = argparse.ArgumentParser()
-
-parser.add_argument("--listen", type=str, default="127.0.0.1", metavar="IP", nargs="?", const="0.0.0.0,::", help="Specify the IP address to listen on (default: 127.0.0.1). You can give a list of ip addresses by separating them with a comma like: 127.2.2.2,127.3.3.3 If --listen is provided without an argument, it defaults to 0.0.0.0,:: (listens on all ipv4 and ipv6)")
-parser.add_argument("--port", type=int, default=8188, help="Set the listen port.")
-parser.add_argument("--tls-keyfile", type=str, help="Path to TLS (SSL) key file. Enables TLS, makes app accessible at https://... requires --tls-certfile to function")
-parser.add_argument("--tls-certfile", type=str, help="Path to TLS (SSL) certificate file. Enables TLS, makes app accessible at https://... requires --tls-keyfile to function")
-parser.add_argument("--enable-cors-header", type=str, default=None, metavar="ORIGIN", nargs="?", const="*", help="Enable CORS (Cross-Origin Resource Sharing) with optional origin or allow all with default '*'.")
-parser.add_argument("--max-upload-size", type=float, default=100, help="Set the maximum upload size in MB.")
-
-parser.add_argument("--base-directory", type=str, default=None, help="Set the ComfyUI base directory for models, custom_nodes, input, output, temp, and user directories.")
-parser.add_argument("--extra-model-paths-config", type=str, default=None, metavar="PATH", nargs='+', action='append', help="Load one or more extra_model_paths.yaml files.")
-parser.add_argument("--output-directory", type=str, default=None, help="Set the ComfyUI output directory. Overrides --base-directory.")
-parser.add_argument("--temp-directory", type=str, default=None, help="Set the ComfyUI temp directory (default is in the ComfyUI directory). Overrides --base-directory.")
-parser.add_argument("--input-directory", type=str, default=None, help="Set the ComfyUI input directory. Overrides --base-directory.")
-parser.add_argument("--auto-launch", action="store_true", help="Automatically launch ComfyUI in the default browser.")
-parser.add_argument("--disable-auto-launch", action="store_true", help="Disable auto launching the browser.")
-parser.add_argument("--cuda-device", type=int, default=None, metavar="DEVICE_ID", help="Set the id of the cuda device this instance will use. All other devices will not be visible.")
-parser.add_argument("--default-device", type=int, default=None, metavar="DEFAULT_DEVICE_ID", help="Set the id of the default device, all other devices will stay visible.")
-cm_group = parser.add_mutually_exclusive_group()
-cm_group.add_argument("--cuda-malloc", action="store_true", help="Enable cudaMallocAsync (enabled by default for torch 2.0 and up).")
-cm_group.add_argument("--disable-cuda-malloc", action="store_true", help="Disable cudaMallocAsync.")
->>>>>>> 93bc2f8e
 
 import logging
 import sys
@@ -103,7 +44,8 @@
                         help="Automatically launch ComfyUI in the default browser.")
     parser.add_argument("--disable-auto-launch", action="store_true", help="Disable auto launching the browser.")
     parser.add_argument("--cuda-device", type=int, default=None, metavar="DEVICE_ID",
-                        help="Set the id of the cuda device this instance will use.")
+                        help="Set the id of the cuda device this instance will use. All other devices will not be visible.")
+    parser.add_argument("--default-device", type=int, default=None, metavar="DEFAULT_DEVICE_ID", help="Set the id of the default device, all other devices will stay visible.")
     cm_group = parser.add_mutually_exclusive_group()
     cm_group.add_argument("--cuda-malloc", action="store_true",
                           help="Enable cudaMallocAsync (enabled by default for torch 2.0 and up).")
