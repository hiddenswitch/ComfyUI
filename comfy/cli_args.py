--- conflicted
+++ resolved
@@ -10,14 +10,10 @@
 import configargparse as argparse
 from watchdog.observers import Observer
 
-<<<<<<< HEAD
 from . import __version__
 from . import options
 from .cli_args_types import LatentPreviewMethod, Configuration, ConfigurationExtender, ConfigChangeHandler, EnumAction, \
     EnhancedConfigArgParser
-=======
-parser.add_argument("--verbose", default='INFO', const='DEBUG', nargs="?", choices=['DEBUG', 'INFO', 'WARNING', 'ERROR', 'CRITICAL'], help='Set the logging level')
->>>>>>> 191a0d56
 
 # todo: move this
 DEFAULT_VERSION_STRING = "comfyanonymous/ComfyUI@latest"
@@ -165,7 +161,7 @@
                         help="This name will be used by the frontends and workers to exchange prompt requests and replies. Progress updates will be prefixed by the queue name, followed by a '.', then the user ID")
     parser.add_argument("--external-address", required=False,
                         help="Specifies a base URL for external addresses reported by the API, such as for image paths.")
-    parser.add_argument("--verbose", action="store_true", help="Enables more debug prints.")
+    parser.add_argument("--verbose", default='INFO', const='DEBUG', nargs="?", choices=['DEBUG', 'INFO', 'WARNING', 'ERROR', 'CRITICAL'], help='Set the logging level')
     parser.add_argument("--disable-known-models", action="store_true", help="Disables automatic downloads of known models and prevents them from appearing in the UI.")
     parser.add_argument("--max-queue-size", type=int, default=65536, help="The API will reject prompt requests if the queue's size exceeds this value.")
     # tracing
