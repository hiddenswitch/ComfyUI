--- conflicted
+++ resolved
@@ -112,13 +112,9 @@
 
 parser.add_argument("--disable-metadata", action="store_true", help="Disable saving prompt metadata in files.")
 
-<<<<<<< HEAD
-if options.args_parsing:
-=======
 parser.add_argument("--multi-user", action="store_true", help="Enables per-user storage.")
 
-if comfy.options.args_parsing:
->>>>>>> 9321198d
+if options.args_parsing:
     args = parser.parse_args()
 else:
     args = parser.parse_args([])
