import math
from functools import partial

import torch
import torchsde
from scipy import integrate
from torch import nn
from tqdm.auto import trange, tqdm

from . import deis
<<<<<<< HEAD
from . import utils
from .. import model_patcher
from .. import model_sampling
from ..model_sampling import CONST

=======
from . import sa_solver
import comfy.model_patcher
import comfy.model_sampling
>>>>>>> 861c3bbb

def append_zero(x):
    return torch.cat([x, x.new_zeros([1])])


def get_sigmas_karras(n, sigma_min, sigma_max, rho=7., device='cpu'):
    """Constructs the noise schedule of Karras et al. (2022)."""
    ramp = torch.linspace(0, 1, n, device=device)
    min_inv_rho = sigma_min ** (1 / rho)
    max_inv_rho = sigma_max ** (1 / rho)
    sigmas = (max_inv_rho + ramp * (min_inv_rho - max_inv_rho)) ** rho
    return append_zero(sigmas).to(device)


def get_sigmas_exponential(n, sigma_min, sigma_max, device='cpu'):
    """Constructs an exponential noise schedule."""
    sigmas = torch.linspace(math.log(sigma_max), math.log(sigma_min), n, device=device).exp()
    return append_zero(sigmas)


def get_sigmas_polyexponential(n, sigma_min, sigma_max, rho=1., device='cpu'):
    """Constructs an polynomial in log sigma noise schedule."""
    ramp = torch.linspace(1, 0, n, device=device) ** rho
    sigmas = torch.exp(ramp * (math.log(sigma_max) - math.log(sigma_min)) + math.log(sigma_min))
    return append_zero(sigmas)


def get_sigmas_vp(n, beta_d=19.9, beta_min=0.1, eps_s=1e-3, device='cpu'):
    """Constructs a continuous VP noise schedule."""
    t = torch.linspace(1, eps_s, n, device=device)
    sigmas = torch.sqrt(torch.special.expm1(beta_d * t ** 2 / 2 + beta_min * t))
    return append_zero(sigmas)


def get_sigmas_laplace(n, sigma_min, sigma_max, mu=0., beta=0.5, device='cpu'):
    """Constructs the noise schedule proposed by Tiankai et al. (2024). """
    epsilon = 1e-5 # avoid log(0)
    x = torch.linspace(0, 1, n, device=device)
    clamp = lambda x: torch.clamp(x, min=sigma_min, max=sigma_max)
    lmb = mu - beta * torch.sign(0.5-x) * torch.log(1 - 2 * torch.abs(0.5-x) + epsilon)
    sigmas = clamp(torch.exp(lmb))
    return sigmas



def to_d(x, sigma, denoised):
    """Converts a denoiser output to a Karras ODE derivative."""
    return (x - denoised) / utils.append_dims(sigma, x.ndim)


def get_ancestral_step(sigma_from, sigma_to, eta=1.):
    """Calculates the noise level (sigma_down) to step down to and the amount
    of noise to add (sigma_up) when doing an ancestral sampling step."""
    if not eta:
        return sigma_to, 0.
    sigma_up = min(sigma_to, eta * (sigma_to ** 2 * (sigma_from ** 2 - sigma_to ** 2) / sigma_from ** 2) ** 0.5)
    sigma_down = (sigma_to ** 2 - sigma_up ** 2) ** 0.5
    return sigma_down, sigma_up


def default_noise_sampler(x, seed=None):
    if seed is not None:
        generator = torch.Generator(device=x.device)
        generator.manual_seed(seed)
    else:
        generator = None

    return lambda sigma, sigma_next: torch.randn(x.size(), dtype=x.dtype, layout=x.layout, device=x.device, generator=generator)


class BatchedBrownianTree:
    """A wrapper around torchsde.BrownianTree that enables batches of entropy."""

    def __init__(self, x, t0, t1, seed=None, **kwargs):
        self.cpu_tree = True
        if "cpu" in kwargs:
            self.cpu_tree = kwargs.pop("cpu")
        t0, t1, self.sign = self.sort(t0, t1)
        w0 = kwargs.get('w0', torch.zeros_like(x))
        if seed is None:
            seed = torch.randint(0, 2 ** 63 - 1, []).item()
        self.batched = True
        try:
            assert len(seed) == x.shape[0]
            w0 = w0[0]
        except TypeError:
            seed = [seed]
            self.batched = False
        if self.cpu_tree:
            self.trees = [torchsde.BrownianTree(t0.cpu(), w0.cpu(), t1.cpu(), entropy=s, **kwargs) for s in seed]
        else:
            self.trees = [torchsde.BrownianTree(t0, w0, t1, entropy=s, **kwargs) for s in seed]

    @staticmethod
    def sort(a, b):
        return (a, b, 1) if a < b else (b, a, -1)

    def __call__(self, t0, t1):
        t0, t1, sign = self.sort(t0, t1)
        if self.cpu_tree:
            w = torch.stack([tree(t0.cpu().float(), t1.cpu().float()).to(t0.dtype).to(t0.device) for tree in self.trees]) * (self.sign * sign)
        else:
            w = torch.stack([tree(t0, t1) for tree in self.trees]) * (self.sign * sign)

        return w if self.batched else w[0]


class BrownianTreeNoiseSampler:
    """A noise sampler backed by a torchsde.BrownianTree.

    Args:
        x (Tensor): The tensor whose shape, device and dtype to use to generate
            random samples.
        sigma_min (float): The low end of the valid interval.
        sigma_max (float): The high end of the valid interval.
        seed (int or List[int]): The random seed. If a list of seeds is
            supplied instead of a single integer, then the noise sampler will
            use one BrownianTree per batch item, each with its own seed.
        transform (callable): A function that maps sigma to the sampler's
            internal timestep.
    """

    def __init__(self, x, sigma_min, sigma_max, seed=None, transform=lambda x: x, cpu=False):
        self.transform = transform
        t0, t1 = self.transform(torch.as_tensor(sigma_min)), self.transform(torch.as_tensor(sigma_max))
        self.tree = BatchedBrownianTree(x, t0, t1, seed, cpu=cpu)

    def __call__(self, sigma, sigma_next):
        t0, t1 = self.transform(torch.as_tensor(sigma)), self.transform(torch.as_tensor(sigma_next))
        return self.tree(t0, t1) / (t1 - t0).abs().sqrt()


def sigma_to_half_log_snr(sigma, model_sampling):
    """Convert sigma to half-logSNR log(alpha_t / sigma_t)."""
    if isinstance(model_sampling, CONST):
        # log((1 - t) / t) = log((1 - sigma) / sigma)
        return sigma.logit().neg()
    return sigma.log().neg()


def half_log_snr_to_sigma(half_log_snr, model_sampling):
    """Convert half-logSNR log(alpha_t / sigma_t) to sigma."""
    if isinstance(model_sampling, CONST):
        # 1 / (1 + exp(half_log_snr))
        return half_log_snr.neg().sigmoid()
    return half_log_snr.neg().exp()


def offset_first_sigma_for_snr(sigmas, model_sampling, percent_offset=1e-4):
    """Adjust the first sigma to avoid invalid logSNR."""
    if len(sigmas) <= 1:
        return sigmas
    if isinstance(model_sampling, CONST):
        if sigmas[0] >= 1:
            sigmas = sigmas.clone()
            sigmas[0] = model_sampling.percent_to_sigma(percent_offset)
    return sigmas


@torch.no_grad()
def sample_euler(model, x, sigmas, extra_args=None, callback=None, disable=None, s_churn=0., s_tmin=0., s_tmax=float('inf'), s_noise=1.):
    """Implements Algorithm 2 (Euler steps) from Karras et al. (2022)."""
    extra_args = {} if extra_args is None else extra_args
    s_in = x.new_ones([x.shape[0]])
    for i in trange(len(sigmas) - 1, disable=disable):
        if s_churn > 0:
            gamma = min(s_churn / (len(sigmas) - 1), 2 ** 0.5 - 1) if s_tmin <= sigmas[i] <= s_tmax else 0.
            sigma_hat = sigmas[i] * (gamma + 1)
        else:
            gamma = 0
            sigma_hat = sigmas[i]

        if gamma > 0:
            eps = torch.randn_like(x) * s_noise
            x = x + eps * (sigma_hat ** 2 - sigmas[i] ** 2) ** 0.5
        denoised = model(x, sigma_hat * s_in, **extra_args)
        d = to_d(x, sigma_hat, denoised)
        if callback is not None:
            callback({'x': x, 'i': i, 'sigma': sigmas[i], 'sigma_hat': sigma_hat, 'denoised': denoised})
        dt = sigmas[i + 1] - sigma_hat
        # Euler method
        x = x + d * dt
    return x


@torch.no_grad()
def sample_euler_ancestral(model, x, sigmas, extra_args=None, callback=None, disable=None, eta=1., s_noise=1., noise_sampler=None):
    if isinstance(model.inner_model.inner_model.model_sampling, model_sampling.CONST):
        return sample_euler_ancestral_RF(model, x, sigmas, extra_args, callback, disable, eta, s_noise, noise_sampler)
    """Ancestral sampling with Euler method steps."""
    extra_args = {} if extra_args is None else extra_args
    seed = extra_args.get("seed", None)
    noise_sampler = default_noise_sampler(x, seed=seed) if noise_sampler is None else noise_sampler
    s_in = x.new_ones([x.shape[0]])
    for i in trange(len(sigmas) - 1, disable=disable):
        denoised = model(x, sigmas[i] * s_in, **extra_args)
        sigma_down, sigma_up = get_ancestral_step(sigmas[i], sigmas[i + 1], eta=eta)
        if callback is not None:
            callback({'x': x, 'i': i, 'sigma': sigmas[i], 'sigma_hat': sigmas[i], 'denoised': denoised})

        if sigma_down == 0:
            x = denoised
        else:
            d = to_d(x, sigmas[i], denoised)
            # Euler method
            dt = sigma_down - sigmas[i]
            x = x + d * dt + noise_sampler(sigmas[i], sigmas[i + 1]) * s_noise * sigma_up
    return x

@torch.no_grad()
def sample_euler_ancestral_RF(model, x, sigmas, extra_args=None, callback=None, disable=None, eta=1.0, s_noise=1., noise_sampler=None):
    """Ancestral sampling with Euler method steps."""
    extra_args = {} if extra_args is None else extra_args
    seed = extra_args.get("seed", None)
    noise_sampler = default_noise_sampler(x, seed=seed) if noise_sampler is None else noise_sampler
    s_in = x.new_ones([x.shape[0]])
    for i in trange(len(sigmas) - 1, disable=disable):
        denoised = model(x, sigmas[i] * s_in, **extra_args)
        # sigma_down, sigma_up = get_ancestral_step(sigmas[i], sigmas[i + 1], eta=eta)
        if callback is not None:
            callback({'x': x, 'i': i, 'sigma': sigmas[i], 'sigma_hat': sigmas[i], 'denoised': denoised})

        if sigmas[i + 1] == 0:
            x = denoised
        else:
            downstep_ratio = 1 + (sigmas[i + 1] / sigmas[i] - 1) * eta
            sigma_down = sigmas[i + 1] * downstep_ratio
            alpha_ip1 = 1 - sigmas[i + 1]
            alpha_down = 1 - sigma_down
            renoise_coeff = (sigmas[i + 1]**2 - sigma_down**2 * alpha_ip1**2 / alpha_down**2)**0.5
            # Euler method
            sigma_down_i_ratio = sigma_down / sigmas[i]
            x = sigma_down_i_ratio * x + (1 - sigma_down_i_ratio) * denoised
            if eta > 0:
                x = (alpha_ip1 / alpha_down) * x + noise_sampler(sigmas[i], sigmas[i + 1]) * s_noise * renoise_coeff
    return x

@torch.no_grad()
def sample_heun(model, x, sigmas, extra_args=None, callback=None, disable=None, s_churn=0., s_tmin=0., s_tmax=float('inf'), s_noise=1.):
    """Implements Algorithm 2 (Heun steps) from Karras et al. (2022)."""
    extra_args = {} if extra_args is None else extra_args
    s_in = x.new_ones([x.shape[0]])
    for i in trange(len(sigmas) - 1, disable=disable):
        if s_churn > 0:
            gamma = min(s_churn / (len(sigmas) - 1), 2 ** 0.5 - 1) if s_tmin <= sigmas[i] <= s_tmax else 0.
            sigma_hat = sigmas[i] * (gamma + 1)
        else:
            gamma = 0
            sigma_hat = sigmas[i]

        sigma_hat = sigmas[i] * (gamma + 1)
        if gamma > 0:
            eps = torch.randn_like(x) * s_noise
            x = x + eps * (sigma_hat ** 2 - sigmas[i] ** 2) ** 0.5
        denoised = model(x, sigma_hat * s_in, **extra_args)
        d = to_d(x, sigma_hat, denoised)
        if callback is not None:
            callback({'x': x, 'i': i, 'sigma': sigmas[i], 'sigma_hat': sigma_hat, 'denoised': denoised})
        dt = sigmas[i + 1] - sigma_hat
        if sigmas[i + 1] == 0:
            # Euler method
            x = x + d * dt
        else:
            # Heun's method
            x_2 = x + d * dt
            denoised_2 = model(x_2, sigmas[i + 1] * s_in, **extra_args)
            d_2 = to_d(x_2, sigmas[i + 1], denoised_2)
            d_prime = (d + d_2) / 2
            x = x + d_prime * dt
    return x


@torch.no_grad()
def sample_dpm_2(model, x, sigmas, extra_args=None, callback=None, disable=None, s_churn=0., s_tmin=0., s_tmax=float('inf'), s_noise=1.):
    """A sampler inspired by DPM-Solver-2 and Algorithm 2 from Karras et al. (2022)."""
    extra_args = {} if extra_args is None else extra_args
    s_in = x.new_ones([x.shape[0]])
    for i in trange(len(sigmas) - 1, disable=disable):
        if s_churn > 0:
            gamma = min(s_churn / (len(sigmas) - 1), 2 ** 0.5 - 1) if s_tmin <= sigmas[i] <= s_tmax else 0.
            sigma_hat = sigmas[i] * (gamma + 1)
        else:
            gamma = 0
            sigma_hat = sigmas[i]

        if gamma > 0:
            eps = torch.randn_like(x) * s_noise
            x = x + eps * (sigma_hat ** 2 - sigmas[i] ** 2) ** 0.5
        denoised = model(x, sigma_hat * s_in, **extra_args)
        d = to_d(x, sigma_hat, denoised)
        if callback is not None:
            callback({'x': x, 'i': i, 'sigma': sigmas[i], 'sigma_hat': sigma_hat, 'denoised': denoised})
        if sigmas[i + 1] == 0:
            # Euler method
            dt = sigmas[i + 1] - sigma_hat
            x = x + d * dt
        else:
            # DPM-Solver-2
            sigma_mid = sigma_hat.log().lerp(sigmas[i + 1].log(), 0.5).exp()
            dt_1 = sigma_mid - sigma_hat
            dt_2 = sigmas[i + 1] - sigma_hat
            x_2 = x + d * dt_1
            denoised_2 = model(x_2, sigma_mid * s_in, **extra_args)
            d_2 = to_d(x_2, sigma_mid, denoised_2)
            x = x + d_2 * dt_2
    return x


@torch.no_grad()
def sample_dpm_2_ancestral(model, x, sigmas, extra_args=None, callback=None, disable=None, eta=1., s_noise=1., noise_sampler=None):
    if isinstance(model.inner_model.inner_model.model_sampling, model_sampling.CONST):
        return sample_dpm_2_ancestral_RF(model, x, sigmas, extra_args, callback, disable, eta, s_noise, noise_sampler)

    """Ancestral sampling with DPM-Solver second-order steps."""
    extra_args = {} if extra_args is None else extra_args
    seed = extra_args.get("seed", None)
    noise_sampler = default_noise_sampler(x, seed=seed) if noise_sampler is None else noise_sampler
    s_in = x.new_ones([x.shape[0]])
    for i in trange(len(sigmas) - 1, disable=disable):
        denoised = model(x, sigmas[i] * s_in, **extra_args)
        sigma_down, sigma_up = get_ancestral_step(sigmas[i], sigmas[i + 1], eta=eta)
        if callback is not None:
            callback({'x': x, 'i': i, 'sigma': sigmas[i], 'sigma_hat': sigmas[i], 'denoised': denoised})
        d = to_d(x, sigmas[i], denoised)
        if sigma_down == 0:
            # Euler method
            dt = sigma_down - sigmas[i]
            x = x + d * dt
        else:
            # DPM-Solver-2
            sigma_mid = sigmas[i].log().lerp(sigma_down.log(), 0.5).exp()
            dt_1 = sigma_mid - sigmas[i]
            dt_2 = sigma_down - sigmas[i]
            x_2 = x + d * dt_1
            denoised_2 = model(x_2, sigma_mid * s_in, **extra_args)
            d_2 = to_d(x_2, sigma_mid, denoised_2)
            x = x + d_2 * dt_2
            x = x + noise_sampler(sigmas[i], sigmas[i + 1]) * s_noise * sigma_up
    return x

@torch.no_grad()
def sample_dpm_2_ancestral_RF(model, x, sigmas, extra_args=None, callback=None, disable=None, eta=1., s_noise=1., noise_sampler=None):
    """Ancestral sampling with DPM-Solver second-order steps."""
    extra_args = {} if extra_args is None else extra_args
    seed = extra_args.get("seed", None)
    noise_sampler = default_noise_sampler(x, seed=seed) if noise_sampler is None else noise_sampler
    s_in = x.new_ones([x.shape[0]])
    for i in trange(len(sigmas) - 1, disable=disable):
        denoised = model(x, sigmas[i] * s_in, **extra_args)
        downstep_ratio = 1 + (sigmas[i+1]/sigmas[i] - 1) * eta
        sigma_down = sigmas[i+1] * downstep_ratio
        alpha_ip1 = 1 - sigmas[i+1]
        alpha_down = 1 - sigma_down
        renoise_coeff = (sigmas[i+1]**2 - sigma_down**2*alpha_ip1**2/alpha_down**2)**0.5

        if callback is not None:
            callback({'x': x, 'i': i, 'sigma': sigmas[i], 'sigma_hat': sigmas[i], 'denoised': denoised})
        d = to_d(x, sigmas[i], denoised)
        if sigma_down == 0:
            # Euler method
            dt = sigma_down - sigmas[i]
            x = x + d * dt
        else:
            # DPM-Solver-2
            sigma_mid = sigmas[i].log().lerp(sigma_down.log(), 0.5).exp()
            dt_1 = sigma_mid - sigmas[i]
            dt_2 = sigma_down - sigmas[i]
            x_2 = x + d * dt_1
            denoised_2 = model(x_2, sigma_mid * s_in, **extra_args)
            d_2 = to_d(x_2, sigma_mid, denoised_2)
            x = x + d_2 * dt_2
            x = (alpha_ip1/alpha_down) * x + noise_sampler(sigmas[i], sigmas[i + 1]) * s_noise * renoise_coeff
    return x

def linear_multistep_coeff(order, t, i, j):
    if order - 1 > i:
        raise ValueError(f'Order {order} too high for step {i}')

    def fn(tau):
        prod = 1.
        for k in range(order):
            if j == k:
                continue
            prod *= (tau - t[i - k]) / (t[i - j] - t[i - k])
        return prod

    return integrate.quad(fn, t[i], t[i + 1], epsrel=1e-4)[0]


@torch.no_grad()
def sample_lms(model, x, sigmas, extra_args=None, callback=None, disable=None, order=4):
    extra_args = {} if extra_args is None else extra_args
    s_in = x.new_ones([x.shape[0]])
    sigmas_cpu = sigmas.detach().cpu().numpy()
    ds = []
    for i in trange(len(sigmas) - 1, disable=disable):
        denoised = model(x, sigmas[i] * s_in, **extra_args)
        d = to_d(x, sigmas[i], denoised)
        ds.append(d)
        if len(ds) > order:
            ds.pop(0)
        if callback is not None:
            callback({'x': x, 'i': i, 'sigma': sigmas[i], 'sigma_hat': sigmas[i], 'denoised': denoised})
        if sigmas[i + 1] == 0:
            # Denoising step
            x = denoised
        else:
            cur_order = min(i + 1, order)
            coeffs = [linear_multistep_coeff(cur_order, sigmas_cpu, i, j) for j in range(cur_order)]
            x = x + sum(coeff * d for coeff, d in zip(coeffs, reversed(ds)))
    return x


class PIDStepSizeController:
    """A PID controller for ODE adaptive step size control."""

    def __init__(self, h, pcoeff, icoeff, dcoeff, order=1, accept_safety=0.81, eps=1e-8):
        self.h = h
        self.b1 = (pcoeff + icoeff + dcoeff) / order
        self.b2 = -(pcoeff + 2 * dcoeff) / order
        self.b3 = dcoeff / order
        self.accept_safety = accept_safety
        self.eps = eps
        self.errs = []

    def limiter(self, x):
        return 1 + math.atan(x - 1)

    def propose_step(self, error):
        inv_error = 1 / (float(error) + self.eps)
        if not self.errs:
            self.errs = [inv_error, inv_error, inv_error]
        self.errs[0] = inv_error
        factor = self.errs[0] ** self.b1 * self.errs[1] ** self.b2 * self.errs[2] ** self.b3
        factor = self.limiter(factor)
        accept = factor >= self.accept_safety
        if accept:
            self.errs[2] = self.errs[1]
            self.errs[1] = self.errs[0]
        self.h *= factor
        return accept


class DPMSolver(nn.Module):
    """DPM-Solver. See https://arxiv.org/abs/2206.00927."""

    def __init__(self, model, extra_args=None, eps_callback=None, info_callback=None):
        super().__init__()
        self.model = model
        self.extra_args = {} if extra_args is None else extra_args
        self.eps_callback = eps_callback
        self.info_callback = info_callback

    def t(self, sigma):
        return -sigma.log()

    def sigma(self, t):
        return t.neg().exp()

    def eps(self, eps_cache, key, x, t, *args, **kwargs):
        if key in eps_cache:
            return eps_cache[key], eps_cache
        sigma = self.sigma(t) * x.new_ones([x.shape[0]])
        eps = (x - self.model(x, sigma, *args, **self.extra_args, **kwargs)) / self.sigma(t)
        if self.eps_callback is not None:
            self.eps_callback()
        return eps, {key: eps, **eps_cache}

    def dpm_solver_1_step(self, x, t, t_next, eps_cache=None):
        eps_cache = {} if eps_cache is None else eps_cache
        h = t_next - t
        eps, eps_cache = self.eps(eps_cache, 'eps', x, t)
        x_1 = x - self.sigma(t_next) * h.expm1() * eps
        return x_1, eps_cache

    def dpm_solver_2_step(self, x, t, t_next, r1=1 / 2, eps_cache=None):
        eps_cache = {} if eps_cache is None else eps_cache
        h = t_next - t
        eps, eps_cache = self.eps(eps_cache, 'eps', x, t)
        s1 = t + r1 * h
        u1 = x - self.sigma(s1) * (r1 * h).expm1() * eps
        eps_r1, eps_cache = self.eps(eps_cache, 'eps_r1', u1, s1)
        x_2 = x - self.sigma(t_next) * h.expm1() * eps - self.sigma(t_next) / (2 * r1) * h.expm1() * (eps_r1 - eps)
        return x_2, eps_cache

    def dpm_solver_3_step(self, x, t, t_next, r1=1 / 3, r2=2 / 3, eps_cache=None):
        eps_cache = {} if eps_cache is None else eps_cache
        h = t_next - t
        eps, eps_cache = self.eps(eps_cache, 'eps', x, t)
        s1 = t + r1 * h
        s2 = t + r2 * h
        u1 = x - self.sigma(s1) * (r1 * h).expm1() * eps
        eps_r1, eps_cache = self.eps(eps_cache, 'eps_r1', u1, s1)
        u2 = x - self.sigma(s2) * (r2 * h).expm1() * eps - self.sigma(s2) * (r2 / r1) * ((r2 * h).expm1() / (r2 * h) - 1) * (eps_r1 - eps)
        eps_r2, eps_cache = self.eps(eps_cache, 'eps_r2', u2, s2)
        x_3 = x - self.sigma(t_next) * h.expm1() * eps - self.sigma(t_next) / r2 * (h.expm1() / h - 1) * (eps_r2 - eps)
        return x_3, eps_cache

    def dpm_solver_fast(self, x, t_start, t_end, nfe, eta=0., s_noise=1., noise_sampler=None):
        noise_sampler = default_noise_sampler(x, seed=self.extra_args.get("seed", None)) if noise_sampler is None else noise_sampler
        if not t_end > t_start and eta:
            raise ValueError('eta must be 0 for reverse sampling')

        m = math.floor(nfe / 3) + 1
        ts = torch.linspace(t_start, t_end, m + 1, device=x.device)

        if nfe % 3 == 0:
            orders = [3] * (m - 2) + [2, 1]
        else:
            orders = [3] * (m - 1) + [nfe % 3]

        for i in range(len(orders)):
            eps_cache = {}
            t, t_next = ts[i], ts[i + 1]
            if eta:
                sd, su = get_ancestral_step(self.sigma(t), self.sigma(t_next), eta)
                t_next_ = torch.minimum(t_end, self.t(sd))
                su = (self.sigma(t_next) ** 2 - self.sigma(t_next_) ** 2) ** 0.5
            else:
                t_next_, su = t_next, 0.

            eps, eps_cache = self.eps(eps_cache, 'eps', x, t)
            denoised = x - self.sigma(t) * eps
            if self.info_callback is not None:
                self.info_callback({'x': x, 'i': i, 't': ts[i], 't_up': t, 'denoised': denoised})

            if orders[i] == 1:
                x, eps_cache = self.dpm_solver_1_step(x, t, t_next_, eps_cache=eps_cache)
            elif orders[i] == 2:
                x, eps_cache = self.dpm_solver_2_step(x, t, t_next_, eps_cache=eps_cache)
            else:
                x, eps_cache = self.dpm_solver_3_step(x, t, t_next_, eps_cache=eps_cache)

            x = x + su * s_noise * noise_sampler(self.sigma(t), self.sigma(t_next))

        return x

    def dpm_solver_adaptive(self, x, t_start, t_end, order=3, rtol=0.05, atol=0.0078, h_init=0.05, pcoeff=0., icoeff=1., dcoeff=0., accept_safety=0.81, eta=0., s_noise=1., noise_sampler=None):
        noise_sampler = default_noise_sampler(x, seed=self.extra_args.get("seed", None)) if noise_sampler is None else noise_sampler
        if order not in {2, 3}:
            raise ValueError('order should be 2 or 3')
        forward = t_end > t_start
        if not forward and eta:
            raise ValueError('eta must be 0 for reverse sampling')
        h_init = abs(h_init) * (1 if forward else -1)
        atol = torch.tensor(atol)
        rtol = torch.tensor(rtol)
        s = t_start
        x_prev = x
        accept = True
        pid = PIDStepSizeController(h_init, pcoeff, icoeff, dcoeff, 1.5 if eta else order, accept_safety)
        info = {'steps': 0, 'nfe': 0, 'n_accept': 0, 'n_reject': 0}

        while s < t_end - 1e-5 if forward else s > t_end + 1e-5:
            eps_cache = {}
            t = torch.minimum(t_end, s + pid.h) if forward else torch.maximum(t_end, s + pid.h)
            if eta:
                sd, su = get_ancestral_step(self.sigma(s), self.sigma(t), eta)
                t_ = torch.minimum(t_end, self.t(sd))
                su = (self.sigma(t) ** 2 - self.sigma(t_) ** 2) ** 0.5
            else:
                t_, su = t, 0.

            eps, eps_cache = self.eps(eps_cache, 'eps', x, s)
            denoised = x - self.sigma(s) * eps

            if order == 2:
                x_low, eps_cache = self.dpm_solver_1_step(x, s, t_, eps_cache=eps_cache)
                x_high, eps_cache = self.dpm_solver_2_step(x, s, t_, eps_cache=eps_cache)
            else:
                x_low, eps_cache = self.dpm_solver_2_step(x, s, t_, r1=1 / 3, eps_cache=eps_cache)
                x_high, eps_cache = self.dpm_solver_3_step(x, s, t_, eps_cache=eps_cache)
            delta = torch.maximum(atol, rtol * torch.maximum(x_low.abs(), x_prev.abs()))
            error = torch.linalg.norm((x_low - x_high) / delta) / x.numel() ** 0.5
            accept = pid.propose_step(error)
            if accept:
                x_prev = x_low
                x = x_high + su * s_noise * noise_sampler(self.sigma(s), self.sigma(t))
                s = t
                info['n_accept'] += 1
            else:
                info['n_reject'] += 1
            info['nfe'] += order
            info['steps'] += 1

            if self.info_callback is not None:
                self.info_callback({'x': x, 'i': info['steps'] - 1, 't': s, 't_up': s, 'denoised': denoised, 'error': error, 'h': pid.h, **info})

        return x, info


@torch.no_grad()
def sample_dpm_fast(model, x, sigma_min, sigma_max, n, extra_args=None, callback=None, disable=None, eta=0., s_noise=1., noise_sampler=None):
    """DPM-Solver-Fast (fixed step size). See https://arxiv.org/abs/2206.00927."""
    if sigma_min <= 0 or sigma_max <= 0:
        raise ValueError('sigma_min and sigma_max must not be 0')
    with tqdm(total=n, disable=disable) as pbar:
        dpm_solver = DPMSolver(model, extra_args, eps_callback=pbar.update)
        if callback is not None:
            dpm_solver.info_callback = lambda info: callback({'sigma': dpm_solver.sigma(info['t']), 'sigma_hat': dpm_solver.sigma(info['t_up']), **info})
        return dpm_solver.dpm_solver_fast(x, dpm_solver.t(torch.tensor(sigma_max)), dpm_solver.t(torch.tensor(sigma_min)), n, eta, s_noise, noise_sampler)


@torch.no_grad()
def sample_dpm_adaptive(model, x, sigma_min, sigma_max, extra_args=None, callback=None, disable=None, order=3, rtol=0.05, atol=0.0078, h_init=0.05, pcoeff=0., icoeff=1., dcoeff=0., accept_safety=0.81, eta=0., s_noise=1., noise_sampler=None, return_info=False):
    """DPM-Solver-12 and 23 (adaptive step size). See https://arxiv.org/abs/2206.00927."""
    if sigma_min <= 0 or sigma_max <= 0:
        raise ValueError('sigma_min and sigma_max must not be 0')
    with tqdm(disable=disable) as pbar:
        dpm_solver = DPMSolver(model, extra_args, eps_callback=pbar.update)
        if callback is not None:
            dpm_solver.info_callback = lambda info: callback({'sigma': dpm_solver.sigma(info['t']), 'sigma_hat': dpm_solver.sigma(info['t_up']), **info})
        x, info = dpm_solver.dpm_solver_adaptive(x, dpm_solver.t(torch.tensor(sigma_max)), dpm_solver.t(torch.tensor(sigma_min)), order, rtol, atol, h_init, pcoeff, icoeff, dcoeff, accept_safety, eta, s_noise, noise_sampler)
    if return_info:
        return x, info
    return x


@torch.no_grad()
def sample_dpmpp_2s_ancestral(model, x, sigmas, extra_args=None, callback=None, disable=None, eta=1., s_noise=1., noise_sampler=None):
    if isinstance(model.inner_model.inner_model.model_sampling, model_sampling.CONST):
        return sample_dpmpp_2s_ancestral_RF(model, x, sigmas, extra_args, callback, disable, eta, s_noise, noise_sampler)

    """Ancestral sampling with DPM-Solver++(2S) second-order steps."""
    extra_args = {} if extra_args is None else extra_args
    seed = extra_args.get("seed", None)
    noise_sampler = default_noise_sampler(x, seed=seed) if noise_sampler is None else noise_sampler
    s_in = x.new_ones([x.shape[0]])
    sigma_fn = lambda t: t.neg().exp()
    t_fn = lambda sigma: sigma.log().neg()

    for i in trange(len(sigmas) - 1, disable=disable):
        denoised = model(x, sigmas[i] * s_in, **extra_args)
        sigma_down, sigma_up = get_ancestral_step(sigmas[i], sigmas[i + 1], eta=eta)
        if callback is not None:
            callback({'x': x, 'i': i, 'sigma': sigmas[i], 'sigma_hat': sigmas[i], 'denoised': denoised})
        if sigma_down == 0:
            # Euler method
            d = to_d(x, sigmas[i], denoised)
            dt = sigma_down - sigmas[i]
            x = x + d * dt
        else:
            # DPM-Solver++(2S)
            t, t_next = t_fn(sigmas[i]), t_fn(sigma_down)
            r = 1 / 2
            h = t_next - t
            s = t + r * h
            x_2 = (sigma_fn(s) / sigma_fn(t)) * x - (-h * r).expm1() * denoised
            denoised_2 = model(x_2, sigma_fn(s) * s_in, **extra_args)
            x = (sigma_fn(t_next) / sigma_fn(t)) * x - (-h).expm1() * denoised_2
        # Noise addition
        if sigmas[i + 1] > 0:
            x = x + noise_sampler(sigmas[i], sigmas[i + 1]) * s_noise * sigma_up
    return x


@torch.no_grad()
def sample_dpmpp_2s_ancestral_RF(model, x, sigmas, extra_args=None, callback=None, disable=None, eta=1., s_noise=1., noise_sampler=None):
    """Ancestral sampling with DPM-Solver++(2S) second-order steps."""
    extra_args = {} if extra_args is None else extra_args
    seed = extra_args.get("seed", None)
    noise_sampler = default_noise_sampler(x, seed=seed) if noise_sampler is None else noise_sampler
    s_in = x.new_ones([x.shape[0]])
    sigma_fn = lambda lbda: (lbda.exp() + 1) ** -1
    lambda_fn = lambda sigma: ((1 - sigma) / sigma).log()

    # logged_x = x.unsqueeze(0)

    for i in trange(len(sigmas) - 1, disable=disable):
        denoised = model(x, sigmas[i] * s_in, **extra_args)
        downstep_ratio = 1 + (sigmas[i + 1] / sigmas[i] - 1) * eta
        sigma_down = sigmas[i + 1] * downstep_ratio
        alpha_ip1 = 1 - sigmas[i + 1]
        alpha_down = 1 - sigma_down
        renoise_coeff = (sigmas[i + 1] ** 2 - sigma_down ** 2 * alpha_ip1 ** 2 / alpha_down ** 2) ** 0.5
        # sigma_down, sigma_up = get_ancestral_step(sigmas[i], sigmas[i + 1], eta=eta)
        if callback is not None:
            callback({'x': x, 'i': i, 'sigma': sigmas[i], 'sigma_hat': sigmas[i], 'denoised': denoised})
        if sigmas[i + 1] == 0:
            # Euler method
            d = to_d(x, sigmas[i], denoised)
            dt = sigma_down - sigmas[i]
            x = x + d * dt
        else:
            # DPM-Solver++(2S)
            if sigmas[i] == 1.0:
                sigma_s = 0.9999
            else:
                t_i, t_down = lambda_fn(sigmas[i]), lambda_fn(sigma_down)
                r = 1 / 2
                h = t_down - t_i
                s = t_i + r * h
                sigma_s = sigma_fn(s)
            # sigma_s = sigmas[i+1]
            sigma_s_i_ratio = sigma_s / sigmas[i]
            u = sigma_s_i_ratio * x + (1 - sigma_s_i_ratio) * denoised
            D_i = model(u, sigma_s * s_in, **extra_args)
            sigma_down_i_ratio = sigma_down / sigmas[i]
            x = sigma_down_i_ratio * x + (1 - sigma_down_i_ratio) * D_i
            # print("sigma_i", sigmas[i], "sigma_ip1", sigmas[i+1],"sigma_down", sigma_down, "sigma_down_i_ratio", sigma_down_i_ratio, "sigma_s_i_ratio", sigma_s_i_ratio, "renoise_coeff", renoise_coeff)
        # Noise addition
        if sigmas[i + 1] > 0 and eta > 0:
            x = (alpha_ip1 / alpha_down) * x + noise_sampler(sigmas[i], sigmas[i + 1]) * s_noise * renoise_coeff
        # logged_x = torch.cat((logged_x, x.unsqueeze(0)), dim=0)
    return x


@torch.no_grad()
def sample_dpmpp_sde(model, x, sigmas, extra_args=None, callback=None, disable=None, eta=1., s_noise=1., noise_sampler=None, r=1 / 2):
    """DPM-Solver++ (stochastic)."""
    if len(sigmas) <= 1:
        return x

    extra_args = {} if extra_args is None else extra_args
    sigma_min, sigma_max = sigmas[sigmas > 0].min(), sigmas.max()
    seed = extra_args.get("seed", None)
    noise_sampler = BrownianTreeNoiseSampler(x, sigma_min, sigma_max, seed=seed, cpu=True) if noise_sampler is None else noise_sampler
    s_in = x.new_ones([x.shape[0]])

    model_sampling = model.inner_model.model_patcher.get_model_object('model_sampling')
    sigma_fn = partial(half_log_snr_to_sigma, model_sampling=model_sampling)
    lambda_fn = partial(sigma_to_half_log_snr, model_sampling=model_sampling)
    sigmas = offset_first_sigma_for_snr(sigmas, model_sampling)

    for i in trange(len(sigmas) - 1, disable=disable):
        denoised = model(x, sigmas[i] * s_in, **extra_args)
        if callback is not None:
            callback({'x': x, 'i': i, 'sigma': sigmas[i], 'sigma_hat': sigmas[i], 'denoised': denoised})
        if sigmas[i + 1] == 0:
            # Denoising step
            x = denoised
        else:
            # DPM-Solver++
            lambda_s, lambda_t = lambda_fn(sigmas[i]), lambda_fn(sigmas[i + 1])
            h = lambda_t - lambda_s
            lambda_s_1 = lambda_s + r * h
            fac = 1 / (2 * r)

            sigma_s_1 = sigma_fn(lambda_s_1)

            alpha_s = sigmas[i] * lambda_s.exp()
            alpha_s_1 = sigma_s_1 * lambda_s_1.exp()
            alpha_t = sigmas[i + 1] * lambda_t.exp()

            # Step 1
            sd, su = get_ancestral_step(lambda_s.neg().exp(), lambda_s_1.neg().exp(), eta)
            lambda_s_1_ = sd.log().neg()
            h_ = lambda_s_1_ - lambda_s
            x_2 = (alpha_s_1 / alpha_s) * (-h_).exp() * x - alpha_s_1 * (-h_).expm1() * denoised
            if eta > 0 and s_noise > 0:
                x_2 = x_2 + alpha_s_1 * noise_sampler(sigmas[i], sigma_s_1) * s_noise * su
            denoised_2 = model(x_2, sigma_s_1 * s_in, **extra_args)

            # Step 2
            sd, su = get_ancestral_step(lambda_s.neg().exp(), lambda_t.neg().exp(), eta)
            lambda_t_ = sd.log().neg()
            h_ = lambda_t_ - lambda_s
            denoised_d = (1 - fac) * denoised + fac * denoised_2
            x = (alpha_t / alpha_s) * (-h_).exp() * x - alpha_t * (-h_).expm1() * denoised_d
            if eta > 0 and s_noise > 0:
                x = x + alpha_t * noise_sampler(sigmas[i], sigmas[i + 1]) * s_noise * su
    return x


@torch.no_grad()
def sample_dpmpp_2m(model, x, sigmas, extra_args=None, callback=None, disable=None):
    """DPM-Solver++(2M)."""
    extra_args = {} if extra_args is None else extra_args
    s_in = x.new_ones([x.shape[0]])
    sigma_fn = lambda t: t.neg().exp()
    t_fn = lambda sigma: sigma.log().neg()
    old_denoised = None

    for i in trange(len(sigmas) - 1, disable=disable):
        denoised = model(x, sigmas[i] * s_in, **extra_args)
        if callback is not None:
            callback({'x': x, 'i': i, 'sigma': sigmas[i], 'sigma_hat': sigmas[i], 'denoised': denoised})
        t, t_next = t_fn(sigmas[i]), t_fn(sigmas[i + 1])
        h = t_next - t
        if old_denoised is None or sigmas[i + 1] == 0:
            x = (sigma_fn(t_next) / sigma_fn(t)) * x - (-h).expm1() * denoised
        else:
            h_last = t - t_fn(sigmas[i - 1])
            r = h_last / h
            denoised_d = (1 + 1 / (2 * r)) * denoised - (1 / (2 * r)) * old_denoised
            x = (sigma_fn(t_next) / sigma_fn(t)) * x - (-h).expm1() * denoised_d
        old_denoised = denoised
    return x


@torch.no_grad()
def sample_dpmpp_2m_sde(model, x, sigmas, extra_args=None, callback=None, disable=None, eta=1., s_noise=1., noise_sampler=None, solver_type='midpoint'):
    """DPM-Solver++(2M) SDE."""
    if len(sigmas) <= 1:
        return x

    if solver_type not in {'heun', 'midpoint'}:
        raise ValueError('solver_type must be \'heun\' or \'midpoint\'')

    extra_args = {} if extra_args is None else extra_args
    seed = extra_args.get("seed", None)
    sigma_min, sigma_max = sigmas[sigmas > 0].min(), sigmas.max()
    noise_sampler = BrownianTreeNoiseSampler(x, sigma_min, sigma_max, seed=seed, cpu=True) if noise_sampler is None else noise_sampler
    s_in = x.new_ones([x.shape[0]])

    model_sampling = model.inner_model.model_patcher.get_model_object('model_sampling')
    lambda_fn = partial(sigma_to_half_log_snr, model_sampling=model_sampling)
    sigmas = offset_first_sigma_for_snr(sigmas, model_sampling)

    old_denoised = None
    h, h_last = None, None

    for i in trange(len(sigmas) - 1, disable=disable):
        denoised = model(x, sigmas[i] * s_in, **extra_args)
        if callback is not None:
            callback({'x': x, 'i': i, 'sigma': sigmas[i], 'sigma_hat': sigmas[i], 'denoised': denoised})
        if sigmas[i + 1] == 0:
            # Denoising step
            x = denoised
            h = None
        else:
            # DPM-Solver++(2M) SDE
            lambda_s, lambda_t = lambda_fn(sigmas[i]), lambda_fn(sigmas[i + 1])
            h = lambda_t - lambda_s
            h_eta = h * (eta + 1)

            alpha_t = sigmas[i + 1] * lambda_t.exp()

            x = sigmas[i + 1] / sigmas[i] * (-h * eta).exp() * x + alpha_t * (-h_eta).expm1().neg() * denoised

            if old_denoised is not None:
                r = h_last / h
                if solver_type == 'heun':
                    x = x + alpha_t * ((-h_eta).expm1().neg() / (-h_eta) + 1) * (1 / r) * (denoised - old_denoised)
                elif solver_type == 'midpoint':
                    x = x + 0.5 * alpha_t * (-h_eta).expm1().neg() * (1 / r) * (denoised - old_denoised)

            if eta > 0 and s_noise > 0:
                x = x + noise_sampler(sigmas[i], sigmas[i + 1]) * sigmas[i + 1] * (-2 * h * eta).expm1().neg().sqrt() * s_noise

        old_denoised = denoised
        h_last = h if h is not None else h_last
    return x


@torch.no_grad()
def sample_dpmpp_3m_sde(model, x, sigmas, extra_args=None, callback=None, disable=None, eta=1., s_noise=1., noise_sampler=None):
    """DPM-Solver++(3M) SDE."""

    if len(sigmas) <= 1:
        return x

    extra_args = {} if extra_args is None else extra_args
    seed = extra_args.get("seed", None)
    sigma_min, sigma_max = sigmas[sigmas > 0].min(), sigmas.max()
    noise_sampler = BrownianTreeNoiseSampler(x, sigma_min, sigma_max, seed=seed, cpu=True) if noise_sampler is None else noise_sampler
    s_in = x.new_ones([x.shape[0]])

    model_sampling = model.inner_model.model_patcher.get_model_object('model_sampling')
    lambda_fn = partial(sigma_to_half_log_snr, model_sampling=model_sampling)
    sigmas = offset_first_sigma_for_snr(sigmas, model_sampling)

    denoised_1, denoised_2 = None, None
    h, h_1, h_2 = None, None, None

    for i in trange(len(sigmas) - 1, disable=disable):
        denoised = model(x, sigmas[i] * s_in, **extra_args)
        if callback is not None:
            callback({'x': x, 'i': i, 'sigma': sigmas[i], 'sigma_hat': sigmas[i], 'denoised': denoised})
        if sigmas[i + 1] == 0:
            # Denoising step
            x = denoised
        else:
            lambda_s, lambda_t = lambda_fn(sigmas[i]), lambda_fn(sigmas[i + 1])
            h = lambda_t - lambda_s
            h_eta = h * (eta + 1)

            alpha_t = sigmas[i + 1] * lambda_t.exp()

            x = sigmas[i + 1] / sigmas[i] * (-h * eta).exp() * x + alpha_t * (-h_eta).expm1().neg() * denoised

            if h_2 is not None:
                # DPM-Solver++(3M) SDE
                r0 = h_1 / h
                r1 = h_2 / h
                d1_0 = (denoised - denoised_1) / r0
                d1_1 = (denoised_1 - denoised_2) / r1
                d1 = d1_0 + (d1_0 - d1_1) * r0 / (r0 + r1)
                d2 = (d1_0 - d1_1) / (r0 + r1)
                phi_2 = h_eta.neg().expm1() / h_eta + 1
                phi_3 = phi_2 / h_eta - 0.5
                x = x + (alpha_t * phi_2) * d1 - (alpha_t * phi_3) * d2
            elif h_1 is not None:
                # DPM-Solver++(2M) SDE
                r = h_1 / h
                d = (denoised - denoised_1) / r
                phi_2 = h_eta.neg().expm1() / h_eta + 1
                x = x + (alpha_t * phi_2) * d

            if eta > 0 and s_noise > 0:
                x = x + noise_sampler(sigmas[i], sigmas[i + 1]) * sigmas[i + 1] * (-2 * h * eta).expm1().neg().sqrt() * s_noise

        denoised_1, denoised_2 = denoised, denoised_1
        h_1, h_2 = h, h_1
    return x


@torch.no_grad()
def sample_dpmpp_3m_sde_gpu(model, x, sigmas, extra_args=None, callback=None, disable=None, eta=1., s_noise=1., noise_sampler=None):
    if len(sigmas) <= 1:
        return x
    extra_args = {} if extra_args is None else extra_args
    sigma_min, sigma_max = sigmas[sigmas > 0].min(), sigmas.max()
    noise_sampler = BrownianTreeNoiseSampler(x, sigma_min, sigma_max, seed=extra_args.get("seed", None), cpu=False) if noise_sampler is None else noise_sampler
    return sample_dpmpp_3m_sde(model, x, sigmas, extra_args=extra_args, callback=callback, disable=disable, eta=eta, s_noise=s_noise, noise_sampler=noise_sampler)


@torch.no_grad()
def sample_dpmpp_2m_sde_gpu(model, x, sigmas, extra_args=None, callback=None, disable=None, eta=1., s_noise=1., noise_sampler=None, solver_type='midpoint'):
    if len(sigmas) <= 1:
        return x
    extra_args = {} if extra_args is None else extra_args
    sigma_min, sigma_max = sigmas[sigmas > 0].min(), sigmas.max()
    noise_sampler = BrownianTreeNoiseSampler(x, sigma_min, sigma_max, seed=extra_args.get("seed", None), cpu=False) if noise_sampler is None else noise_sampler
    return sample_dpmpp_2m_sde(model, x, sigmas, extra_args=extra_args, callback=callback, disable=disable, eta=eta, s_noise=s_noise, noise_sampler=noise_sampler, solver_type=solver_type)


@torch.no_grad()
def sample_dpmpp_sde_gpu(model, x, sigmas, extra_args=None, callback=None, disable=None, eta=1., s_noise=1., noise_sampler=None, r=1 / 2):
    if len(sigmas) <= 1:
        return x
    extra_args = {} if extra_args is None else extra_args
    sigma_min, sigma_max = sigmas[sigmas > 0].min(), sigmas.max()
    noise_sampler = BrownianTreeNoiseSampler(x, sigma_min, sigma_max, seed=extra_args.get("seed", None), cpu=False) if noise_sampler is None else noise_sampler
    return sample_dpmpp_sde(model, x, sigmas, extra_args=extra_args, callback=callback, disable=disable, eta=eta, s_noise=s_noise, noise_sampler=noise_sampler, r=r)


def DDPMSampler_step(x, sigma, sigma_prev, noise, noise_sampler):
    alpha_cumprod = 1 / ((sigma * sigma) + 1)
    alpha_cumprod_prev = 1 / ((sigma_prev * sigma_prev) + 1)
    alpha = (alpha_cumprod / alpha_cumprod_prev)

    mu = (1.0 / alpha).sqrt() * (x - (1 - alpha) * noise / (1 - alpha_cumprod).sqrt())
    if sigma_prev > 0:
        mu += ((1 - alpha) * (1. - alpha_cumprod_prev) / (1. - alpha_cumprod)).sqrt() * noise_sampler(sigma, sigma_prev)
    return mu


def generic_step_sampler(model, x, sigmas, extra_args=None, callback=None, disable=None, noise_sampler=None, step_function=None):
    extra_args = {} if extra_args is None else extra_args
    seed = extra_args.get("seed", None)
    noise_sampler = default_noise_sampler(x, seed=seed) if noise_sampler is None else noise_sampler
    s_in = x.new_ones([x.shape[0]])

    for i in trange(len(sigmas) - 1, disable=disable):
        denoised = model(x, sigmas[i] * s_in, **extra_args)
        if callback is not None:
            callback({'x': x, 'i': i, 'sigma': sigmas[i], 'sigma_hat': sigmas[i], 'denoised': denoised})
        x = step_function(x / torch.sqrt(1.0 + sigmas[i] ** 2.0), sigmas[i], sigmas[i + 1], (x - denoised) / sigmas[i], noise_sampler)
        if sigmas[i + 1] != 0:
            x *= torch.sqrt(1.0 + sigmas[i + 1] ** 2.0)
    return x


@torch.no_grad()
def sample_ddpm(model, x, sigmas, extra_args=None, callback=None, disable=None, noise_sampler=None):
    return generic_step_sampler(model, x, sigmas, extra_args, callback, disable, noise_sampler, DDPMSampler_step)


@torch.no_grad()
def sample_lcm(model, x, sigmas, extra_args=None, callback=None, disable=None, noise_sampler=None):
    extra_args = {} if extra_args is None else extra_args
    seed = extra_args.get("seed", None)
    noise_sampler = default_noise_sampler(x, seed=seed) if noise_sampler is None else noise_sampler
    s_in = x.new_ones([x.shape[0]])
    for i in trange(len(sigmas) - 1, disable=disable):
        denoised = model(x, sigmas[i] * s_in, **extra_args)
        if callback is not None:
            callback({'x': x, 'i': i, 'sigma': sigmas[i], 'sigma_hat': sigmas[i], 'denoised': denoised})

        x = denoised
        if sigmas[i + 1] > 0:
            x = model.inner_model.inner_model.model_sampling.noise_scaling(sigmas[i + 1], noise_sampler(sigmas[i], sigmas[i + 1]), x)
    return x


@torch.no_grad()
def sample_heunpp2(model, x, sigmas, extra_args=None, callback=None, disable=None, s_churn=0., s_tmin=0., s_tmax=float('inf'), s_noise=1.):
    """
    Portions of this function are adapted from the repository
    https://github.com/Carzit/sd-webui-samplers-scheduler

    MIT License

    Copyright (c) 2023 Carzit

    Permission is hereby granted, free of charge, to any person obtaining a copy
    of this software and associated documentation files (the "Software"), to deal
    in the Software without restriction, including without limitation the rights
    to use, copy, modify, merge, publish, distribute, sublicense, and/or sell
    copies of the Software, and to permit persons to whom the Software is
    furnished to do so, subject to the following conditions:

    The above copyright notice and this permission notice shall be included in all
    copies or substantial portions of the Software.

    THE SOFTWARE IS PROVIDED "AS IS", WITHOUT WARRANTY OF ANY KIND, EXPRESS OR
    IMPLIED, INCLUDING BUT NOT LIMITED TO THE WARRANTIES OF MERCHANTABILITY,
    FITNESS FOR A PARTICULAR PURPOSE AND NONINFRINGEMENT. IN NO EVENT SHALL THE
    AUTHORS OR COPYRIGHT HOLDERS BE LIABLE FOR ANY CLAIM, DAMAGES OR OTHER
    LIABILITY, WHETHER IN AN ACTION OF CONTRACT, TORT OR OTHERWISE, ARISING FROM,
    OUT OF OR IN CONNECTION WITH THE SOFTWARE OR THE USE OR OTHER DEALINGS IN THE
    SOFTWARE.
    """
    extra_args = {} if extra_args is None else extra_args
    s_in = x.new_ones([x.shape[0]])
    s_end = sigmas[-1]
    for i in trange(len(sigmas) - 1, disable=disable):
        gamma = min(s_churn / (len(sigmas) - 1), 2 ** 0.5 - 1) if s_tmin <= sigmas[i] <= s_tmax else 0.
        eps = torch.randn_like(x) * s_noise
        sigma_hat = sigmas[i] * (gamma + 1)
        if gamma > 0:
            x = x + eps * (sigma_hat ** 2 - sigmas[i] ** 2) ** 0.5
        denoised = model(x, sigma_hat * s_in, **extra_args)
        d = to_d(x, sigma_hat, denoised)
        if callback is not None:
            callback({'x': x, 'i': i, 'sigma': sigmas[i], 'sigma_hat': sigma_hat, 'denoised': denoised})
        dt = sigmas[i + 1] - sigma_hat
        if sigmas[i + 1] == s_end:
            # Euler method
            x = x + d * dt
        elif sigmas[i + 2] == s_end:

            # Heun's method
            x_2 = x + d * dt
            denoised_2 = model(x_2, sigmas[i + 1] * s_in, **extra_args)
            d_2 = to_d(x_2, sigmas[i + 1], denoised_2)

            w = 2 * sigmas[0]
            w2 = sigmas[i + 1] / w
            w1 = 1 - w2

            d_prime = d * w1 + d_2 * w2

            x = x + d_prime * dt

        else:
            # Heun++
            x_2 = x + d * dt
            denoised_2 = model(x_2, sigmas[i + 1] * s_in, **extra_args)
            d_2 = to_d(x_2, sigmas[i + 1], denoised_2)
            dt_2 = sigmas[i + 2] - sigmas[i + 1]

            x_3 = x_2 + d_2 * dt_2
            denoised_3 = model(x_3, sigmas[i + 2] * s_in, **extra_args)
            d_3 = to_d(x_3, sigmas[i + 2], denoised_3)

            w = 3 * sigmas[0]
            w2 = sigmas[i + 1] / w
            w3 = sigmas[i + 2] / w
            w1 = 1 - w2 - w3

            d_prime = w1 * d + w2 * d_2 + w3 * d_3
            x = x + d_prime * dt
    return x


# From https://github.com/zju-pi/diff-sampler/blob/main/diff-solvers-main/solvers.py
# under Apache 2 license
def sample_ipndm(model, x, sigmas, extra_args=None, callback=None, disable=None, max_order=4):
    extra_args = {} if extra_args is None else extra_args
    s_in = x.new_ones([x.shape[0]])

    x_next = x

    buffer_model = []
    for i in trange(len(sigmas) - 1, disable=disable):
        t_cur = sigmas[i]
        t_next = sigmas[i + 1]

        x_cur = x_next

        denoised = model(x_cur, t_cur * s_in, **extra_args)
        if callback is not None:
            callback({'x': x, 'i': i, 'sigma': sigmas[i], 'sigma_hat': sigmas[i], 'denoised': denoised})

        d_cur = (x_cur - denoised) / t_cur

<<<<<<< HEAD
        order = min(max_order, i + 1)
        if order == 1:  # First Euler step.
=======
        order = min(max_order, i+1)
        if t_next == 0:     # Denoising step
            x_next = denoised
        elif order == 1:    # First Euler step.
>>>>>>> 861c3bbb
            x_next = x_cur + (t_next - t_cur) * d_cur
        elif order == 2:  # Use one history point.
            x_next = x_cur + (t_next - t_cur) * (3 * d_cur - buffer_model[-1]) / 2
        elif order == 3:  # Use two history points.
            x_next = x_cur + (t_next - t_cur) * (23 * d_cur - 16 * buffer_model[-1] + 5 * buffer_model[-2]) / 12
        elif order == 4:  # Use three history points.
            x_next = x_cur + (t_next - t_cur) * (55 * d_cur - 59 * buffer_model[-1] + 37 * buffer_model[-2] - 9 * buffer_model[-3]) / 24

        if len(buffer_model) == max_order - 1:
            for k in range(max_order - 2):
                buffer_model[k] = buffer_model[k + 1]
            buffer_model[-1] = d_cur
        else:
            buffer_model.append(d_cur)

    return x_next


<<<<<<< HEAD
# From https://github.com/zju-pi/diff-sampler/blob/main/diff-solvers-main/solvers.py
# under Apache 2 license
=======
#From https://github.com/zju-pi/diff-sampler/blob/main/diff-solvers-main/solvers.py
#under Apache 2 license
>>>>>>> 861c3bbb
def sample_ipndm_v(model, x, sigmas, extra_args=None, callback=None, disable=None, max_order=4):
    extra_args = {} if extra_args is None else extra_args
    s_in = x.new_ones([x.shape[0]])

    x_next = x
    t_steps = sigmas

    buffer_model = []
    for i in trange(len(sigmas) - 1, disable=disable):
        t_cur = sigmas[i]
        t_next = sigmas[i + 1]

        x_cur = x_next

        denoised = model(x_cur, t_cur * s_in, **extra_args)
        if callback is not None:
            callback({'x': x, 'i': i, 'sigma': sigmas[i], 'sigma_hat': sigmas[i], 'denoised': denoised})

        d_cur = (x_cur - denoised) / t_cur

<<<<<<< HEAD
        order = min(max_order, i + 1)
        if order == 1:  # First Euler step.
=======
        order = min(max_order, i+1)
        if t_next == 0:     # Denoising step
            x_next = denoised
        elif order == 1:    # First Euler step.
>>>>>>> 861c3bbb
            x_next = x_cur + (t_next - t_cur) * d_cur
        elif order == 2:  # Use one history point.
            h_n = (t_next - t_cur)
            h_n_1 = (t_cur - t_steps[i - 1])
            coeff1 = (2 + (h_n / h_n_1)) / 2
            coeff2 = -(h_n / h_n_1) / 2
            x_next = x_cur + (t_next - t_cur) * (coeff1 * d_cur + coeff2 * buffer_model[-1])
        elif order == 3:  # Use two history points.
            h_n = (t_next - t_cur)
            h_n_1 = (t_cur - t_steps[i - 1])
            h_n_2 = (t_steps[i - 1] - t_steps[i - 2])
            temp = (1 - h_n / (3 * (h_n + h_n_1)) * (h_n * (h_n + h_n_1)) / (h_n_1 * (h_n_1 + h_n_2))) / 2
            coeff1 = (2 + (h_n / h_n_1)) / 2 + temp
            coeff2 = -(h_n / h_n_1) / 2 - (1 + h_n_1 / h_n_2) * temp
            coeff3 = temp * h_n_1 / h_n_2
            x_next = x_cur + (t_next - t_cur) * (coeff1 * d_cur + coeff2 * buffer_model[-1] + coeff3 * buffer_model[-2])
        elif order == 4:  # Use three history points.
            h_n = (t_next - t_cur)
            h_n_1 = (t_cur - t_steps[i - 1])
            h_n_2 = (t_steps[i - 1] - t_steps[i - 2])
            h_n_3 = (t_steps[i - 2] - t_steps[i - 3])
            temp1 = (1 - h_n / (3 * (h_n + h_n_1)) * (h_n * (h_n + h_n_1)) / (h_n_1 * (h_n_1 + h_n_2))) / 2
            temp2 = ((1 - h_n / (3 * (h_n + h_n_1))) / 2 + (1 - h_n / (2 * (h_n + h_n_1))) * h_n / (6 * (h_n + h_n_1 + h_n_2))) \
                    * (h_n * (h_n + h_n_1) * (h_n + h_n_1 + h_n_2)) / (h_n_1 * (h_n_1 + h_n_2) * (h_n_1 + h_n_2 + h_n_3))
            coeff1 = (2 + (h_n / h_n_1)) / 2 + temp1 + temp2
            coeff2 = -(h_n / h_n_1) / 2 - (1 + h_n_1 / h_n_2) * temp1 - (1 + (h_n_1 / h_n_2) + (h_n_1 * (h_n_1 + h_n_2) / (h_n_2 * (h_n_2 + h_n_3)))) * temp2
            coeff3 = temp1 * h_n_1 / h_n_2 + ((h_n_1 / h_n_2) + (h_n_1 * (h_n_1 + h_n_2) / (h_n_2 * (h_n_2 + h_n_3))) * (1 + h_n_2 / h_n_3)) * temp2
            coeff4 = -temp2 * (h_n_1 * (h_n_1 + h_n_2) / (h_n_2 * (h_n_2 + h_n_3))) * h_n_1 / h_n_2
            x_next = x_cur + (t_next - t_cur) * (coeff1 * d_cur + coeff2 * buffer_model[-1] + coeff3 * buffer_model[-2] + coeff4 * buffer_model[-3])

        if len(buffer_model) == max_order - 1:
            for k in range(max_order - 2):
                buffer_model[k] = buffer_model[k + 1]
            buffer_model[-1] = d_cur.detach()
        else:
            buffer_model.append(d_cur.detach())

    return x_next


<<<<<<< HEAD
# From https://github.com/zju-pi/diff-sampler/blob/main/diff-solvers-main/solvers.py
# under Apache 2 license
=======
#From https://github.com/zju-pi/diff-sampler/blob/main/diff-solvers-main/solvers.py
#under Apache 2 license
>>>>>>> 861c3bbb
@torch.no_grad()
def sample_deis(model, x, sigmas, extra_args=None, callback=None, disable=None, max_order=3, deis_mode='tab'):
    extra_args = {} if extra_args is None else extra_args
    s_in = x.new_ones([x.shape[0]])

    x_next = x
    t_steps = sigmas

    coeff_list = deis.get_deis_coeff_list(t_steps, max_order, deis_mode=deis_mode)

    buffer_model = []
    for i in trange(len(sigmas) - 1, disable=disable):
        t_cur = sigmas[i]
        t_next = sigmas[i + 1]

        x_cur = x_next

        denoised = model(x_cur, t_cur * s_in, **extra_args)
        if callback is not None:
            callback({'x': x, 'i': i, 'sigma': sigmas[i], 'sigma_hat': sigmas[i], 'denoised': denoised})

        d_cur = (x_cur - denoised) / t_cur

        order = min(max_order, i + 1)
        if t_next <= 0:
            order = 1

        if order == 1:  # First Euler step.
            x_next = x_cur + (t_next - t_cur) * d_cur
        elif order == 2:  # Use one history point.
            coeff_cur, coeff_prev1 = coeff_list[i]
            x_next = x_cur + coeff_cur * d_cur + coeff_prev1 * buffer_model[-1]
        elif order == 3:  # Use two history points.
            coeff_cur, coeff_prev1, coeff_prev2 = coeff_list[i]
            x_next = x_cur + coeff_cur * d_cur + coeff_prev1 * buffer_model[-1] + coeff_prev2 * buffer_model[-2]
        elif order == 4:  # Use three history points.
            coeff_cur, coeff_prev1, coeff_prev2, coeff_prev3 = coeff_list[i]
            x_next = x_cur + coeff_cur * d_cur + coeff_prev1 * buffer_model[-1] + coeff_prev2 * buffer_model[-2] + coeff_prev3 * buffer_model[-3]

        if len(buffer_model) == max_order - 1:
            for k in range(max_order - 2):
                buffer_model[k] = buffer_model[k + 1]
            buffer_model[-1] = d_cur.detach()
        else:
            buffer_model.append(d_cur.detach())

    return x_next


@torch.no_grad()
def sample_euler_cfg_pp(model, x, sigmas, extra_args=None, callback=None, disable=None):
    extra_args = {} if extra_args is None else extra_args

    temp = [0]

    def post_cfg_function(args):
        temp[0] = args["uncond_denoised"]
        return args["denoised"]

    model_options = extra_args.get("model_options", {}).copy()
    extra_args["model_options"] = model_patcher.set_model_options_post_cfg_function(model_options, post_cfg_function, disable_cfg1_optimization=True)

    s_in = x.new_ones([x.shape[0]])
    for i in trange(len(sigmas) - 1, disable=disable):
        sigma_hat = sigmas[i]
        denoised = model(x, sigma_hat * s_in, **extra_args)
        d = to_d(x, sigma_hat, temp[0])
        if callback is not None:
            callback({'x': x, 'i': i, 'sigma': sigmas[i], 'sigma_hat': sigma_hat, 'denoised': denoised})
        # Euler method
        x = denoised + d * sigmas[i + 1]
    return x


@torch.no_grad()
def sample_euler_ancestral_cfg_pp(model, x, sigmas, extra_args=None, callback=None, disable=None, eta=1., s_noise=1., noise_sampler=None):
    """Ancestral sampling with Euler method steps."""
    extra_args = {} if extra_args is None else extra_args
    seed = extra_args.get("seed", None)
    noise_sampler = default_noise_sampler(x, seed=seed) if noise_sampler is None else noise_sampler

    temp = [0]

    def post_cfg_function(args):
        temp[0] = args["uncond_denoised"]
        return args["denoised"]

    model_options = extra_args.get("model_options", {}).copy()
    extra_args["model_options"] = model_patcher.set_model_options_post_cfg_function(model_options, post_cfg_function, disable_cfg1_optimization=True)

    s_in = x.new_ones([x.shape[0]])
    for i in trange(len(sigmas) - 1, disable=disable):
        denoised = model(x, sigmas[i] * s_in, **extra_args)
        sigma_down, sigma_up = get_ancestral_step(sigmas[i], sigmas[i + 1], eta=eta)
        if callback is not None:
            callback({'x': x, 'i': i, 'sigma': sigmas[i], 'sigma_hat': sigmas[i], 'denoised': denoised})
        d = to_d(x, sigmas[i], temp[0])
        # Euler method
        x = denoised + d * sigma_down
        if sigmas[i + 1] > 0:
            x = x + noise_sampler(sigmas[i], sigmas[i + 1]) * s_noise * sigma_up
    return x


@torch.no_grad()
def sample_dpmpp_2s_ancestral_cfg_pp(model, x, sigmas, extra_args=None, callback=None, disable=None, eta=1., s_noise=1., noise_sampler=None):
    """Ancestral sampling with DPM-Solver++(2S) second-order steps."""
    extra_args = {} if extra_args is None else extra_args
    seed = extra_args.get("seed", None)
    noise_sampler = default_noise_sampler(x, seed=seed) if noise_sampler is None else noise_sampler

    temp = [0]

    def post_cfg_function(args):
        temp[0] = args["uncond_denoised"]
        return args["denoised"]

    model_options = extra_args.get("model_options", {}).copy()
    extra_args["model_options"] = model_patcher.set_model_options_post_cfg_function(model_options, post_cfg_function, disable_cfg1_optimization=True)

    s_in = x.new_ones([x.shape[0]])
    sigma_fn = lambda t: t.neg().exp()
    t_fn = lambda sigma: sigma.log().neg()

    for i in trange(len(sigmas) - 1, disable=disable):
        denoised = model(x, sigmas[i] * s_in, **extra_args)
        sigma_down, sigma_up = get_ancestral_step(sigmas[i], sigmas[i + 1], eta=eta)
        if callback is not None:
            callback({'x': x, 'i': i, 'sigma': sigmas[i], 'sigma_hat': sigmas[i], 'denoised': denoised})
        if sigma_down == 0:
            # Euler method
            d = to_d(x, sigmas[i], temp[0])
            x = denoised + d * sigma_down
        else:
            # DPM-Solver++(2S)
            t, t_next = t_fn(sigmas[i]), t_fn(sigma_down)
            # r = torch.sinh(1 + (2 - eta) * (t_next - t) / (t - t_fn(sigma_up))) works only on non-cfgpp, weird
            r = 1 / 2
            h = t_next - t
            s = t + r * h
            x_2 = (sigma_fn(s) / sigma_fn(t)) * (x + (denoised - temp[0])) - (-h * r).expm1() * denoised
            denoised_2 = model(x_2, sigma_fn(s) * s_in, **extra_args)
            x = (sigma_fn(t_next) / sigma_fn(t)) * (x + (denoised - temp[0])) - (-h).expm1() * denoised_2
        # Noise addition
        if sigmas[i + 1] > 0:
            x = x + noise_sampler(sigmas[i], sigmas[i + 1]) * s_noise * sigma_up
    return x

@torch.no_grad()
def sample_dpmpp_2m_cfg_pp(model, x, sigmas, extra_args=None, callback=None, disable=None):
    """DPM-Solver++(2M)."""
    extra_args = {} if extra_args is None else extra_args
    s_in = x.new_ones([x.shape[0]])
    t_fn = lambda sigma: sigma.log().neg()

    old_uncond_denoised = None
    uncond_denoised = None
    def post_cfg_function(args):
        nonlocal uncond_denoised
        uncond_denoised = args["uncond_denoised"]
        return args["denoised"]

    model_options = extra_args.get("model_options", {}).copy()
    extra_args["model_options"] = model_patcher.set_model_options_post_cfg_function(model_options, post_cfg_function, disable_cfg1_optimization=True)

    for i in trange(len(sigmas) - 1, disable=disable):
        denoised = model(x, sigmas[i] * s_in, **extra_args)
        if callback is not None:
            callback({'x': x, 'i': i, 'sigma': sigmas[i], 'sigma_hat': sigmas[i], 'denoised': denoised})
        t, t_next = t_fn(sigmas[i]), t_fn(sigmas[i + 1])
        h = t_next - t
        if old_uncond_denoised is None or sigmas[i + 1] == 0:
            denoised_mix = -torch.exp(-h) * uncond_denoised
        else:
            h_last = t - t_fn(sigmas[i - 1])
            r = h_last / h
            denoised_mix = -torch.exp(-h) * uncond_denoised - torch.expm1(-h) * (1 / (2 * r)) * (denoised - old_uncond_denoised)
        x = denoised + denoised_mix + torch.exp(-h) * x
        old_uncond_denoised = uncond_denoised
    return x

@torch.no_grad()
def res_multistep(model, x, sigmas, extra_args=None, callback=None, disable=None, s_noise=1., noise_sampler=None, eta=1., cfg_pp=False):
    extra_args = {} if extra_args is None else extra_args
    seed = extra_args.get("seed", None)
    noise_sampler = default_noise_sampler(x, seed=seed) if noise_sampler is None else noise_sampler
    s_in = x.new_ones([x.shape[0]])
    sigma_fn = lambda t: t.neg().exp()
    t_fn = lambda sigma: sigma.log().neg()
    phi1_fn = lambda t: torch.expm1(t) / t
    phi2_fn = lambda t: (phi1_fn(t) - 1.0) / t

    old_sigma_down = None
    old_denoised = None
    uncond_denoised = None
    def post_cfg_function(args):
        nonlocal uncond_denoised
        uncond_denoised = args["uncond_denoised"]
        return args["denoised"]

    if cfg_pp:
        model_options = extra_args.get("model_options", {}).copy()
        extra_args["model_options"] = model_patcher.set_model_options_post_cfg_function(model_options, post_cfg_function, disable_cfg1_optimization=True)

    for i in trange(len(sigmas) - 1, disable=disable):
        denoised = model(x, sigmas[i] * s_in, **extra_args)
        sigma_down, sigma_up = get_ancestral_step(sigmas[i], sigmas[i + 1], eta=eta)
        if callback is not None:
            callback({"x": x, "i": i, "sigma": sigmas[i], "sigma_hat": sigmas[i], "denoised": denoised})
        if sigma_down == 0 or old_denoised is None:
            # Euler method
            if cfg_pp:
                d = to_d(x, sigmas[i], uncond_denoised)
                x = denoised + d * sigma_down
            else:
                d = to_d(x, sigmas[i], denoised)
                dt = sigma_down - sigmas[i]
                x = x + d * dt
        else:
            # Second order multistep method in https://arxiv.org/pdf/2308.02157
            t, t_old, t_next, t_prev = t_fn(sigmas[i]), t_fn(old_sigma_down), t_fn(sigma_down), t_fn(sigmas[i - 1])
            h = t_next - t
            c2 = (t_prev - t_old) / h

            phi1_val, phi2_val = phi1_fn(-h), phi2_fn(-h)
            b1 = torch.nan_to_num(phi1_val - phi2_val / c2, nan=0.0)
            b2 = torch.nan_to_num(phi2_val / c2, nan=0.0)

            if cfg_pp:
                x = x + (denoised - uncond_denoised)
                x = sigma_fn(h) * x + h * (b1 * uncond_denoised + b2 * old_denoised)
            else:
                x = sigma_fn(h) * x + h * (b1 * denoised + b2 * old_denoised)

        # Noise addition
        if sigmas[i + 1] > 0:
            x = x + noise_sampler(sigmas[i], sigmas[i + 1]) * s_noise * sigma_up

        if cfg_pp:
            old_denoised = uncond_denoised
        else:
            old_denoised = denoised
        old_sigma_down = sigma_down
    return x

@torch.no_grad()
def sample_res_multistep(model, x, sigmas, extra_args=None, callback=None, disable=None, s_noise=1., noise_sampler=None):
    return res_multistep(model, x, sigmas, extra_args=extra_args, callback=callback, disable=disable, s_noise=s_noise, noise_sampler=noise_sampler, eta=0., cfg_pp=False)

@torch.no_grad()
def sample_res_multistep_cfg_pp(model, x, sigmas, extra_args=None, callback=None, disable=None, s_noise=1., noise_sampler=None):
    return res_multistep(model, x, sigmas, extra_args=extra_args, callback=callback, disable=disable, s_noise=s_noise, noise_sampler=noise_sampler, eta=0., cfg_pp=True)

@torch.no_grad()
def sample_res_multistep_ancestral(model, x, sigmas, extra_args=None, callback=None, disable=None, eta=1., s_noise=1., noise_sampler=None):
    return res_multistep(model, x, sigmas, extra_args=extra_args, callback=callback, disable=disable, s_noise=s_noise, noise_sampler=noise_sampler, eta=eta, cfg_pp=False)

@torch.no_grad()
def sample_res_multistep_ancestral_cfg_pp(model, x, sigmas, extra_args=None, callback=None, disable=None, eta=1., s_noise=1., noise_sampler=None):
    return res_multistep(model, x, sigmas, extra_args=extra_args, callback=callback, disable=disable, s_noise=s_noise, noise_sampler=noise_sampler, eta=eta, cfg_pp=True)


@torch.no_grad()
def sample_gradient_estimation(model, x, sigmas, extra_args=None, callback=None, disable=None, ge_gamma=2., cfg_pp=False):
    """Gradient-estimation sampler. Paper: https://openreview.net/pdf?id=o2ND9v0CeK"""
    extra_args = {} if extra_args is None else extra_args
    s_in = x.new_ones([x.shape[0]])
    old_d = None

    uncond_denoised = None
    def post_cfg_function(args):
        nonlocal uncond_denoised
        uncond_denoised = args["uncond_denoised"]
        return args["denoised"]

    if cfg_pp:
        model_options = extra_args.get("model_options", {}).copy()
        extra_args["model_options"] = model_patcher.set_model_options_post_cfg_function(model_options, post_cfg_function, disable_cfg1_optimization=True)

    for i in trange(len(sigmas) - 1, disable=disable):
        denoised = model(x, sigmas[i] * s_in, **extra_args)
        if cfg_pp:
            d = to_d(x, sigmas[i], uncond_denoised)
        else:
            d = to_d(x, sigmas[i], denoised)
        if callback is not None:
            callback({'x': x, 'i': i, 'sigma': sigmas[i], 'sigma_hat': sigmas[i], 'denoised': denoised})
        dt = sigmas[i + 1] - sigmas[i]
        if sigmas[i + 1] == 0:
            # Denoising step
            x = denoised
        else:
            # Euler method
            if cfg_pp:
                x = denoised + d * sigmas[i + 1]
            else:
                x = x + d * dt

            if i >= 1:
                # Gradient estimation
                d_bar = (ge_gamma - 1) * (d - old_d)
                x = x + d_bar * dt
        old_d = d
    return x


@torch.no_grad()
def sample_gradient_estimation_cfg_pp(model, x, sigmas, extra_args=None, callback=None, disable=None, ge_gamma=2.):
    return sample_gradient_estimation(model, x, sigmas, extra_args=extra_args, callback=callback, disable=disable, ge_gamma=ge_gamma, cfg_pp=True)


@torch.no_grad()
def sample_er_sde(model, x, sigmas, extra_args=None, callback=None, disable=None, s_noise=1.0, noise_sampler=None, noise_scaler=None, max_stage=3):
    """Extended Reverse-Time SDE solver (VP ER-SDE-Solver-3). arXiv: https://arxiv.org/abs/2309.06169.
    Code reference: https://github.com/QinpengCui/ER-SDE-Solver/blob/main/er_sde_solver.py.
    """
    extra_args = {} if extra_args is None else extra_args
    seed = extra_args.get("seed", None)
    noise_sampler = default_noise_sampler(x, seed=seed) if noise_sampler is None else noise_sampler
    s_in = x.new_ones([x.shape[0]])

    def default_er_sde_noise_scaler(x):
        return x * ((x ** 0.3).exp() + 10.0)

    noise_scaler = default_er_sde_noise_scaler if noise_scaler is None else noise_scaler
    num_integration_points = 200.0
    point_indice = torch.arange(0, num_integration_points, dtype=torch.float32, device=x.device)

    model_sampling = model.inner_model.model_patcher.get_model_object("model_sampling")
    sigmas = offset_first_sigma_for_snr(sigmas, model_sampling)
    half_log_snrs = sigma_to_half_log_snr(sigmas, model_sampling)
    er_lambdas = half_log_snrs.neg().exp()  # er_lambda_t = sigma_t / alpha_t

    old_denoised = None
    old_denoised_d = None

    for i in trange(len(sigmas) - 1, disable=disable):
        denoised = model(x, sigmas[i] * s_in, **extra_args)
        if callback is not None:
            callback({'x': x, 'i': i, 'sigma': sigmas[i], 'sigma_hat': sigmas[i], 'denoised': denoised})
        stage_used = min(max_stage, i + 1)
        if sigmas[i + 1] == 0:
            x = denoised
        else:
            er_lambda_s, er_lambda_t = er_lambdas[i], er_lambdas[i + 1]
            alpha_s = sigmas[i] / er_lambda_s
            alpha_t = sigmas[i + 1] / er_lambda_t
            r_alpha = alpha_t / alpha_s
            r = noise_scaler(er_lambda_t) / noise_scaler(er_lambda_s)

            # Stage 1 Euler
            x = r_alpha * r * x + alpha_t * (1 - r) * denoised

            if stage_used >= 2:
                dt = er_lambda_t - er_lambda_s
                lambda_step_size = -dt / num_integration_points
                lambda_pos = er_lambda_t + point_indice * lambda_step_size
                scaled_pos = noise_scaler(lambda_pos)

                # Stage 2
                s = torch.sum(1 / scaled_pos) * lambda_step_size
                denoised_d = (denoised - old_denoised) / (er_lambda_s - er_lambdas[i - 1])
                x = x + alpha_t * (dt + s * noise_scaler(er_lambda_t)) * denoised_d

                if stage_used >= 3:
                    # Stage 3
                    s_u = torch.sum((lambda_pos - er_lambda_s) / scaled_pos) * lambda_step_size
                    denoised_u = (denoised_d - old_denoised_d) / ((er_lambda_s - er_lambdas[i - 2]) / 2)
                    x = x + alpha_t * ((dt ** 2) / 2 + s_u * noise_scaler(er_lambda_t)) * denoised_u
                old_denoised_d = denoised_d

            if s_noise > 0:
                x = x + alpha_t * noise_sampler(sigmas[i], sigmas[i + 1]) * s_noise * (er_lambda_t ** 2 - er_lambda_s ** 2 * r ** 2).sqrt().nan_to_num(nan=0.0)
        old_denoised = denoised
    return x


@torch.no_grad()
def sample_seeds_2(model, x, sigmas, extra_args=None, callback=None, disable=None, eta=1., s_noise=1., noise_sampler=None, r=0.5):
    """SEEDS-2 - Stochastic Explicit Exponential Derivative-free Solvers (VP Data Prediction) stage 2.
    arXiv: https://arxiv.org/abs/2305.14267
    """
    extra_args = {} if extra_args is None else extra_args
    seed = extra_args.get("seed", None)
    noise_sampler = default_noise_sampler(x, seed=seed) if noise_sampler is None else noise_sampler
    s_in = x.new_ones([x.shape[0]])

    inject_noise = eta > 0 and s_noise > 0

    model_sampling = model.inner_model.model_patcher.get_model_object('model_sampling')
    sigma_fn = partial(half_log_snr_to_sigma, model_sampling=model_sampling)
    lambda_fn = partial(sigma_to_half_log_snr, model_sampling=model_sampling)
    sigmas = offset_first_sigma_for_snr(sigmas, model_sampling)

    for i in trange(len(sigmas) - 1, disable=disable):
        denoised = model(x, sigmas[i] * s_in, **extra_args)
        if callback is not None:
            callback({'x': x, 'i': i, 'sigma': sigmas[i], 'sigma_hat': sigmas[i], 'denoised': denoised})
        if sigmas[i + 1] == 0:
            x = denoised
        else:
            lambda_s, lambda_t = lambda_fn(sigmas[i]), lambda_fn(sigmas[i + 1])
            h = lambda_t - lambda_s
            h_eta = h * (eta + 1)
            lambda_s_1 = lambda_s + r * h
            fac = 1 / (2 * r)
            sigma_s_1 = sigma_fn(lambda_s_1)

            # alpha_t = sigma_t * exp(log(alpha_t / sigma_t)) = sigma_t * exp(lambda_t)
            alpha_s_1 = sigma_s_1 * lambda_s_1.exp()
            alpha_t = sigmas[i + 1] * lambda_t.exp()

            coeff_1, coeff_2 = (-r * h_eta).expm1(), (-h_eta).expm1()
            if inject_noise:
                # 0 < r < 1
                noise_coeff_1 = (-2 * r * h * eta).expm1().neg().sqrt()
                noise_coeff_2 = (-r * h * eta).exp() * (-2 * (1 - r) * h * eta).expm1().neg().sqrt()
                noise_1, noise_2 = noise_sampler(sigmas[i], sigma_s_1), noise_sampler(sigma_s_1, sigmas[i + 1])

            # Step 1
            x_2 = sigma_s_1 / sigmas[i] * (-r * h * eta).exp() * x - alpha_s_1 * coeff_1 * denoised
            if inject_noise:
                x_2 = x_2 + sigma_s_1 * (noise_coeff_1 * noise_1) * s_noise
            denoised_2 = model(x_2, sigma_s_1 * s_in, **extra_args)

            # Step 2
            denoised_d = (1 - fac) * denoised + fac * denoised_2
            x = sigmas[i + 1] / sigmas[i] * (-h * eta).exp() * x - alpha_t * coeff_2 * denoised_d
            if inject_noise:
                x = x + sigmas[i + 1] * (noise_coeff_2 * noise_1 + noise_coeff_1 * noise_2) * s_noise
    return x


@torch.no_grad()
def sample_seeds_3(model, x, sigmas, extra_args=None, callback=None, disable=None, eta=1., s_noise=1., noise_sampler=None, r_1=1./3, r_2=2./3):
    """SEEDS-3 - Stochastic Explicit Exponential Derivative-free Solvers (VP Data Prediction) stage 3.
    arXiv: https://arxiv.org/abs/2305.14267
    """
    extra_args = {} if extra_args is None else extra_args
    seed = extra_args.get("seed", None)
    noise_sampler = default_noise_sampler(x, seed=seed) if noise_sampler is None else noise_sampler
    s_in = x.new_ones([x.shape[0]])

    inject_noise = eta > 0 and s_noise > 0

    model_sampling = model.inner_model.model_patcher.get_model_object('model_sampling')
    sigma_fn = partial(half_log_snr_to_sigma, model_sampling=model_sampling)
    lambda_fn = partial(sigma_to_half_log_snr, model_sampling=model_sampling)
    sigmas = offset_first_sigma_for_snr(sigmas, model_sampling)

    for i in trange(len(sigmas) - 1, disable=disable):
        denoised = model(x, sigmas[i] * s_in, **extra_args)
        if callback is not None:
            callback({'x': x, 'i': i, 'sigma': sigmas[i], 'sigma_hat': sigmas[i], 'denoised': denoised})
        if sigmas[i + 1] == 0:
            x = denoised
        else:
            lambda_s, lambda_t = lambda_fn(sigmas[i]), lambda_fn(sigmas[i + 1])
            h = lambda_t - lambda_s
            h_eta = h * (eta + 1)
            lambda_s_1 = lambda_s + r_1 * h
            lambda_s_2 = lambda_s + r_2 * h
            sigma_s_1, sigma_s_2 = sigma_fn(lambda_s_1), sigma_fn(lambda_s_2)

            # alpha_t = sigma_t * exp(log(alpha_t / sigma_t)) = sigma_t * exp(lambda_t)
            alpha_s_1 = sigma_s_1 * lambda_s_1.exp()
            alpha_s_2 = sigma_s_2 * lambda_s_2.exp()
            alpha_t = sigmas[i + 1] * lambda_t.exp()

            coeff_1, coeff_2, coeff_3 = (-r_1 * h_eta).expm1(), (-r_2 * h_eta).expm1(), (-h_eta).expm1()
            if inject_noise:
                # 0 < r_1 < r_2 < 1
                noise_coeff_1 = (-2 * r_1 * h * eta).expm1().neg().sqrt()
                noise_coeff_2 = (-r_1 * h * eta).exp() * (-2 * (r_2 - r_1) * h * eta).expm1().neg().sqrt()
                noise_coeff_3 = (-r_2 * h * eta).exp() * (-2 * (1 - r_2) * h * eta).expm1().neg().sqrt()
                noise_1, noise_2, noise_3 = noise_sampler(sigmas[i], sigma_s_1), noise_sampler(sigma_s_1, sigma_s_2), noise_sampler(sigma_s_2, sigmas[i + 1])

            # Step 1
            x_2 = sigma_s_1 / sigmas[i] * (-r_1 * h * eta).exp() * x - alpha_s_1 * coeff_1 * denoised
            if inject_noise:
                x_2 = x_2 + sigma_s_1 * (noise_coeff_1 * noise_1) * s_noise
            denoised_2 = model(x_2, sigma_s_1 * s_in, **extra_args)

            # Step 2
            x_3 = sigma_s_2 / sigmas[i] * (-r_2 * h * eta).exp() * x - alpha_s_2 * coeff_2 * denoised + (r_2 / r_1) * alpha_s_2 * (coeff_2 / (r_2 * h_eta) + 1) * (denoised_2 - denoised)
            if inject_noise:
                x_3 = x_3 + sigma_s_2 * (noise_coeff_2 * noise_1 + noise_coeff_1 * noise_2) * s_noise
            denoised_3 = model(x_3, sigma_s_2 * s_in, **extra_args)

            # Step 3
            x = sigmas[i + 1] / sigmas[i] * (-h * eta).exp() * x - alpha_t * coeff_3 * denoised + (1. / r_2) * alpha_t * (coeff_3 / h_eta + 1) * (denoised_3 - denoised)
            if inject_noise:
                x = x + sigmas[i + 1] * (noise_coeff_3 * noise_1 + noise_coeff_2 * noise_2 + noise_coeff_1 * noise_3) * s_noise
    return x


@torch.no_grad()
def sample_sa_solver(model, x, sigmas, extra_args=None, callback=None, disable=False, tau_func=None, s_noise=1.0, noise_sampler=None, predictor_order=3, corrector_order=4, use_pece=False, simple_order_2=False):
    """Stochastic Adams Solver with predictor-corrector method (NeurIPS 2023)."""
    if len(sigmas) <= 1:
        return x
    extra_args = {} if extra_args is None else extra_args
    seed = extra_args.get("seed", None)
    noise_sampler = default_noise_sampler(x, seed=seed) if noise_sampler is None else noise_sampler
    s_in = x.new_ones([x.shape[0]])

    model_sampling = model.inner_model.model_patcher.get_model_object("model_sampling")
    sigmas = offset_first_sigma_for_snr(sigmas, model_sampling)
    lambdas = sigma_to_half_log_snr(sigmas, model_sampling=model_sampling)

    if tau_func is None:
        # Use default interval for stochastic sampling
        start_sigma = model_sampling.percent_to_sigma(0.2)
        end_sigma = model_sampling.percent_to_sigma(0.8)
        tau_func = sa_solver.get_tau_interval_func(start_sigma, end_sigma, eta=1.0)

    max_used_order = max(predictor_order, corrector_order)
    x_pred = x  # x: current state, x_pred: predicted next state

    h = 0.0
    tau_t = 0.0
    noise = 0.0
    pred_list = []

    # Lower order near the end to improve stability
    lower_order_to_end = sigmas[-1].item() == 0

    for i in trange(len(sigmas) - 1, disable=disable):
        # Evaluation
        denoised = model(x_pred, sigmas[i] * s_in, **extra_args)
        if callback is not None:
            callback({"x": x_pred, "i": i, "sigma": sigmas[i], "sigma_hat": sigmas[i], "denoised": denoised})
        pred_list.append(denoised)
        pred_list = pred_list[-max_used_order:]

        predictor_order_used = min(predictor_order, len(pred_list))
        if i == 0 or (sigmas[i + 1] == 0 and not use_pece):
            corrector_order_used = 0
        else:
            corrector_order_used = min(corrector_order, len(pred_list))

        if lower_order_to_end:
            predictor_order_used = min(predictor_order_used, len(sigmas) - 2 - i)
            corrector_order_used = min(corrector_order_used, len(sigmas) - 1 - i)

        # Corrector
        if corrector_order_used == 0:
            # Update by the predicted state
            x = x_pred
        else:
            curr_lambdas = lambdas[i - corrector_order_used + 1:i + 1]
            b_coeffs = sa_solver.compute_stochastic_adams_b_coeffs(
                sigmas[i],
                curr_lambdas,
                lambdas[i - 1],
                lambdas[i],
                tau_t,
                simple_order_2,
                is_corrector_step=True,
            )
            pred_mat = torch.stack(pred_list[-corrector_order_used:], dim=1)    # (B, K, ...)
            corr_res = torch.tensordot(pred_mat, b_coeffs, dims=([1], [0]))  # (B, ...)
            x = sigmas[i] / sigmas[i - 1] * (-(tau_t ** 2) * h).exp() * x + corr_res

            if tau_t > 0 and s_noise > 0:
                # The noise from the previous predictor step
                x = x + noise

            if use_pece:
                # Evaluate the corrected state
                denoised = model(x, sigmas[i] * s_in, **extra_args)
                pred_list[-1] = denoised

        # Predictor
        if sigmas[i + 1] == 0:
            # Denoising step
            x = denoised
        else:
            tau_t = tau_func(sigmas[i + 1])
            curr_lambdas = lambdas[i - predictor_order_used + 1:i + 1]
            b_coeffs = sa_solver.compute_stochastic_adams_b_coeffs(
                sigmas[i + 1],
                curr_lambdas,
                lambdas[i],
                lambdas[i + 1],
                tau_t,
                simple_order_2,
                is_corrector_step=False,
            )
            pred_mat = torch.stack(pred_list[-predictor_order_used:], dim=1)    # (B, K, ...)
            pred_res = torch.tensordot(pred_mat, b_coeffs, dims=([1], [0]))  # (B, ...)
            h = lambdas[i + 1] - lambdas[i]
            x_pred = sigmas[i + 1] / sigmas[i] * (-(tau_t ** 2) * h).exp() * x + pred_res

            if tau_t > 0 and s_noise > 0:
                noise = noise_sampler(sigmas[i], sigmas[i + 1]) * sigmas[i + 1] * (-2 * tau_t ** 2 * h).expm1().neg().sqrt() * s_noise
                x_pred = x_pred + noise
    return x


@torch.no_grad()
def sample_sa_solver_pece(model, x, sigmas, extra_args=None, callback=None, disable=False, tau_func=None, s_noise=1.0, noise_sampler=None, predictor_order=3, corrector_order=4, simple_order_2=False):
    """Stochastic Adams Solver with PECE (Predict–Evaluate–Correct–Evaluate) mode (NeurIPS 2023)."""
    return sample_sa_solver(model, x, sigmas, extra_args=extra_args, callback=callback, disable=disable, tau_func=tau_func, s_noise=s_noise, noise_sampler=noise_sampler, predictor_order=predictor_order, corrector_order=corrector_order, use_pece=True, simple_order_2=simple_order_2)<|MERGE_RESOLUTION|>--- conflicted
+++ resolved
@@ -8,17 +8,12 @@
 from tqdm.auto import trange, tqdm
 
 from . import deis
-<<<<<<< HEAD
+from . import sa_solver
 from . import utils
 from .. import model_patcher
 from .. import model_sampling
 from ..model_sampling import CONST
 
-=======
-from . import sa_solver
-import comfy.model_patcher
-import comfy.model_sampling
->>>>>>> 861c3bbb
 
 def append_zero(x):
     return torch.cat([x, x.new_zeros([1])])
@@ -55,13 +50,12 @@
 
 def get_sigmas_laplace(n, sigma_min, sigma_max, mu=0., beta=0.5, device='cpu'):
     """Constructs the noise schedule proposed by Tiankai et al. (2024). """
-    epsilon = 1e-5 # avoid log(0)
+    epsilon = 1e-5  # avoid log(0)
     x = torch.linspace(0, 1, n, device=device)
     clamp = lambda x: torch.clamp(x, min=sigma_min, max=sigma_max)
-    lmb = mu - beta * torch.sign(0.5-x) * torch.log(1 - 2 * torch.abs(0.5-x) + epsilon)
+    lmb = mu - beta * torch.sign(0.5 - x) * torch.log(1 - 2 * torch.abs(0.5 - x) + epsilon)
     sigmas = clamp(torch.exp(lmb))
     return sigmas
-
 
 
 def to_d(x, sigma, denoised):
@@ -228,6 +222,7 @@
             x = x + d * dt + noise_sampler(sigmas[i], sigmas[i + 1]) * s_noise * sigma_up
     return x
 
+
 @torch.no_grad()
 def sample_euler_ancestral_RF(model, x, sigmas, extra_args=None, callback=None, disable=None, eta=1.0, s_noise=1., noise_sampler=None):
     """Ancestral sampling with Euler method steps."""
@@ -248,13 +243,14 @@
             sigma_down = sigmas[i + 1] * downstep_ratio
             alpha_ip1 = 1 - sigmas[i + 1]
             alpha_down = 1 - sigma_down
-            renoise_coeff = (sigmas[i + 1]**2 - sigma_down**2 * alpha_ip1**2 / alpha_down**2)**0.5
+            renoise_coeff = (sigmas[i + 1] ** 2 - sigma_down ** 2 * alpha_ip1 ** 2 / alpha_down ** 2) ** 0.5
             # Euler method
             sigma_down_i_ratio = sigma_down / sigmas[i]
             x = sigma_down_i_ratio * x + (1 - sigma_down_i_ratio) * denoised
             if eta > 0:
                 x = (alpha_ip1 / alpha_down) * x + noise_sampler(sigmas[i], sigmas[i + 1]) * s_noise * renoise_coeff
     return x
+
 
 @torch.no_grad()
 def sample_heun(model, x, sigmas, extra_args=None, callback=None, disable=None, s_churn=0., s_tmin=0., s_tmax=float('inf'), s_noise=1.):
@@ -359,6 +355,7 @@
             x = x + noise_sampler(sigmas[i], sigmas[i + 1]) * s_noise * sigma_up
     return x
 
+
 @torch.no_grad()
 def sample_dpm_2_ancestral_RF(model, x, sigmas, extra_args=None, callback=None, disable=None, eta=1., s_noise=1., noise_sampler=None):
     """Ancestral sampling with DPM-Solver second-order steps."""
@@ -368,11 +365,11 @@
     s_in = x.new_ones([x.shape[0]])
     for i in trange(len(sigmas) - 1, disable=disable):
         denoised = model(x, sigmas[i] * s_in, **extra_args)
-        downstep_ratio = 1 + (sigmas[i+1]/sigmas[i] - 1) * eta
-        sigma_down = sigmas[i+1] * downstep_ratio
-        alpha_ip1 = 1 - sigmas[i+1]
+        downstep_ratio = 1 + (sigmas[i + 1] / sigmas[i] - 1) * eta
+        sigma_down = sigmas[i + 1] * downstep_ratio
+        alpha_ip1 = 1 - sigmas[i + 1]
         alpha_down = 1 - sigma_down
-        renoise_coeff = (sigmas[i+1]**2 - sigma_down**2*alpha_ip1**2/alpha_down**2)**0.5
+        renoise_coeff = (sigmas[i + 1] ** 2 - sigma_down ** 2 * alpha_ip1 ** 2 / alpha_down ** 2) ** 0.5
 
         if callback is not None:
             callback({'x': x, 'i': i, 'sigma': sigmas[i], 'sigma_hat': sigmas[i], 'denoised': denoised})
@@ -390,8 +387,9 @@
             denoised_2 = model(x_2, sigma_mid * s_in, **extra_args)
             d_2 = to_d(x_2, sigma_mid, denoised_2)
             x = x + d_2 * dt_2
-            x = (alpha_ip1/alpha_down) * x + noise_sampler(sigmas[i], sigmas[i + 1]) * s_noise * renoise_coeff
-    return x
+            x = (alpha_ip1 / alpha_down) * x + noise_sampler(sigmas[i], sigmas[i + 1]) * s_noise * renoise_coeff
+    return x
+
 
 def linear_multistep_coeff(order, t, i, j):
     if order - 1 > i:
@@ -1107,15 +1105,10 @@
 
         d_cur = (x_cur - denoised) / t_cur
 
-<<<<<<< HEAD
         order = min(max_order, i + 1)
-        if order == 1:  # First Euler step.
-=======
-        order = min(max_order, i+1)
-        if t_next == 0:     # Denoising step
+        if t_next == 0:  # Denoising step
             x_next = denoised
-        elif order == 1:    # First Euler step.
->>>>>>> 861c3bbb
+        elif order == 1:  # First Euler step.
             x_next = x_cur + (t_next - t_cur) * d_cur
         elif order == 2:  # Use one history point.
             x_next = x_cur + (t_next - t_cur) * (3 * d_cur - buffer_model[-1]) / 2
@@ -1134,13 +1127,8 @@
     return x_next
 
 
-<<<<<<< HEAD
 # From https://github.com/zju-pi/diff-sampler/blob/main/diff-solvers-main/solvers.py
 # under Apache 2 license
-=======
-#From https://github.com/zju-pi/diff-sampler/blob/main/diff-solvers-main/solvers.py
-#under Apache 2 license
->>>>>>> 861c3bbb
 def sample_ipndm_v(model, x, sigmas, extra_args=None, callback=None, disable=None, max_order=4):
     extra_args = {} if extra_args is None else extra_args
     s_in = x.new_ones([x.shape[0]])
@@ -1161,15 +1149,10 @@
 
         d_cur = (x_cur - denoised) / t_cur
 
-<<<<<<< HEAD
         order = min(max_order, i + 1)
-        if order == 1:  # First Euler step.
-=======
-        order = min(max_order, i+1)
-        if t_next == 0:     # Denoising step
+        if t_next == 0:  # Denoising step
             x_next = denoised
-        elif order == 1:    # First Euler step.
->>>>>>> 861c3bbb
+        elif order == 1:  # First Euler step.
             x_next = x_cur + (t_next - t_cur) * d_cur
         elif order == 2:  # Use one history point.
             h_n = (t_next - t_cur)
@@ -1210,13 +1193,8 @@
     return x_next
 
 
-<<<<<<< HEAD
 # From https://github.com/zju-pi/diff-sampler/blob/main/diff-solvers-main/solvers.py
 # under Apache 2 license
-=======
-#From https://github.com/zju-pi/diff-sampler/blob/main/diff-solvers-main/solvers.py
-#under Apache 2 license
->>>>>>> 861c3bbb
 @torch.no_grad()
 def sample_deis(model, x, sigmas, extra_args=None, callback=None, disable=None, max_order=3, deis_mode='tab'):
     extra_args = {} if extra_args is None else extra_args
@@ -1365,6 +1343,7 @@
             x = x + noise_sampler(sigmas[i], sigmas[i + 1]) * s_noise * sigma_up
     return x
 
+
 @torch.no_grad()
 def sample_dpmpp_2m_cfg_pp(model, x, sigmas, extra_args=None, callback=None, disable=None):
     """DPM-Solver++(2M)."""
@@ -1374,6 +1353,7 @@
 
     old_uncond_denoised = None
     uncond_denoised = None
+
     def post_cfg_function(args):
         nonlocal uncond_denoised
         uncond_denoised = args["uncond_denoised"]
@@ -1398,6 +1378,7 @@
         old_uncond_denoised = uncond_denoised
     return x
 
+
 @torch.no_grad()
 def res_multistep(model, x, sigmas, extra_args=None, callback=None, disable=None, s_noise=1., noise_sampler=None, eta=1., cfg_pp=False):
     extra_args = {} if extra_args is None else extra_args
@@ -1412,6 +1393,7 @@
     old_sigma_down = None
     old_denoised = None
     uncond_denoised = None
+
     def post_cfg_function(args):
         nonlocal uncond_denoised
         uncond_denoised = args["uncond_denoised"]
@@ -1462,18 +1444,22 @@
         old_sigma_down = sigma_down
     return x
 
+
 @torch.no_grad()
 def sample_res_multistep(model, x, sigmas, extra_args=None, callback=None, disable=None, s_noise=1., noise_sampler=None):
     return res_multistep(model, x, sigmas, extra_args=extra_args, callback=callback, disable=disable, s_noise=s_noise, noise_sampler=noise_sampler, eta=0., cfg_pp=False)
 
+
 @torch.no_grad()
 def sample_res_multistep_cfg_pp(model, x, sigmas, extra_args=None, callback=None, disable=None, s_noise=1., noise_sampler=None):
     return res_multistep(model, x, sigmas, extra_args=extra_args, callback=callback, disable=disable, s_noise=s_noise, noise_sampler=noise_sampler, eta=0., cfg_pp=True)
 
+
 @torch.no_grad()
 def sample_res_multistep_ancestral(model, x, sigmas, extra_args=None, callback=None, disable=None, eta=1., s_noise=1., noise_sampler=None):
     return res_multistep(model, x, sigmas, extra_args=extra_args, callback=callback, disable=disable, s_noise=s_noise, noise_sampler=noise_sampler, eta=eta, cfg_pp=False)
 
+
 @torch.no_grad()
 def sample_res_multistep_ancestral_cfg_pp(model, x, sigmas, extra_args=None, callback=None, disable=None, eta=1., s_noise=1., noise_sampler=None):
     return res_multistep(model, x, sigmas, extra_args=extra_args, callback=callback, disable=disable, s_noise=s_noise, noise_sampler=noise_sampler, eta=eta, cfg_pp=True)
@@ -1487,6 +1473,7 @@
     old_d = None
 
     uncond_denoised = None
+
     def post_cfg_function(args):
         nonlocal uncond_denoised
         uncond_denoised = args["uncond_denoised"]
@@ -1651,7 +1638,7 @@
 
 
 @torch.no_grad()
-def sample_seeds_3(model, x, sigmas, extra_args=None, callback=None, disable=None, eta=1., s_noise=1., noise_sampler=None, r_1=1./3, r_2=2./3):
+def sample_seeds_3(model, x, sigmas, extra_args=None, callback=None, disable=None, eta=1., s_noise=1., noise_sampler=None, r_1=1. / 3, r_2=2. / 3):
     """SEEDS-3 - Stochastic Explicit Exponential Derivative-free Solvers (VP Data Prediction) stage 3.
     arXiv: https://arxiv.org/abs/2305.14267
     """
@@ -1777,7 +1764,7 @@
                 simple_order_2,
                 is_corrector_step=True,
             )
-            pred_mat = torch.stack(pred_list[-corrector_order_used:], dim=1)    # (B, K, ...)
+            pred_mat = torch.stack(pred_list[-corrector_order_used:], dim=1)  # (B, K, ...)
             corr_res = torch.tensordot(pred_mat, b_coeffs, dims=([1], [0]))  # (B, ...)
             x = sigmas[i] / sigmas[i - 1] * (-(tau_t ** 2) * h).exp() * x + corr_res
 
@@ -1806,7 +1793,7 @@
                 simple_order_2,
                 is_corrector_step=False,
             )
-            pred_mat = torch.stack(pred_list[-predictor_order_used:], dim=1)    # (B, K, ...)
+            pred_mat = torch.stack(pred_list[-predictor_order_used:], dim=1)  # (B, K, ...)
             pred_res = torch.tensordot(pred_mat, b_coeffs, dims=([1], [0]))  # (B, ...)
             h = lambdas[i + 1] - lambdas[i]
             x_pred = sigmas[i + 1] / sigmas[i] * (-(tau_t ** 2) * h).exp() * x + pred_res
