--- conflicted
+++ resolved
@@ -21,12 +21,12 @@
 
 
 class SDXLClipGTokenizer(sd1_clip.SDTokenizer):
-    def __init__(self, tokenizer_path=None, embedding_directory=None, tokenizer_data={}):
+    def __init__(self, tokenizer_path=None, embedding_directory=None, **kwargs):
         super().__init__(tokenizer_path, pad_with_end=False, embedding_directory=embedding_directory, embedding_size=1280, embedding_key='clip_g')
 
 
 class SDXLTokenizer:
-    def __init__(self, embedding_directory=None, tokenizer_data={}):
+    def __init__(self, embedding_directory=None, **kwargs):
         self.clip_l = sd1_clip.SDTokenizer(embedding_directory=embedding_directory)
         self.clip_g = SDXLClipGTokenizer(embedding_directory=embedding_directory)
 
@@ -39,17 +39,15 @@
     def untokenize(self, token_weight_pair):
         return self.clip_g.untokenize(token_weight_pair)
 
-<<<<<<< HEAD
+    def state_dict(self):
+        return {}
+
     def clone(self):
         sdxl_tokenizer = copy.copy(self)
         sdxl_tokenizer.clip_l = self.clip_l.clone()
         sdxl_tokenizer.clip_g = self.clip_g.clone()
         return sdxl_tokenizer
 
-=======
-    def state_dict(self):
-        return {}
->>>>>>> c75b5060
 
 class SDXLClipModel(torch.nn.Module):
     def __init__(self, device="cpu", dtype=None):
