--- conflicted
+++ resolved
@@ -19,27 +19,7 @@
 import logging
 import math
 import os
-<<<<<<< HEAD
 from enum import Enum
-=======
-import logging
-import comfy.utils
-import comfy.model_management
-import comfy.model_detection
-import comfy.model_patcher
-import comfy.ops
-import comfy.latent_formats
-import comfy.model_base
-
-import comfy.cldm.cldm
-import comfy.t2i_adapter.adapter
-import comfy.ldm.cascade.controlnet
-import comfy.cldm.mmdit
-import comfy.ldm.hydit.controlnet
-import comfy.ldm.flux.controlnet
-import comfy.ldm.qwen_image.controlnet
-import comfy.cldm.dit_embedder
->>>>>>> 050c6732
 from typing import TYPE_CHECKING
 
 import torch
@@ -58,6 +38,7 @@
 from .t2i_adapter import adapter
 from .model_base import convert_tensor
 from .model_management import cast_to_device
+from .ldm.qwen_image.controlnet import QwenImageControlNetModel
 
 if TYPE_CHECKING:
     from .hooks import HookGroup
@@ -264,11 +245,7 @@
             else:
                 if self.latent_format is not None:
                     raise ValueError("This Controlnet needs a VAE but none was provided, please use a ControlNetApply node with a VAE input and connect it.")
-<<<<<<< HEAD
-            self.cond_hint = utils.common_upscale(self.cond_hint_original, x_noisy.shape[3] * compression_ratio, x_noisy.shape[2] * compression_ratio, self.upscale_algorithm, "center")
-=======
-            self.cond_hint = comfy.utils.common_upscale(self.cond_hint_original, x_noisy.shape[-1] * compression_ratio, x_noisy.shape[-2] * compression_ratio, self.upscale_algorithm, "center")
->>>>>>> 050c6732
+            self.cond_hint = utils.common_upscale(self.cond_hint_original, x_noisy.shape[-1] * compression_ratio, x_noisy.shape[-2] * compression_ratio, self.upscale_algorithm, "center")
             self.cond_hint = self.preprocess_image(self.cond_hint)
             if self.vae is not None:
                 loaded_models = model_management.loaded_models(only_currently_used=True)
@@ -680,17 +657,16 @@
     control = ControlNet(control_model, compression_ratio=1, latent_format=latent_format, concat_mask=concat_mask, load_device=load_device, manual_cast_dtype=manual_cast_dtype, extra_conds=extra_conds)
     return control
 
-<<<<<<< HEAD
-=======
+
 def load_controlnet_qwen_instantx(sd, model_options={}):
     model_config, operations, load_device, unet_dtype, manual_cast_dtype, offload_device = controlnet_config(sd, model_options=model_options)
-    control_model = comfy.ldm.qwen_image.controlnet.QwenImageControlNetModel(operations=operations, device=offload_device, dtype=unet_dtype, **model_config.unet_config)
+    control_model = QwenImageControlNetModel(operations=operations, device=offload_device, dtype=unet_dtype, **model_config.unet_config)
     control_model = controlnet_load_state_dict(control_model, sd)
     latent_format = comfy.latent_formats.Wan21()
     extra_conds = []
     control = ControlNet(control_model, compression_ratio=1, latent_format=latent_format, load_device=load_device, manual_cast_dtype=manual_cast_dtype, extra_conds=extra_conds)
     return control
->>>>>>> 050c6732
+
 
 def convert_mistoline(sd):
     return utils.state_dict_prefix_replace(sd, {"single_controlnet_blocks.": "controlnet_single_blocks."})
@@ -766,20 +742,13 @@
             if "transformer_blocks.0.adaLN_modulation.1.bias" in controlnet_data:
                 return load_controlnet_sd35(controlnet_data, model_options=model_options)  # Stability sd3.5 format
             else:
-<<<<<<< HEAD
                 return load_controlnet_mmdit(controlnet_data, model_options=model_options)  # SD3 diffusers controlnet
-        elif "controlnet_x_embedder.weight" in controlnet_data:
-            return load_controlnet_flux_instantx(controlnet_data, model_options=model_options)
-    elif "controlnet_blocks.0.linear.weight" in controlnet_data:  # mistoline flux
-=======
-                return load_controlnet_mmdit(controlnet_data, model_options=model_options) #SD3 diffusers controlnet
         elif "transformer_blocks.0.img_mlp.net.0.proj.weight" in controlnet_data:
             return load_controlnet_qwen_instantx(controlnet_data, model_options=model_options)
         elif "controlnet_x_embedder.weight" in controlnet_data:
             return load_controlnet_flux_instantx(controlnet_data, model_options=model_options)
 
-    elif "controlnet_blocks.0.linear.weight" in controlnet_data: #mistoline flux
->>>>>>> 050c6732
+    elif "controlnet_blocks.0.linear.weight" in controlnet_data:  # mistoline flux
         return load_controlnet_flux_xlabs_mistoline(convert_mistoline(controlnet_data), mistoline=True, model_options=model_options)
 
     pth_key = 'control_model.zero_convs.0.0.weight'
