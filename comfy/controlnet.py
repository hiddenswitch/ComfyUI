--- conflicted
+++ resolved
@@ -316,11 +316,7 @@
             self.bias = None
 
         def forward(self, input):
-<<<<<<< HEAD
-            weight, bias = ops.cast_bias_weight(self, input)
-=======
-            weight, bias, offload_stream = comfy.ops.cast_bias_weight(self, input, offloadable=True)
->>>>>>> fd271ded
+            weight, bias, offload_stream = ops.cast_bias_weight(self, input, offloadable=True)
             if self.up is not None:
                 x = torch.nn.functional.linear(input, weight + (torch.mm(self.up.flatten(start_dim=1), self.down.flatten(start_dim=1))).reshape(self.weight.shape).type(input.dtype), bias)
             else:
@@ -361,11 +357,7 @@
             self.down = None
 
         def forward(self, input):
-<<<<<<< HEAD
-            weight, bias = ops.cast_bias_weight(self, input)
-=======
-            weight, bias, offload_stream = comfy.ops.cast_bias_weight(self, input, offloadable=True)
->>>>>>> fd271ded
+            weight, bias, offload_stream = ops.cast_bias_weight(self, input, offloadable=True)
             if self.up is not None:
                 x = torch.nn.functional.conv2d(input, weight + (torch.mm(self.up.flatten(start_dim=1), self.down.flatten(start_dim=1))).reshape(self.weight.shape).type(input.dtype), bias, self.stride, self.padding, self.dilation, self.groups)
             else:
