"""
    This file is part of ComfyUI.
    Copyright (C) 2024 Comfy

    This program is free software: you can redistribute it and/or modify
    it under the terms of the GNU General Public License as published by
    the Free Software Foundation, either version 3 of the License, or
    (at your option) any later version.

    This program is distributed in the hope that it will be useful,
    but WITHOUT ANY WARRANTY; without even the implied warranty of
    MERCHANTABILITY or FITNESS FOR A PARTICULAR PURPOSE.  See the
    GNU General Public License for more details.

    You should have received a copy of the GNU General Public License
    along with this program.  If not, see <https://www.gnu.org/licenses/>.
"""


import torch
from enum import Enum
import math
import os
import logging

<<<<<<< HEAD
from . import utils
from . import model_management
from . import model_detection
from . import model_patcher
from . import ops
from . import latent_formats

from .cldm import cldm, mmdit
from .t2i_adapter import adapter
from .ldm.cascade import controlnet
=======
import comfy.cldm.cldm
import comfy.t2i_adapter.adapter
import comfy.ldm.cascade.controlnet
import comfy.cldm.mmdit
import comfy.ldm.hydit.controlnet
import comfy.ldm.flux.controlnet_xlabs
>>>>>>> 39fb74c5


def broadcast_image_to(tensor, target_batch_size, batched_number):
    current_batch_size = tensor.shape[0]
    #print(current_batch_size, target_batch_size)
    if current_batch_size == 1:
        return tensor

    per_batch = target_batch_size // batched_number
    tensor = tensor[:per_batch]

    if per_batch > tensor.shape[0]:
        tensor = torch.cat([tensor] * (per_batch // tensor.shape[0]) + [tensor[:(per_batch % tensor.shape[0])]], dim=0)

    current_batch_size = tensor.shape[0]
    if current_batch_size == target_batch_size:
        return tensor
    else:
        return torch.cat([tensor] * batched_number, dim=0)

class StrengthType(Enum):
    CONSTANT = 1
    LINEAR_UP = 2

class ControlBase:
    def __init__(self, device=None):
        self.cond_hint_original = None
        self.cond_hint = None
        self.strength = 1.0
        self.timestep_percent_range = (0.0, 1.0)
        self.latent_format = None
        self.vae = None
        self.global_average_pooling = False
        self.timestep_range = None
        self.compression_ratio = 8
        self.upscale_algorithm = 'nearest-exact'
        self.extra_args = {}

        if device is None:
            device = model_management.get_torch_device()
        self.device = device
        self.previous_controlnet = None
        self.extra_conds = []
        self.strength_type = StrengthType.CONSTANT

    def set_cond_hint(self, cond_hint, strength=1.0, timestep_percent_range=(0.0, 1.0), vae=None):
        self.cond_hint_original = cond_hint
        self.strength = strength
        self.timestep_percent_range = timestep_percent_range
        if self.latent_format is not None:
            self.vae = vae
        return self

    def pre_run(self, model, percent_to_timestep_function):
        self.timestep_range = (percent_to_timestep_function(self.timestep_percent_range[0]), percent_to_timestep_function(self.timestep_percent_range[1]))
        if self.previous_controlnet is not None:
            self.previous_controlnet.pre_run(model, percent_to_timestep_function)

    def set_previous_controlnet(self, controlnet):
        self.previous_controlnet = controlnet
        return self

    def cleanup(self):
        if self.previous_controlnet is not None:
            self.previous_controlnet.cleanup()
        if self.cond_hint is not None:
            del self.cond_hint
            self.cond_hint = None
        self.timestep_range = None

    def get_models(self):
        out = []
        if self.previous_controlnet is not None:
            out += self.previous_controlnet.get_models()
        return out

    def copy_to(self, c):
        c.cond_hint_original = self.cond_hint_original
        c.strength = self.strength
        c.timestep_percent_range = self.timestep_percent_range
        c.global_average_pooling = self.global_average_pooling
        c.compression_ratio = self.compression_ratio
        c.upscale_algorithm = self.upscale_algorithm
        c.latent_format = self.latent_format
        c.extra_args = self.extra_args.copy()
        c.vae = self.vae
        c.extra_conds = self.extra_conds.copy()
        c.strength_type = self.strength_type

    def inference_memory_requirements(self, dtype):
        if self.previous_controlnet is not None:
            return self.previous_controlnet.inference_memory_requirements(dtype)
        return 0

    def control_merge(self, control, control_prev, output_dtype):
        out = {'input':[], 'middle':[], 'output': []}

        for key in control:
            control_output = control[key]
            applied_to = set()
            for i in range(len(control_output)):
                x = control_output[i]
                if x is not None:
                    if self.global_average_pooling:
                        x = torch.mean(x, dim=(2, 3), keepdim=True).repeat(1, 1, x.shape[2], x.shape[3])

                    if x not in applied_to: #memory saving strategy, allow shared tensors and only apply strength to shared tensors once
                        applied_to.add(x)
                        if self.strength_type == StrengthType.CONSTANT:
                            x *= self.strength
                        elif self.strength_type == StrengthType.LINEAR_UP:
                            x *= (self.strength ** float(len(control_output) - i))

                    if x.dtype != output_dtype:
                        x = x.to(output_dtype)

                out[key].append(x)

        if control_prev is not None:
            for x in ['input', 'middle', 'output']:
                o = out[x]
                for i in range(len(control_prev[x])):
                    prev_val = control_prev[x][i]
                    if i >= len(o):
                        o.append(prev_val)
                    elif prev_val is not None:
                        if o[i] is None:
                            o[i] = prev_val
                        else:
                            if o[i].shape[0] < prev_val.shape[0]:
                                o[i] = prev_val + o[i]
                            else:
                                o[i] = prev_val + o[i] #TODO: change back to inplace add if shared tensors stop being an issue
        return out

    def set_extra_arg(self, argument, value=None):
        self.extra_args[argument] = value


class ControlNet(ControlBase):
<<<<<<< HEAD
    def __init__(self, control_model=None, global_average_pooling=False, compression_ratio=8, latent_format=None, device=None, load_device=None, manual_cast_dtype=None, ckpt_name: str = None):
=======
    def __init__(self, control_model=None, global_average_pooling=False, compression_ratio=8, latent_format=None, device=None, load_device=None, manual_cast_dtype=None, extra_conds=["y"], strength_type=StrengthType.CONSTANT):
>>>>>>> 39fb74c5
        super().__init__(device)
        self.control_model = control_model
        self.load_device = load_device
        if control_model is not None:
            self.control_model_wrapped = model_patcher.ModelPatcher(self.control_model, load_device=load_device, offload_device=model_management.unet_offload_device())
            self.control_model_wrapped.ckpt_name = os.path.basename(ckpt_name)
        self.compression_ratio = compression_ratio
        self.global_average_pooling = global_average_pooling
        self.model_sampling_current = None
        self.manual_cast_dtype = manual_cast_dtype
        self.latent_format = latent_format
        self.extra_conds += extra_conds
        self.strength_type = strength_type

    def get_control(self, x_noisy, t, cond, batched_number):
        control_prev = None
        if self.previous_controlnet is not None:
            control_prev = self.previous_controlnet.get_control(x_noisy, t, cond, batched_number)

        if self.timestep_range is not None:
            if t[0] > self.timestep_range[0] or t[0] < self.timestep_range[1]:
                if control_prev is not None:
                    return control_prev
                else:
                    return None

        dtype = self.control_model.dtype
        if self.manual_cast_dtype is not None:
            dtype = self.manual_cast_dtype

        output_dtype = x_noisy.dtype
        if self.cond_hint is None or x_noisy.shape[2] * self.compression_ratio != self.cond_hint.shape[2] or x_noisy.shape[3] * self.compression_ratio != self.cond_hint.shape[3]:
            if self.cond_hint is not None:
                del self.cond_hint
            self.cond_hint = None
            compression_ratio = self.compression_ratio
            if self.vae is not None:
                compression_ratio *= self.vae.downscale_ratio
            self.cond_hint = utils.common_upscale(self.cond_hint_original, x_noisy.shape[3] * compression_ratio, x_noisy.shape[2] * compression_ratio, self.upscale_algorithm, "center")
            if self.vae is not None:
                loaded_models = model_management.loaded_models(only_currently_used=True)
                self.cond_hint = self.vae.encode(self.cond_hint.movedim(1, -1))
                model_management.load_models_gpu(loaded_models)
            if self.latent_format is not None:
                self.cond_hint = self.latent_format.process_in(self.cond_hint)
            self.cond_hint = self.cond_hint.to(device=self.device, dtype=dtype)
        if x_noisy.shape[0] != self.cond_hint.shape[0]:
            self.cond_hint = broadcast_image_to(self.cond_hint, x_noisy.shape[0], batched_number)

        context = cond.get('crossattn_controlnet', cond['c_crossattn'])
        extra = self.extra_args.copy()
        for c in self.extra_conds:
            temp = cond.get(c, None)
            if temp is not None:
                extra[c] = temp.to(dtype)

        timestep = self.model_sampling_current.timestep(t)
        x_noisy = self.model_sampling_current.calculate_input(t, x_noisy)

        control = self.control_model(x=x_noisy.to(dtype), hint=self.cond_hint, timesteps=timestep.to(dtype), context=context.to(dtype), **extra)
        return self.control_merge(control, control_prev, output_dtype)

    def copy(self):
        c = ControlNet(None, global_average_pooling=self.global_average_pooling, load_device=self.load_device, manual_cast_dtype=self.manual_cast_dtype)
        c.control_model = self.control_model
        c.control_model_wrapped = self.control_model_wrapped
        self.copy_to(c)
        return c

    def get_models(self):
        out = super().get_models()
        out.append(self.control_model_wrapped)
        return out

    def pre_run(self, model, percent_to_timestep_function):
        super().pre_run(model, percent_to_timestep_function)
        self.model_sampling_current = model.model_sampling

    def cleanup(self):
        self.model_sampling_current = None
        super().cleanup()

class ControlLoraOps:
    class Linear(torch.nn.Module, ops.CastWeightBiasOp):
        def __init__(self, in_features: int, out_features: int, bias: bool = True,
                    device=None, dtype=None) -> None:
            factory_kwargs = {'device': device, 'dtype': dtype}
            super().__init__()
            self.in_features = in_features
            self.out_features = out_features
            self.weight = None
            self.up = None
            self.down = None
            self.bias = None

        def forward(self, input):
            weight, bias = ops.cast_bias_weight(self, input)
            if self.up is not None:
                return torch.nn.functional.linear(input, weight + (torch.mm(self.up.flatten(start_dim=1), self.down.flatten(start_dim=1))).reshape(self.weight.shape).type(input.dtype), bias)
            else:
                return torch.nn.functional.linear(input, weight, bias)

    class Conv2d(torch.nn.Module, ops.CastWeightBiasOp):
        def __init__(
            self,
            in_channels,
            out_channels,
            kernel_size,
            stride=1,
            padding=0,
            dilation=1,
            groups=1,
            bias=True,
            padding_mode='zeros',
            device=None,
            dtype=None
        ):
            super().__init__()
            self.in_channels = in_channels
            self.out_channels = out_channels
            self.kernel_size = kernel_size
            self.stride = stride
            self.padding = padding
            self.dilation = dilation
            self.transposed = False
            self.output_padding = 0
            self.groups = groups
            self.padding_mode = padding_mode

            self.weight = None
            self.bias = None
            self.up = None
            self.down = None


        def forward(self, input):
            weight, bias = ops.cast_bias_weight(self, input)
            if self.up is not None:
                return torch.nn.functional.conv2d(input, weight + (torch.mm(self.up.flatten(start_dim=1), self.down.flatten(start_dim=1))).reshape(self.weight.shape).type(input.dtype), bias, self.stride, self.padding, self.dilation, self.groups)
            else:
                return torch.nn.functional.conv2d(input, weight, bias, self.stride, self.padding, self.dilation, self.groups)


class ControlLora(ControlNet):
    def __init__(self, control_weights, global_average_pooling=False, device=None):
        ControlBase.__init__(self, device)
        self.control_weights = control_weights
        self.global_average_pooling = global_average_pooling
        self.extra_conds += ["y"]

    def pre_run(self, model, percent_to_timestep_function):
        super().pre_run(model, percent_to_timestep_function)
        controlnet_config = model.model_config.unet_config.copy()
        controlnet_config.pop("out_channels")
        controlnet_config["hint_channels"] = self.control_weights["input_hint_block.0.weight"].shape[1]
        self.manual_cast_dtype = model.manual_cast_dtype
        dtype = model.get_dtype()
        if self.manual_cast_dtype is None:
            class control_lora_ops(ControlLoraOps, ops.disable_weight_init):
                pass
        else:
            class control_lora_ops(ControlLoraOps, ops.manual_cast):
                pass
            dtype = self.manual_cast_dtype

        controlnet_config["operations"] = control_lora_ops
        controlnet_config["dtype"] = dtype
        self.control_model = cldm.ControlNet(**controlnet_config)
        self.control_model.to(model_management.get_torch_device())
        diffusion_model = model.diffusion_model
        sd = diffusion_model.state_dict()
        cm = self.control_model.state_dict()

        for k in sd:
            weight = sd[k]
            try:
                utils.set_attr_param(self.control_model, k, weight)
            except:
                pass

        for k in self.control_weights:
            if k not in {"lora_controlnet"}:
                utils.set_attr_param(self.control_model, k, self.control_weights[k].to(dtype).to(model_management.get_torch_device()))

    def copy(self):
        c = ControlLora(self.control_weights, global_average_pooling=self.global_average_pooling)
        self.copy_to(c)
        return c

    def cleanup(self):
        del self.control_model
        self.control_model = None
        super().cleanup()

    def get_models(self):
        out = ControlBase.get_models(self)
        return out

    def inference_memory_requirements(self, dtype):
        return utils.calculate_parameters(self.control_weights) * model_management.dtype_size(dtype) + ControlBase.inference_memory_requirements(self, dtype)

<<<<<<< HEAD
def load_controlnet_mmdit(sd):
    new_sd = model_detection.convert_diffusers_mmdit(sd, "")
    model_config = model_detection.model_config_from_unet(new_sd, "", True)
    num_blocks = model_detection.count_blocks(new_sd, 'joint_blocks.{}.')
    for k in sd:
        new_sd[k] = sd[k]
=======
def controlnet_config(sd):
    model_config = comfy.model_detection.model_config_from_unet(sd, "", True)
>>>>>>> 39fb74c5

    supported_inference_dtypes = model_config.supported_inference_dtypes

    controlnet_config = model_config.unet_config
    unet_dtype = model_management.unet_dtype(supported_dtypes=supported_inference_dtypes)
    load_device = model_management.get_torch_device()
    manual_cast_dtype = model_management.unet_manual_cast(unet_dtype, load_device)
    if manual_cast_dtype is not None:
        operations = ops.manual_cast
    else:
        operations = ops.disable_weight_init

<<<<<<< HEAD
    control_model = mmdit.ControlNet(num_blocks=num_blocks, operations=operations, device=load_device, dtype=unet_dtype, **controlnet_config)
    missing, unexpected = control_model.load_state_dict(new_sd, strict=False)
=======
    return model_config, operations, load_device, unet_dtype, manual_cast_dtype

def controlnet_load_state_dict(control_model, sd):
    missing, unexpected = control_model.load_state_dict(sd, strict=False)
>>>>>>> 39fb74c5

    if len(missing) > 0:
        logging.warning("missing controlnet keys: {}".format(missing))

    if len(unexpected) > 0:
        logging.debug("unexpected controlnet keys: {}".format(unexpected))
    return control_model

def load_controlnet_mmdit(sd):
    new_sd = comfy.model_detection.convert_diffusers_mmdit(sd, "")
    model_config, operations, load_device, unet_dtype, manual_cast_dtype = controlnet_config(new_sd)
    num_blocks = comfy.model_detection.count_blocks(new_sd, 'joint_blocks.{}.')
    for k in sd:
        new_sd[k] = sd[k]

    control_model = comfy.cldm.mmdit.ControlNet(num_blocks=num_blocks, operations=operations, device=load_device, dtype=unet_dtype, **model_config.unet_config)
    control_model = controlnet_load_state_dict(control_model, new_sd)

    latent_format = latent_formats.SD3()
    latent_format.shift_factor = 0 #SD3 controlnet weirdness
    control = ControlNet(control_model, compression_ratio=1, latent_format=latent_format, load_device=load_device, manual_cast_dtype=manual_cast_dtype)
    return control


def load_controlnet_hunyuandit(controlnet_data):
    model_config, operations, load_device, unet_dtype, manual_cast_dtype = controlnet_config(controlnet_data)

    control_model = comfy.ldm.hydit.controlnet.HunYuanControlNet(operations=operations, device=load_device, dtype=unet_dtype)
    control_model = controlnet_load_state_dict(control_model, controlnet_data)

    latent_format = comfy.latent_formats.SDXL()
    extra_conds = ['text_embedding_mask', 'encoder_hidden_states_t5', 'text_embedding_mask_t5', 'image_meta_size', 'style', 'cos_cis_img', 'sin_cis_img']
    control = ControlNet(control_model, compression_ratio=1, latent_format=latent_format, load_device=load_device, manual_cast_dtype=manual_cast_dtype, extra_conds=extra_conds, strength_type=StrengthType.CONSTANT)
    return control

def load_controlnet_flux_xlabs(sd):
    model_config, operations, load_device, unet_dtype, manual_cast_dtype = controlnet_config(sd)
    control_model = comfy.ldm.flux.controlnet_xlabs.ControlNetFlux(operations=operations, device=load_device, dtype=unet_dtype, **model_config.unet_config)
    control_model = controlnet_load_state_dict(control_model, sd)
    extra_conds = ['y', 'guidance']
    control = ControlNet(control_model, load_device=load_device, manual_cast_dtype=manual_cast_dtype, extra_conds=extra_conds)
    return control


def load_controlnet(ckpt_path, model=None):
<<<<<<< HEAD
    controlnet_data = utils.load_torch_file(ckpt_path, safe_load=True)
=======
    controlnet_data = comfy.utils.load_torch_file(ckpt_path, safe_load=True)
    if 'after_proj_list.18.bias' in controlnet_data.keys(): #Hunyuan DiT
        return load_controlnet_hunyuandit(controlnet_data)

>>>>>>> 39fb74c5
    if "lora_controlnet" in controlnet_data:
        return ControlLora(controlnet_data)

    controlnet_config = None
    supported_inference_dtypes = None

    if "controlnet_cond_embedding.conv_in.weight" in controlnet_data: #diffusers format
        controlnet_config = model_detection.unet_config_from_diffusers_unet(controlnet_data)
        diffusers_keys = utils.unet_to_diffusers(controlnet_config)
        diffusers_keys["controlnet_mid_block.weight"] = "middle_block_out.0.weight"
        diffusers_keys["controlnet_mid_block.bias"] = "middle_block_out.0.bias"

        count = 0
        loop = True
        while loop:
            suffix = [".weight", ".bias"]
            for s in suffix:
                k_in = "controlnet_down_blocks.{}{}".format(count, s)
                k_out = "zero_convs.{}.0{}".format(count, s)
                if k_in not in controlnet_data:
                    loop = False
                    break
                diffusers_keys[k_in] = k_out
            count += 1

        count = 0
        loop = True
        while loop:
            suffix = [".weight", ".bias"]
            for s in suffix:
                if count == 0:
                    k_in = "controlnet_cond_embedding.conv_in{}".format(s)
                else:
                    k_in = "controlnet_cond_embedding.blocks.{}{}".format(count - 1, s)
                k_out = "input_hint_block.{}{}".format(count * 2, s)
                if k_in not in controlnet_data:
                    k_in = "controlnet_cond_embedding.conv_out{}".format(s)
                    loop = False
                diffusers_keys[k_in] = k_out
            count += 1

        new_sd = {}
        for k in diffusers_keys:
            if k in controlnet_data:
                new_sd[diffusers_keys[k]] = controlnet_data.pop(k)

        if "control_add_embedding.linear_1.bias" in controlnet_data: #Union Controlnet
            controlnet_config["union_controlnet_num_control_type"] = controlnet_data["task_embedding"].shape[0]
            for k in list(controlnet_data.keys()):
                new_k = k.replace('.attn.in_proj_', '.attn.in_proj.')
                new_sd[new_k] = controlnet_data.pop(k)

        leftover_keys = controlnet_data.keys()
        if len(leftover_keys) > 0:
            logging.warning("leftover keys: {}".format(leftover_keys))
        controlnet_data = new_sd
    elif "controlnet_blocks.0.weight" in controlnet_data: #SD3 diffusers format
        if "double_blocks.0.img_attn.norm.key_norm.scale" in controlnet_data:
            return load_controlnet_flux_xlabs(controlnet_data)
        else:
            return load_controlnet_mmdit(controlnet_data)

    pth_key = 'control_model.zero_convs.0.0.weight'
    pth = False
    key = 'zero_convs.0.0.weight'
    if pth_key in controlnet_data:
        pth = True
        key = pth_key
        prefix = "control_model."
    elif key in controlnet_data:
        prefix = ""
    else:
        net = load_t2i_adapter(controlnet_data)
        if net is None:
            logging.error("error checkpoint does not contain controlnet or t2i adapter data {}".format(ckpt_path))
        return net

    if controlnet_config is None:
        model_config = model_detection.model_config_from_unet(controlnet_data, prefix, True)
        supported_inference_dtypes = model_config.supported_inference_dtypes
        controlnet_config = model_config.unet_config

    load_device = model_management.get_torch_device()
    if supported_inference_dtypes is None:
        unet_dtype = model_management.unet_dtype()
    else:
        unet_dtype = model_management.unet_dtype(supported_dtypes=supported_inference_dtypes)

    manual_cast_dtype = model_management.unet_manual_cast(unet_dtype, load_device)
    if manual_cast_dtype is not None:
        controlnet_config["operations"] = ops.manual_cast
    controlnet_config["dtype"] = unet_dtype
    controlnet_config.pop("out_channels")
    controlnet_config["hint_channels"] = controlnet_data["{}input_hint_block.0.weight".format(prefix)].shape[1]
    control_model = cldm.ControlNet(**controlnet_config)

    if pth:
        if 'difference' in controlnet_data:
            if model is not None:
                model_management.load_models_gpu([model])
                model_sd = model.model_state_dict()
                for x in controlnet_data:
                    c_m = "control_model."
                    if x.startswith(c_m):
                        sd_key = "diffusion_model.{}".format(x[len(c_m):])
                        if sd_key in model_sd:
                            cd = controlnet_data[x]
                            cd += model_sd[sd_key].type(cd.dtype).to(cd.device)
            else:
                logging.warning("WARNING: Loaded a diff controlnet without a model. It will very likely not work.")

        class WeightsLoader(torch.nn.Module):
            pass
        w = WeightsLoader()
        w.control_model = control_model
        missing, unexpected = w.load_state_dict(controlnet_data, strict=False)
    else:
        missing, unexpected = control_model.load_state_dict(controlnet_data, strict=False)

    if len(missing) > 0:
        logging.warning("missing controlnet keys: {}".format(missing))

    if len(unexpected) > 0:
        logging.debug("unexpected controlnet keys: {}".format(unexpected))

    global_average_pooling = False
    filename = os.path.splitext(ckpt_path)[0]
    if filename.endswith("_shuffle") or filename.endswith("_shuffle_fp16"): #TODO: smarter way of enabling global_average_pooling
        global_average_pooling = True

    control = ControlNet(control_model, global_average_pooling=global_average_pooling, load_device=load_device, manual_cast_dtype=manual_cast_dtype, ckpt_name=filename)
    return control

class T2IAdapter(ControlBase):
    def __init__(self, t2i_model, channels_in, compression_ratio, upscale_algorithm, device=None):
        super().__init__(device)
        self.t2i_model = t2i_model
        self.channels_in = channels_in
        self.control_input = None
        self.compression_ratio = compression_ratio
        self.upscale_algorithm = upscale_algorithm

    def scale_image_to(self, width, height):
        unshuffle_amount = self.t2i_model.unshuffle_amount
        width = math.ceil(width / unshuffle_amount) * unshuffle_amount
        height = math.ceil(height / unshuffle_amount) * unshuffle_amount
        return width, height

    def get_control(self, x_noisy, t, cond, batched_number):
        control_prev = None
        if self.previous_controlnet is not None:
            control_prev = self.previous_controlnet.get_control(x_noisy, t, cond, batched_number)

        if self.timestep_range is not None:
            if t[0] > self.timestep_range[0] or t[0] < self.timestep_range[1]:
                if control_prev is not None:
                    return control_prev
                else:
                    return None

        if self.cond_hint is None or x_noisy.shape[2] * self.compression_ratio != self.cond_hint.shape[2] or x_noisy.shape[3] * self.compression_ratio != self.cond_hint.shape[3]:
            if self.cond_hint is not None:
                del self.cond_hint
            self.control_input = None
            self.cond_hint = None
            width, height = self.scale_image_to(x_noisy.shape[3] * self.compression_ratio, x_noisy.shape[2] * self.compression_ratio)
            self.cond_hint = utils.common_upscale(self.cond_hint_original, width, height, self.upscale_algorithm, "center").float().to(self.device)
            if self.channels_in == 1 and self.cond_hint.shape[1] > 1:
                self.cond_hint = torch.mean(self.cond_hint, 1, keepdim=True)
        if x_noisy.shape[0] != self.cond_hint.shape[0]:
            self.cond_hint = broadcast_image_to(self.cond_hint, x_noisy.shape[0], batched_number)
        if self.control_input is None:
            self.t2i_model.to(x_noisy.dtype)
            self.t2i_model.to(self.device)
            self.control_input = self.t2i_model(self.cond_hint.to(x_noisy.dtype))
            self.t2i_model.cpu()

        control_input = {}
        for k in self.control_input:
            control_input[k] = list(map(lambda a: None if a is None else a.clone(), self.control_input[k]))

        return self.control_merge(control_input, control_prev, x_noisy.dtype)

    def copy(self):
        c = T2IAdapter(self.t2i_model, self.channels_in, self.compression_ratio, self.upscale_algorithm)
        self.copy_to(c)
        return c

def load_t2i_adapter(t2i_data):
    compression_ratio = 8
    upscale_algorithm = 'nearest-exact'

    if 'adapter' in t2i_data:
        t2i_data = t2i_data['adapter']
    if 'adapter.body.0.resnets.0.block1.weight' in t2i_data: #diffusers format
        prefix_replace = {}
        for i in range(4):
            for j in range(2):
                prefix_replace["adapter.body.{}.resnets.{}.".format(i, j)] = "body.{}.".format(i * 2 + j)
            prefix_replace["adapter.body.{}.".format(i)] = "body.{}.".format(i * 2)
        prefix_replace["adapter."] = ""
        t2i_data = utils.state_dict_prefix_replace(t2i_data, prefix_replace)
    keys = t2i_data.keys()

    if "body.0.in_conv.weight" in keys:
        cin = t2i_data['body.0.in_conv.weight'].shape[1]
        model_ad = adapter.Adapter_light(cin=cin, channels=[320, 640, 1280, 1280], nums_rb=4)
    elif 'conv_in.weight' in keys:
        cin = t2i_data['conv_in.weight'].shape[1]
        channel = t2i_data['conv_in.weight'].shape[0]
        ksize = t2i_data['body.0.block2.weight'].shape[2]
        use_conv = False
        down_opts = list(filter(lambda a: a.endswith("down_opt.op.weight"), keys))
        if len(down_opts) > 0:
            use_conv = True
        xl = False
        if cin == 256 or cin == 768:
            xl = True
        model_ad = adapter.Adapter(cin=cin, channels=[channel, channel*2, channel*4, channel*4][:4], nums_rb=2, ksize=ksize, sk=True, use_conv=use_conv, xl=xl)
    elif "backbone.0.0.weight" in keys:
        model_ad = controlnet.ControlNet(c_in=t2i_data['backbone.0.0.weight'].shape[1], proj_blocks=[0, 4, 8, 12, 51, 55, 59, 63])
        compression_ratio = 32
        upscale_algorithm = 'bilinear'
    elif "backbone.10.blocks.0.weight" in keys:
        model_ad = controlnet.ControlNet(c_in=t2i_data['backbone.0.weight'].shape[1], bottleneck_mode="large", proj_blocks=[0, 4, 8, 12, 51, 55, 59, 63])
        compression_ratio = 1
        upscale_algorithm = 'nearest-exact'
    else:
        return None

    missing, unexpected = model_ad.load_state_dict(t2i_data)
    if len(missing) > 0:
        logging.warning("t2i missing {}".format(missing))

    if len(unexpected) > 0:
        logging.debug("t2i unexpected {}".format(unexpected))

    return T2IAdapter(model_ad, model_ad.input_channels, compression_ratio, upscale_algorithm)<|MERGE_RESOLUTION|>--- conflicted
+++ resolved
@@ -23,7 +23,6 @@
 import os
 import logging
 
-<<<<<<< HEAD
 from . import utils
 from . import model_management
 from . import model_detection
@@ -33,15 +32,8 @@
 
 from .cldm import cldm, mmdit
 from .t2i_adapter import adapter
-from .ldm.cascade import controlnet
-=======
-import comfy.cldm.cldm
-import comfy.t2i_adapter.adapter
-import comfy.ldm.cascade.controlnet
-import comfy.cldm.mmdit
-import comfy.ldm.hydit.controlnet
-import comfy.ldm.flux.controlnet_xlabs
->>>>>>> 39fb74c5
+from .ldm import hydit, flux
+from .ldm.cascade import controlnet as cascade_controlnet
 
 
 def broadcast_image_to(tensor, target_batch_size, batched_number):
@@ -182,11 +174,7 @@
 
 
 class ControlNet(ControlBase):
-<<<<<<< HEAD
-    def __init__(self, control_model=None, global_average_pooling=False, compression_ratio=8, latent_format=None, device=None, load_device=None, manual_cast_dtype=None, ckpt_name: str = None):
-=======
-    def __init__(self, control_model=None, global_average_pooling=False, compression_ratio=8, latent_format=None, device=None, load_device=None, manual_cast_dtype=None, extra_conds=["y"], strength_type=StrengthType.CONSTANT):
->>>>>>> 39fb74c5
+    def __init__(self, control_model=None, global_average_pooling=False, compression_ratio=8, latent_format=None, device=None, load_device=None, manual_cast_dtype=None, extra_conds=["y"], strength_type=StrengthType.CONSTANT, ckpt_name: str = None):
         super().__init__(device)
         self.control_model = control_model
         self.load_device = load_device
@@ -388,17 +376,8 @@
     def inference_memory_requirements(self, dtype):
         return utils.calculate_parameters(self.control_weights) * model_management.dtype_size(dtype) + ControlBase.inference_memory_requirements(self, dtype)
 
-<<<<<<< HEAD
-def load_controlnet_mmdit(sd):
-    new_sd = model_detection.convert_diffusers_mmdit(sd, "")
-    model_config = model_detection.model_config_from_unet(new_sd, "", True)
-    num_blocks = model_detection.count_blocks(new_sd, 'joint_blocks.{}.')
-    for k in sd:
-        new_sd[k] = sd[k]
-=======
 def controlnet_config(sd):
-    model_config = comfy.model_detection.model_config_from_unet(sd, "", True)
->>>>>>> 39fb74c5
+    model_config = model_detection.model_config_from_unet(sd, "", True)
 
     supported_inference_dtypes = model_config.supported_inference_dtypes
 
@@ -411,15 +390,10 @@
     else:
         operations = ops.disable_weight_init
 
-<<<<<<< HEAD
-    control_model = mmdit.ControlNet(num_blocks=num_blocks, operations=operations, device=load_device, dtype=unet_dtype, **controlnet_config)
-    missing, unexpected = control_model.load_state_dict(new_sd, strict=False)
-=======
     return model_config, operations, load_device, unet_dtype, manual_cast_dtype
 
 def controlnet_load_state_dict(control_model, sd):
     missing, unexpected = control_model.load_state_dict(sd, strict=False)
->>>>>>> 39fb74c5
 
     if len(missing) > 0:
         logging.warning("missing controlnet keys: {}".format(missing))
@@ -429,13 +403,13 @@
     return control_model
 
 def load_controlnet_mmdit(sd):
-    new_sd = comfy.model_detection.convert_diffusers_mmdit(sd, "")
+    new_sd = model_detection.convert_diffusers_mmdit(sd, "")
     model_config, operations, load_device, unet_dtype, manual_cast_dtype = controlnet_config(new_sd)
-    num_blocks = comfy.model_detection.count_blocks(new_sd, 'joint_blocks.{}.')
+    num_blocks = model_detection.count_blocks(new_sd, 'joint_blocks.{}.')
     for k in sd:
         new_sd[k] = sd[k]
 
-    control_model = comfy.cldm.mmdit.ControlNet(num_blocks=num_blocks, operations=operations, device=load_device, dtype=unet_dtype, **model_config.unet_config)
+    control_model = mmdit.ControlNet(num_blocks=num_blocks, operations=operations, device=load_device, dtype=unet_dtype, **model_config.unet_config)
     control_model = controlnet_load_state_dict(control_model, new_sd)
 
     latent_format = latent_formats.SD3()
@@ -447,17 +421,17 @@
 def load_controlnet_hunyuandit(controlnet_data):
     model_config, operations, load_device, unet_dtype, manual_cast_dtype = controlnet_config(controlnet_data)
 
-    control_model = comfy.ldm.hydit.controlnet.HunYuanControlNet(operations=operations, device=load_device, dtype=unet_dtype)
+    control_model = hydit.controlnet.HunYuanControlNet(operations=operations, device=load_device, dtype=unet_dtype)
     control_model = controlnet_load_state_dict(control_model, controlnet_data)
 
-    latent_format = comfy.latent_formats.SDXL()
+    latent_format = latent_formats.SDXL()
     extra_conds = ['text_embedding_mask', 'encoder_hidden_states_t5', 'text_embedding_mask_t5', 'image_meta_size', 'style', 'cos_cis_img', 'sin_cis_img']
     control = ControlNet(control_model, compression_ratio=1, latent_format=latent_format, load_device=load_device, manual_cast_dtype=manual_cast_dtype, extra_conds=extra_conds, strength_type=StrengthType.CONSTANT)
     return control
 
 def load_controlnet_flux_xlabs(sd):
     model_config, operations, load_device, unet_dtype, manual_cast_dtype = controlnet_config(sd)
-    control_model = comfy.ldm.flux.controlnet_xlabs.ControlNetFlux(operations=operations, device=load_device, dtype=unet_dtype, **model_config.unet_config)
+    control_model = flux.controlnet_xlabs.ControlNetFlux(operations=operations, device=load_device, dtype=unet_dtype, **model_config.unet_config)
     control_model = controlnet_load_state_dict(control_model, sd)
     extra_conds = ['y', 'guidance']
     control = ControlNet(control_model, load_device=load_device, manual_cast_dtype=manual_cast_dtype, extra_conds=extra_conds)
@@ -465,14 +439,9 @@
 
 
 def load_controlnet(ckpt_path, model=None):
-<<<<<<< HEAD
     controlnet_data = utils.load_torch_file(ckpt_path, safe_load=True)
-=======
-    controlnet_data = comfy.utils.load_torch_file(ckpt_path, safe_load=True)
     if 'after_proj_list.18.bias' in controlnet_data.keys(): #Hunyuan DiT
         return load_controlnet_hunyuandit(controlnet_data)
-
->>>>>>> 39fb74c5
     if "lora_controlnet" in controlnet_data:
         return ControlLora(controlnet_data)
 
@@ -693,11 +662,11 @@
             xl = True
         model_ad = adapter.Adapter(cin=cin, channels=[channel, channel*2, channel*4, channel*4][:4], nums_rb=2, ksize=ksize, sk=True, use_conv=use_conv, xl=xl)
     elif "backbone.0.0.weight" in keys:
-        model_ad = controlnet.ControlNet(c_in=t2i_data['backbone.0.0.weight'].shape[1], proj_blocks=[0, 4, 8, 12, 51, 55, 59, 63])
+        model_ad = cascade_controlnet.ControlNet(c_in=t2i_data['backbone.0.0.weight'].shape[1], proj_blocks=[0, 4, 8, 12, 51, 55, 59, 63])
         compression_ratio = 32
         upscale_algorithm = 'bilinear'
     elif "backbone.10.blocks.0.weight" in keys:
-        model_ad = controlnet.ControlNet(c_in=t2i_data['backbone.0.weight'].shape[1], bottleneck_mode="large", proj_blocks=[0, 4, 8, 12, 51, 55, 59, 63])
+        model_ad = cascade_controlnet.ControlNet(c_in=t2i_data['backbone.0.weight'].shape[1], bottleneck_mode="large", proj_blocks=[0, 4, 8, 12, 51, 55, 59, 63])
         compression_ratio = 1
         upscale_algorithm = 'nearest-exact'
     else:
