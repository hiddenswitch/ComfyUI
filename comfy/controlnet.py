"""
    This file is part of ComfyUI.
    Copyright (C) 2024 Comfy

    This program is free software: you can redistribute it and/or modify
    it under the terms of the GNU General Public License as published by
    the Free Software Foundation, either version 3 of the License, or
    (at your option) any later version.

    This program is distributed in the hope that it will be useful,
    but WITHOUT ANY WARRANTY; without even the implied warranty of
    MERCHANTABILITY or FITNESS FOR A PARTICULAR PURPOSE.  See the
    GNU General Public License for more details.

    You should have received a copy of the GNU General Public License
    along with this program.  If not, see <https://www.gnu.org/licenses/>.
"""

import logging
import math
import os
from enum import Enum
from typing import TYPE_CHECKING

import torch

from . import latent_formats
from . import model_detection
from . import model_management
from . import model_patcher
from . import ops
from . import utils
from .cldm import cldm, mmdit
from .cldm.dit_embedder import ControlNetEmbedder
from .ldm.cascade import controlnet as cascade_controlnet
from .ldm.flux import controlnet as controlnet_flux
from .ldm.hydit.controlnet import HunYuanControlNet
from .t2i_adapter import adapter

if TYPE_CHECKING:
    from .hooks import HookGroup


def broadcast_image_to(tensor, target_batch_size, batched_number):
    current_batch_size = tensor.shape[0]
    # print(current_batch_size, target_batch_size)
    if current_batch_size == 1:
        return tensor

    per_batch = target_batch_size // batched_number
    tensor = tensor[:per_batch]

    if per_batch > tensor.shape[0]:
        tensor = torch.cat([tensor] * (per_batch // tensor.shape[0]) + [tensor[:(per_batch % tensor.shape[0])]], dim=0)

    current_batch_size = tensor.shape[0]
    if current_batch_size == target_batch_size:
        return tensor
    else:
        return torch.cat([tensor] * batched_number, dim=0)


class StrengthType(Enum):
    CONSTANT = 1
    LINEAR_UP = 2


class ControlBase:
    def __init__(self):
        self.cond_hint_original = None
        self.cond_hint = None
        self.strength = 1.0
        self.timestep_percent_range = (0.0, 1.0)
        self.latent_format = None
        self.vae = None
        self.global_average_pooling = False
        self.timestep_range = None
        self.compression_ratio = 8
        self.upscale_algorithm = 'nearest-exact'
        self.extra_args = {}
        self.previous_controlnet = None
        self.extra_conds = []
        self.strength_type = StrengthType.CONSTANT
        self.concat_mask = False
        self.extra_concat_orig = []
        self.extra_concat = None
        self.extra_hooks: HookGroup = None
        self.preprocess_image = lambda a: a

    def set_cond_hint(self, cond_hint, strength=1.0, timestep_percent_range=(0.0, 1.0), vae=None, extra_concat=[]):
        self.cond_hint_original = cond_hint
        self.strength = strength
        self.timestep_percent_range = timestep_percent_range
        if self.latent_format is not None:
            if vae is None:
                logging.warning("WARNING: no VAE provided to the controlnet apply node when this controlnet requires one.")
            self.vae = vae
        self.extra_concat_orig = extra_concat.copy()
        if self.concat_mask and len(self.extra_concat_orig) == 0:
            self.extra_concat_orig.append(torch.tensor([[[[1.0]]]]))
        return self

    def pre_run(self, model, percent_to_timestep_function):
        self.timestep_range = (percent_to_timestep_function(self.timestep_percent_range[0]), percent_to_timestep_function(self.timestep_percent_range[1]))
        if self.previous_controlnet is not None:
            self.previous_controlnet.pre_run(model, percent_to_timestep_function)

    def set_previous_controlnet(self, controlnet):
        self.previous_controlnet = controlnet
        return self

    def cleanup(self):
        if self.previous_controlnet is not None:
            self.previous_controlnet.cleanup()

        self.cond_hint = None
        self.extra_concat = None
        self.timestep_range = None

    def get_models(self):
        out = []
        if self.previous_controlnet is not None:
            out += self.previous_controlnet.get_models()
        return out

    def get_extra_hooks(self):
        out = []
        if self.extra_hooks is not None:
            out.append(self.extra_hooks)
        if self.previous_controlnet is not None:
            out += self.previous_controlnet.get_extra_hooks()
        return out

    def copy_to(self, c):
        c.cond_hint_original = self.cond_hint_original
        c.strength = self.strength
        c.timestep_percent_range = self.timestep_percent_range
        c.global_average_pooling = self.global_average_pooling
        c.compression_ratio = self.compression_ratio
        c.upscale_algorithm = self.upscale_algorithm
        c.latent_format = self.latent_format
        c.extra_args = self.extra_args.copy()
        c.vae = self.vae
        c.extra_conds = self.extra_conds.copy()
        c.strength_type = self.strength_type
        c.concat_mask = self.concat_mask
        c.extra_concat_orig = self.extra_concat_orig.copy()
        c.extra_hooks = self.extra_hooks.clone() if self.extra_hooks else None
        c.preprocess_image = self.preprocess_image

    def inference_memory_requirements(self, dtype):
        if self.previous_controlnet is not None:
            return self.previous_controlnet.inference_memory_requirements(dtype)
        return 0

    def control_merge(self, control, control_prev, output_dtype):
        out = {'input': [], 'middle': [], 'output': []}

        for key in control:
            control_output = control[key]
            applied_to = set()
            for i in range(len(control_output)):
                x = control_output[i]
                if x is not None:
                    if self.global_average_pooling:
                        x = torch.mean(x, dim=(2, 3), keepdim=True).repeat(1, 1, x.shape[2], x.shape[3])

                    if x not in applied_to:  # memory saving strategy, allow shared tensors and only apply strength to shared tensors once
                        applied_to.add(x)
                        if self.strength_type == StrengthType.CONSTANT:
                            x *= self.strength
                        elif self.strength_type == StrengthType.LINEAR_UP:
                            x *= (self.strength ** float(len(control_output) - i))

                    if output_dtype is not None and x.dtype != output_dtype:
                        x = x.to(output_dtype)

                out[key].append(x)

        if control_prev is not None:
            for x in ['input', 'middle', 'output']:
                o = out[x]
                for i in range(len(control_prev[x])):
                    prev_val = control_prev[x][i]
                    if i >= len(o):
                        o.append(prev_val)
                    elif prev_val is not None:
                        if o[i] is None:
                            o[i] = prev_val
                        else:
                            if o[i].shape[0] < prev_val.shape[0]:
                                o[i] = prev_val + o[i]
                            else:
                                o[i] = prev_val + o[i]  # TODO: change back to inplace add if shared tensors stop being an issue
        return out

    def set_extra_arg(self, argument, value=None):
        self.extra_args[argument] = value


class ControlNet(ControlBase):
    def __init__(self, control_model=None, global_average_pooling=False, compression_ratio=8, latent_format=None, load_device=None, manual_cast_dtype=None, extra_conds=["y"], strength_type=StrengthType.CONSTANT, concat_mask=False, preprocess_image=lambda a: a, ckpt_name: str = None):
        super().__init__()
        self.control_model = control_model
        self.load_device = load_device
        if control_model is not None:
            self.control_model_wrapped = model_patcher.ModelPatcher(self.control_model, load_device=load_device, offload_device=model_management.unet_offload_device())
            if ckpt_name is not None:
                self.control_model_wrapped.ckpt_name = os.path.basename(ckpt_name)
        self.compression_ratio = compression_ratio
        self.global_average_pooling = global_average_pooling
        self.model_sampling_current = None
        self.manual_cast_dtype = manual_cast_dtype
        self.latent_format = latent_format
        self.extra_conds += extra_conds
        self.strength_type = strength_type
        self.concat_mask = concat_mask
        self.preprocess_image = preprocess_image

    def get_control(self, x_noisy, t, cond, batched_number, transformer_options):
        control_prev = None
        if self.previous_controlnet is not None:
            control_prev = self.previous_controlnet.get_control(x_noisy, t, cond, batched_number, transformer_options)

        if self.timestep_range is not None:
            if t[0] > self.timestep_range[0] or t[0] < self.timestep_range[1]:
                if control_prev is not None:
                    return control_prev
                else:
                    return None

        dtype = self.control_model.dtype
        if self.manual_cast_dtype is not None:
            dtype = self.manual_cast_dtype

        if self.cond_hint is None or x_noisy.shape[2] * self.compression_ratio != self.cond_hint.shape[2] or x_noisy.shape[3] * self.compression_ratio != self.cond_hint.shape[3]:
            if self.cond_hint is not None:
                del self.cond_hint
            self.cond_hint = None
            compression_ratio = self.compression_ratio
            if self.vae is not None:
                compression_ratio *= self.vae.downscale_ratio
            else:
                if self.latent_format is not None:
                    raise ValueError("This Controlnet needs a VAE but none was provided, please use a ControlNetApply node with a VAE input and connect it.")
            self.cond_hint = utils.common_upscale(self.cond_hint_original, x_noisy.shape[3] * compression_ratio, x_noisy.shape[2] * compression_ratio, self.upscale_algorithm, "center")
            self.cond_hint = self.preprocess_image(self.cond_hint)
            if self.vae is not None:
                loaded_models = model_management.loaded_models(only_currently_used=True)
                self.cond_hint = self.vae.encode(self.cond_hint.movedim(1, -1))
                model_management.load_models_gpu(loaded_models)
            if self.latent_format is not None:
                self.cond_hint = self.latent_format.process_in(self.cond_hint)
            if len(self.extra_concat_orig) > 0:
                to_concat = []
                for c in self.extra_concat_orig:
                    c = c.to(self.cond_hint.device)
                    c = utils.common_upscale(c, self.cond_hint.shape[3], self.cond_hint.shape[2], self.upscale_algorithm, "center")
                    to_concat.append(utils.repeat_to_batch_size(c, self.cond_hint.shape[0]))
                self.cond_hint = torch.cat([self.cond_hint] + to_concat, dim=1)

            self.cond_hint = self.cond_hint.to(device=x_noisy.device, dtype=dtype)
        if x_noisy.shape[0] != self.cond_hint.shape[0]:
            self.cond_hint = broadcast_image_to(self.cond_hint, x_noisy.shape[0], batched_number)

        context = cond.get('crossattn_controlnet', cond['c_crossattn'])
        extra = self.extra_args.copy()
        for c in self.extra_conds:
            temp = cond.get(c, None)
            if temp is not None:
                extra[c] = temp.to(dtype)

        timestep = self.model_sampling_current.timestep(t)
        x_noisy = self.model_sampling_current.calculate_input(t, x_noisy)

        control = self.control_model(x=x_noisy.to(dtype), hint=self.cond_hint, timesteps=timestep.to(dtype), context=context.to(dtype), **extra)
        return self.control_merge(control, control_prev, output_dtype=None)

    def copy(self):
        c = ControlNet(None, global_average_pooling=self.global_average_pooling, load_device=self.load_device, manual_cast_dtype=self.manual_cast_dtype)
        c.control_model = self.control_model
        c.control_model_wrapped = self.control_model_wrapped
        self.copy_to(c)
        return c

    def get_models(self):
        out = super().get_models()
        out.append(self.control_model_wrapped)
        return out

    def pre_run(self, model, percent_to_timestep_function):
        super().pre_run(model, percent_to_timestep_function)
        self.model_sampling_current = model.model_sampling

    def cleanup(self):
        self.model_sampling_current = None
        super().cleanup()


class ControlLoraOps:
    class Linear(torch.nn.Module, ops.CastWeightBiasOp):
        def __init__(self, in_features: int, out_features: int, bias: bool = True,
                     device=None, dtype=None) -> None:
            super().__init__()
            self.in_features = in_features
            self.out_features = out_features
            self.weight = None
            self.up = None
            self.down = None
            self.bias = None

        def forward(self, input):
            weight, bias = ops.cast_bias_weight(self, input)
            if self.up is not None:
                return torch.nn.functional.linear(input, weight + (torch.mm(self.up.flatten(start_dim=1), self.down.flatten(start_dim=1))).reshape(self.weight.shape).type(input.dtype), bias)
            else:
                return torch.nn.functional.linear(input, weight, bias)

    class Conv2d(torch.nn.Module, ops.CastWeightBiasOp):
        def __init__(
                self,
                in_channels,
                out_channels,
                kernel_size,
                stride=1,
                padding=0,
                dilation=1,
                groups=1,
                bias=True,
                padding_mode='zeros',
                device=None,
                dtype=None
        ):
            super().__init__()
            self.in_channels = in_channels
            self.out_channels = out_channels
            self.kernel_size = kernel_size
            self.stride = stride
            self.padding = padding
            self.dilation = dilation
            self.transposed = False
            self.output_padding = 0
            self.groups = groups
            self.padding_mode = padding_mode

            self.weight = None
            self.bias = None
            self.up = None
            self.down = None

        def forward(self, input):
            weight, bias = ops.cast_bias_weight(self, input)
            if self.up is not None:
                return torch.nn.functional.conv2d(input, weight + (torch.mm(self.up.flatten(start_dim=1), self.down.flatten(start_dim=1))).reshape(self.weight.shape).type(input.dtype), bias, self.stride, self.padding, self.dilation, self.groups)
            else:
                return torch.nn.functional.conv2d(input, weight, bias, self.stride, self.padding, self.dilation, self.groups)


class ControlLora(ControlNet):
    def __init__(self, control_weights, global_average_pooling=False, model_options={}):  # TODO? model_options
        ControlBase.__init__(self)
        self.control_weights = control_weights
        self.global_average_pooling = global_average_pooling
        self.extra_conds += ["y"]

    def pre_run(self, model, percent_to_timestep_function):
        super().pre_run(model, percent_to_timestep_function)
        controlnet_config = model.model_config.unet_config.copy()
        controlnet_config.pop("out_channels")
        controlnet_config["hint_channels"] = self.control_weights["input_hint_block.0.weight"].shape[1]
        self.manual_cast_dtype = model.manual_cast_dtype
        dtype = model.get_dtype()
        if self.manual_cast_dtype is None:
            class control_lora_ops(ControlLoraOps, ops.disable_weight_init):
                pass
        else:
            class control_lora_ops(ControlLoraOps, ops.manual_cast):
                pass

            dtype = self.manual_cast_dtype

        controlnet_config["operations"] = control_lora_ops
        controlnet_config["dtype"] = dtype
        self.control_model = cldm.ControlNet(**controlnet_config)
        self.control_model.to(model_management.get_torch_device())
        diffusion_model = model.diffusion_model
        sd = diffusion_model.state_dict()

        for k in sd:
            weight = sd[k]
            try:
                utils.set_attr_param(self.control_model, k, weight)
            except:
                pass

        for k in self.control_weights:
<<<<<<< HEAD
            if k not in {"lora_controlnet"}:
                utils.set_attr_param(self.control_model, k, self.control_weights[k].to(dtype).to(model_management.get_torch_device()))
=======
            if (k not in {"lora_controlnet"}):
                if (k.endswith(".up") or k.endswith(".down") or k.endswith(".weight") or k.endswith(".bias")) and ("__" not in k):
                    comfy.utils.set_attr_param(self.control_model, k, self.control_weights[k].to(dtype).to(comfy.model_management.get_torch_device()))
>>>>>>> c7b25784

    def copy(self):
        c = ControlLora(self.control_weights, global_average_pooling=self.global_average_pooling)
        self.copy_to(c)
        return c

    def cleanup(self):
        del self.control_model
        self.control_model = None
        super().cleanup()

    def get_models(self):
        out = ControlBase.get_models(self)
        return out

    def inference_memory_requirements(self, dtype):
        return utils.calculate_parameters(self.control_weights) * model_management.dtype_size(dtype) + ControlBase.inference_memory_requirements(self, dtype)


def controlnet_config(sd, model_options=None):
    if model_options is None:
        model_options = {}
    model_config = model_detection.model_config_from_unet(sd, "", True)

    unet_dtype = model_options.get("dtype", None)
    if unet_dtype is None:
        weight_dtype = utils.weight_dtype(sd)

        supported_inference_dtypes = list(model_config.supported_inference_dtypes)
        unet_dtype = model_management.unet_dtype(model_params=-1, supported_dtypes=supported_inference_dtypes, weight_dtype=weight_dtype)

    load_device = model_management.get_torch_device()
    manual_cast_dtype = model_management.unet_manual_cast(unet_dtype, load_device)

    operations = model_options.get("custom_operations", None)
    if operations is None:
        operations = ops.pick_operations(unet_dtype, manual_cast_dtype, disable_fast_fp8=True)

    offload_device = model_management.unet_offload_device()
    return model_config, operations, load_device, unet_dtype, manual_cast_dtype, offload_device


def controlnet_load_state_dict(control_model, sd):
    missing, unexpected = control_model.load_state_dict(sd, strict=False)

    if len(missing) > 0:
        logging.warning("missing controlnet keys: {}".format(missing))

    if len(unexpected) > 0:
        logging.debug("unexpected controlnet keys: {}".format(unexpected))
    return control_model


def load_controlnet_mmdit(sd, model_options=None):
    if model_options is None:
        model_options = {}
    new_sd = model_detection.convert_diffusers_mmdit(sd, "")
    model_config, operations, load_device, unet_dtype, manual_cast_dtype, offload_device = controlnet_config(new_sd, model_options=model_options)
    num_blocks = model_detection.count_blocks(new_sd, 'joint_blocks.{}.')
    for k in sd:
        new_sd[k] = sd[k]

    concat_mask = False
    control_latent_channels = new_sd.get("pos_embed_input.proj.weight").shape[1]
    if control_latent_channels == 17:  # inpaint controlnet
        concat_mask = True

    control_model = mmdit.ControlNet(num_blocks=num_blocks, control_latent_channels=control_latent_channels, operations=operations, device=offload_device, dtype=unet_dtype, **model_config.unet_config)
    control_model = controlnet_load_state_dict(control_model, new_sd)

    latent_format = latent_formats.SD3()
    latent_format.shift_factor = 0  # SD3 controlnet weirdness
    control = ControlNet(control_model, compression_ratio=1, latent_format=latent_format, concat_mask=concat_mask, load_device=load_device, manual_cast_dtype=manual_cast_dtype)
    return control


class ControlNetSD35(ControlNet):
    def pre_run(self, model, percent_to_timestep_function):
        if self.control_model.double_y_emb:
            missing, unexpected = self.control_model.orig_y_embedder.load_state_dict(model.diffusion_model.y_embedder.state_dict(), strict=False)
        else:
            missing, unexpected = self.control_model.x_embedder.load_state_dict(model.diffusion_model.x_embedder.state_dict(), strict=False)
        super().pre_run(model, percent_to_timestep_function)

    def copy(self):
        c = ControlNetSD35(None, global_average_pooling=self.global_average_pooling, load_device=self.load_device, manual_cast_dtype=self.manual_cast_dtype)
        c.control_model = self.control_model
        c.control_model_wrapped = self.control_model_wrapped
        self.copy_to(c)
        return c


def load_controlnet_sd35(sd, model_options={}):
    control_type = -1
    if "control_type" in sd:
        control_type = round(sd.pop("control_type").item())

    # blur_cnet = control_type == 0
    canny_cnet = control_type == 1
    depth_cnet = control_type == 2

    new_sd = {}
    for k in utils.MMDIT_MAP_BASIC:
        if k[1] in sd:
            new_sd[k[0]] = sd.pop(k[1])
    for k in sd:
        new_sd[k] = sd[k]
    sd = new_sd

    y_emb_shape = sd["y_embedder.mlp.0.weight"].shape
    depth = y_emb_shape[0] // 64
    hidden_size = 64 * depth
    num_heads = depth
    head_dim = hidden_size // num_heads
    num_blocks = model_detection.count_blocks(new_sd, 'transformer_blocks.{}.')

    load_device = model_management.get_torch_device()
    offload_device = model_management.unet_offload_device()
    unet_dtype = model_management.unet_dtype(model_params=-1)

    manual_cast_dtype = model_management.unet_manual_cast(unet_dtype, load_device)

    operations = model_options.get("custom_operations", None)
    if operations is None:
        operations = ops.pick_operations(unet_dtype, manual_cast_dtype, disable_fast_fp8=True)

    control_model = ControlNetEmbedder(img_size=None,
                                       patch_size=2,
                                       in_chans=16,
                                       num_layers=num_blocks,
                                       main_model_double=depth,
                                       double_y_emb=y_emb_shape[0] == y_emb_shape[1],
                                       attention_head_dim=head_dim,
                                       num_attention_heads=num_heads,
                                       adm_in_channels=2048,
                                       device=offload_device,
                                       dtype=unet_dtype,
                                       operations=operations)

    control_model = controlnet_load_state_dict(control_model, sd)

    latent_format = latent_formats.SD3()
    preprocess_image = lambda a: a
    if canny_cnet:
        preprocess_image = lambda a: (a * 255 * 0.5 + 0.5)
    elif depth_cnet:
        preprocess_image = lambda a: 1.0 - a

    control = ControlNetSD35(control_model, compression_ratio=1, latent_format=latent_format, load_device=load_device, manual_cast_dtype=manual_cast_dtype, preprocess_image=preprocess_image)
    return control


def load_controlnet_hunyuandit(controlnet_data, model_options=None):
    if model_options is None:
        model_options = {}
    model_config, operations, load_device, unet_dtype, manual_cast_dtype, offload_device = controlnet_config(controlnet_data, model_options=model_options)

    control_model = HunYuanControlNet(operations=operations, device=offload_device, dtype=unet_dtype)
    control_model = controlnet_load_state_dict(control_model, controlnet_data)

    latent_format = latent_formats.SDXL()
    extra_conds = ['text_embedding_mask', 'encoder_hidden_states_t5', 'text_embedding_mask_t5', 'image_meta_size', 'style', 'cos_cis_img', 'sin_cis_img']
    control = ControlNet(control_model, compression_ratio=1, latent_format=latent_format, load_device=load_device, manual_cast_dtype=manual_cast_dtype, extra_conds=extra_conds, strength_type=StrengthType.CONSTANT)
    return control


def load_controlnet_flux_instantx_union(sd, controlnet_class, weight_dtype, full_path):
    keys_to_keep = [
        "controlnet_",
        "single_transformer_blocks",
        "transformer_blocks"
    ]
    preserved_keys = {k: v.cpu() for k, v in sd.items() if any(k.startswith(key) for key in keys_to_keep)}

    new_sd = model_detection.convert_diffusers_mmdit(sd, "")

    keys_to_discard = [
        "double_blocks",
        "single_blocks"
    ]
    new_sd = {k: v for k, v in new_sd.items() if not any(k.startswith(discard_key) for discard_key in keys_to_discard)}
    new_sd.update(preserved_keys)

    config = {
        "image_model": "flux",
        "axes_dim": [16, 56, 56],
        "in_channels": 16,
        "depth": 5,
        "depth_single_blocks": 10,
        "context_in_dim": 4096,
        "num_heads": 24,
        "guidance_embed": True,
        "hidden_size": 3072,
        "mlp_ratio": 4.0,
        "theta": 10000,
        "qkv_bias": True,
        "vec_in_dim": 768
    }

    device = model_management.get_torch_device()

    if weight_dtype == torch.float8_e4m3fn or weight_dtype == "fp8_e4m3fn":
        dtype = torch.float8_e4m3fn
        operations = ops.manual_cast
    elif weight_dtype == torch.float8_e5m2 or weight_dtype == "float8_e5m2":
        dtype = torch.float8_e5m2
        operations = ops.manual_cast
    else:
        dtype = torch.bfloat16
        operations = ops.disable_weight_init

    control_model = controlnet_class(operations=operations, device=device, dtype=dtype, **config)
    control_model = controlnet_load_state_dict(control_model, new_sd)
    extra_conds = ['y', 'guidance', 'control_type']
    latent_format = latent_formats.SD3()
    # TODO check manual cast dtype
    control = ControlNet(control_model, compression_ratio=1, load_device=device, manual_cast_dtype=torch.bfloat16,
                         extra_conds=extra_conds, latent_format=latent_format, ckpt_name=full_path)
    return control


def load_controlnet_flux_xlabs_mistoline(sd, mistoline=False, model_options=None):
    if model_options is None:
        model_options = {}
    model_config, operations, load_device, unet_dtype, manual_cast_dtype, offload_device = controlnet_config(sd, model_options=model_options)
    control_model = controlnet_flux.ControlNetFlux(mistoline=mistoline, operations=operations, device=offload_device, dtype=unet_dtype, **model_config.unet_config)
    control_model = controlnet_load_state_dict(control_model, sd)
    extra_conds = ['y', 'guidance']
    control = ControlNet(control_model, load_device=load_device, manual_cast_dtype=manual_cast_dtype, extra_conds=extra_conds)
    return control


def load_controlnet_flux_instantx(sd, model_options=None):
    if model_options is None:
        model_options = {}
    new_sd = model_detection.convert_diffusers_mmdit(sd, "")
    model_config, operations, load_device, unet_dtype, manual_cast_dtype, offload_device = controlnet_config(new_sd, model_options=model_options)
    for k in sd:
        new_sd[k] = sd[k]

    num_union_modes = 0
    union_cnet = "controlnet_mode_embedder.weight"
    if union_cnet in new_sd:
        num_union_modes = new_sd[union_cnet].shape[0]

    control_latent_channels = new_sd.get("pos_embed_input.weight").shape[1] // 4
    concat_mask = False
    if control_latent_channels == 17:
        concat_mask = True

    control_model = controlnet_flux.ControlNetFlux(latent_input=True, num_union_modes=num_union_modes, control_latent_channels=control_latent_channels, operations=operations, device=offload_device, dtype=unet_dtype, **model_config.unet_config)
    control_model = controlnet_load_state_dict(control_model, new_sd)

    latent_format = latent_formats.Flux()
    extra_conds = ['y', 'guidance']
    control = ControlNet(control_model, compression_ratio=1, latent_format=latent_format, concat_mask=concat_mask, load_device=load_device, manual_cast_dtype=manual_cast_dtype, extra_conds=extra_conds)
    return control


def convert_mistoline(sd):
    return utils.state_dict_prefix_replace(sd, {"single_controlnet_blocks.": "controlnet_single_blocks."})


def load_controlnet_state_dict(state_dict, model=None, model_options=None, ckpt_name: str = None):
    if model_options is None:
        model_options = {}
    controlnet_data = state_dict
    if 'after_proj_list.18.bias' in controlnet_data.keys():  # Hunyuan DiT
        return load_controlnet_hunyuandit(controlnet_data, model_options=model_options)

    if "lora_controlnet" in controlnet_data:
        return ControlLora(controlnet_data, model_options=model_options)

    controlnet_config = None
    supported_inference_dtypes = None

    if "controlnet_cond_embedding.conv_in.weight" in controlnet_data:  # diffusers format
        controlnet_config = model_detection.unet_config_from_diffusers_unet(controlnet_data)
        diffusers_keys = utils.unet_to_diffusers(controlnet_config)
        diffusers_keys["controlnet_mid_block.weight"] = "middle_block_out.0.weight"
        diffusers_keys["controlnet_mid_block.bias"] = "middle_block_out.0.bias"

        count = 0
        loop = True
        while loop:
            suffix = [".weight", ".bias"]
            for s in suffix:
                k_in = "controlnet_down_blocks.{}{}".format(count, s)
                k_out = "zero_convs.{}.0{}".format(count, s)
                if k_in not in controlnet_data:
                    loop = False
                    break
                diffusers_keys[k_in] = k_out
            count += 1

        count = 0
        loop = True
        while loop:
            suffix = [".weight", ".bias"]
            for s in suffix:
                if count == 0:
                    k_in = "controlnet_cond_embedding.conv_in{}".format(s)
                else:
                    k_in = "controlnet_cond_embedding.blocks.{}{}".format(count - 1, s)
                k_out = "input_hint_block.{}{}".format(count * 2, s)
                if k_in not in controlnet_data:
                    k_in = "controlnet_cond_embedding.conv_out{}".format(s)
                    loop = False
                diffusers_keys[k_in] = k_out
            count += 1

        new_sd = {}
        for k in diffusers_keys:
            if k in controlnet_data:
                new_sd[diffusers_keys[k]] = controlnet_data.pop(k)

        if "control_add_embedding.linear_1.bias" in controlnet_data:  # Union Controlnet
            controlnet_config["union_controlnet_num_control_type"] = controlnet_data["task_embedding"].shape[0]
            for k in list(controlnet_data.keys()):
                new_k = k.replace('.attn.in_proj_', '.attn.in_proj.')
                new_sd[new_k] = controlnet_data.pop(k)

        leftover_keys = controlnet_data.keys()
        if len(leftover_keys) > 0:
            logging.warning("leftover keys: {}".format(leftover_keys))
        controlnet_data = new_sd
    elif "controlnet_blocks.0.weight" in controlnet_data:
        if "double_blocks.0.img_attn.norm.key_norm.scale" in controlnet_data:
            return load_controlnet_flux_xlabs_mistoline(controlnet_data, model_options=model_options)
        elif "pos_embed_input.proj.weight" in controlnet_data:
            if "transformer_blocks.0.adaLN_modulation.1.bias" in controlnet_data:
                return load_controlnet_sd35(controlnet_data, model_options=model_options)  # Stability sd3.5 format
            else:
                return load_controlnet_mmdit(controlnet_data, model_options=model_options)  # SD3 diffusers controlnet
        elif "controlnet_x_embedder.weight" in controlnet_data:
            return load_controlnet_flux_instantx(controlnet_data, model_options=model_options)
    elif "controlnet_blocks.0.linear.weight" in controlnet_data:  # mistoline flux
        return load_controlnet_flux_xlabs_mistoline(convert_mistoline(controlnet_data), mistoline=True, model_options=model_options)

    pth_key = 'control_model.zero_convs.0.0.weight'
    pth = False
    key = 'zero_convs.0.0.weight'
    if pth_key in controlnet_data:
        pth = True
        key = pth_key
        prefix = "control_model."
    elif key in controlnet_data:
        prefix = ""
    else:
        net = load_t2i_adapter(controlnet_data, model_options=model_options)
        if net is None:
            logging.error("error could not detect control model type.")
        return net

    if controlnet_config is None:
        model_config = model_detection.model_config_from_unet(controlnet_data, prefix, True)
        supported_inference_dtypes = list(model_config.supported_inference_dtypes)
        controlnet_config = model_config.unet_config

    unet_dtype = model_options.get("dtype", None)
    if unet_dtype is None:
        weight_dtype = utils.weight_dtype(controlnet_data)

        if supported_inference_dtypes is None:
            supported_inference_dtypes = [model_management.unet_dtype()]

        unet_dtype = model_management.unet_dtype(model_params=-1, supported_dtypes=supported_inference_dtypes, weight_dtype=weight_dtype)

    load_device = model_management.get_torch_device()

    manual_cast_dtype = model_management.unet_manual_cast(unet_dtype, load_device)
    operations = model_options.get("custom_operations", None)
    if operations is None:
        operations = ops.pick_operations(unet_dtype, manual_cast_dtype)

    controlnet_config["operations"] = operations
    controlnet_config["dtype"] = unet_dtype
    controlnet_config["device"] = model_management.unet_offload_device()
    controlnet_config.pop("out_channels")
    controlnet_config["hint_channels"] = controlnet_data["{}input_hint_block.0.weight".format(prefix)].shape[1]
    control_model = cldm.ControlNet(**controlnet_config)

    if pth:
        if 'difference' in controlnet_data:
            if model is not None:
                model_management.load_models_gpu([model])
                model_sd = model.model_state_dict()
                for x in controlnet_data:
                    c_m = "control_model."
                    if x.startswith(c_m):
                        sd_key = "diffusion_model.{}".format(x[len(c_m):])
                        if sd_key in model_sd:
                            cd = controlnet_data[x]
                            cd += model_sd[sd_key].type(cd.dtype).to(cd.device)
            else:
                logging.warning("WARNING: Loaded a diff controlnet without a model. It will very likely not work.")

        class WeightsLoader(torch.nn.Module):
            pass

        w = WeightsLoader()
        w.control_model = control_model
        missing, unexpected = w.load_state_dict(controlnet_data, strict=False)
    else:
        missing, unexpected = control_model.load_state_dict(controlnet_data, strict=False)

    if len(missing) > 0:
        logging.warning("missing controlnet keys: {}".format(missing))

    if len(unexpected) > 0:
        logging.debug("unexpected controlnet keys: {}".format(unexpected))

    filename = os.path.splitext(ckpt_name)[0]
    global_average_pooling = model_options.get("global_average_pooling", False)
    control = ControlNet(control_model, global_average_pooling=global_average_pooling, load_device=load_device, manual_cast_dtype=manual_cast_dtype, ckpt_name=filename)
    return control


def load_controlnet(ckpt_path, model=None, model_options=None):
    if model_options is None:
        model_options = {}
    model_options = model_options.copy()

    if "global_average_pooling" not in model_options:
        filename = os.path.splitext(ckpt_path)[0]
        if filename.endswith("_shuffle") or filename.endswith("_shuffle_fp16"):  # TODO: smarter way of enabling global_average_pooling
            model_options["global_average_pooling"] = True

    cnet = load_controlnet_state_dict(utils.load_torch_file(ckpt_path, safe_load=True), model=model, model_options=model_options, ckpt_name=ckpt_path)
    if cnet is None:
        logging.error("error checkpoint does not contain controlnet or t2i adapter data {}".format(ckpt_path))
    return cnet


class T2IAdapter(ControlBase):
    def __init__(self, t2i_model, channels_in, compression_ratio, upscale_algorithm, device=None):
        super().__init__()
        self.t2i_model = t2i_model
        self.channels_in = channels_in
        self.control_input = None
        self.compression_ratio = compression_ratio
        self.upscale_algorithm = upscale_algorithm
        if device is None:
            device = model_management.get_torch_device()
        self.device = device

    def scale_image_to(self, width, height):
        unshuffle_amount = self.t2i_model.unshuffle_amount
        width = math.ceil(width / unshuffle_amount) * unshuffle_amount
        height = math.ceil(height / unshuffle_amount) * unshuffle_amount
        return width, height

    def get_control(self, x_noisy, t, cond, batched_number, transformer_options):
        control_prev = None
        if self.previous_controlnet is not None:
            control_prev = self.previous_controlnet.get_control(x_noisy, t, cond, batched_number, transformer_options)

        if self.timestep_range is not None:
            if t[0] > self.timestep_range[0] or t[0] < self.timestep_range[1]:
                if control_prev is not None:
                    return control_prev
                else:
                    return None

        if self.cond_hint is None or x_noisy.shape[2] * self.compression_ratio != self.cond_hint.shape[2] or x_noisy.shape[3] * self.compression_ratio != self.cond_hint.shape[3]:
            if self.cond_hint is not None:
                del self.cond_hint
            self.control_input = None
            self.cond_hint = None
            width, height = self.scale_image_to(x_noisy.shape[3] * self.compression_ratio, x_noisy.shape[2] * self.compression_ratio)
            self.cond_hint = utils.common_upscale(self.cond_hint_original, width, height, self.upscale_algorithm, "center").float().to(self.device)
            if self.channels_in == 1 and self.cond_hint.shape[1] > 1:
                self.cond_hint = torch.mean(self.cond_hint, 1, keepdim=True)
        if x_noisy.shape[0] != self.cond_hint.shape[0]:
            self.cond_hint = broadcast_image_to(self.cond_hint, x_noisy.shape[0], batched_number)
        if self.control_input is None:
            self.t2i_model.to(x_noisy.dtype)
            self.t2i_model.to(self.device)
            self.control_input = self.t2i_model(self.cond_hint.to(x_noisy.dtype))
            self.t2i_model.cpu()

        control_input = {}
        for k in self.control_input:
            control_input[k] = list(map(lambda a: None if a is None else a.clone(), self.control_input[k]))

        return self.control_merge(control_input, control_prev, x_noisy.dtype)

    def copy(self):
        c = T2IAdapter(self.t2i_model, self.channels_in, self.compression_ratio, self.upscale_algorithm)
        self.copy_to(c)
        return c


def load_t2i_adapter(t2i_data, model_options={}):  # TODO: model_options
    compression_ratio = 8
    upscale_algorithm = 'nearest-exact'

    if 'adapter' in t2i_data:
        t2i_data = t2i_data['adapter']
    if 'adapter.body.0.resnets.0.block1.weight' in t2i_data:  # diffusers format
        prefix_replace = {}
        for i in range(4):
            for j in range(2):
                prefix_replace["adapter.body.{}.resnets.{}.".format(i, j)] = "body.{}.".format(i * 2 + j)
            prefix_replace["adapter.body.{}.".format(i)] = "body.{}.".format(i * 2)
        prefix_replace["adapter."] = ""
        t2i_data = utils.state_dict_prefix_replace(t2i_data, prefix_replace)
    keys = t2i_data.keys()

    if "body.0.in_conv.weight" in keys:
        cin = t2i_data['body.0.in_conv.weight'].shape[1]
        model_ad = adapter.Adapter_light(cin=cin, channels=[320, 640, 1280, 1280], nums_rb=4)
    elif 'conv_in.weight' in keys:
        cin = t2i_data['conv_in.weight'].shape[1]
        channel = t2i_data['conv_in.weight'].shape[0]
        ksize = t2i_data['body.0.block2.weight'].shape[2]
        use_conv = False
        down_opts = list(filter(lambda a: a.endswith("down_opt.op.weight"), keys))
        if len(down_opts) > 0:
            use_conv = True
        xl = False
        if cin == 256 or cin == 768:
            xl = True
        model_ad = adapter.Adapter(cin=cin, channels=[channel, channel * 2, channel * 4, channel * 4][:4], nums_rb=2, ksize=ksize, sk=True, use_conv=use_conv, xl=xl)
    elif "backbone.0.0.weight" in keys:
        model_ad = cascade_controlnet.ControlNet(c_in=t2i_data['backbone.0.0.weight'].shape[1], proj_blocks=[0, 4, 8, 12, 51, 55, 59, 63])
        compression_ratio = 32
        upscale_algorithm = 'bilinear'
    elif "backbone.10.blocks.0.weight" in keys:
        model_ad = cascade_controlnet.ControlNet(c_in=t2i_data['backbone.0.weight'].shape[1], bottleneck_mode="large", proj_blocks=[0, 4, 8, 12, 51, 55, 59, 63])
        compression_ratio = 1
        upscale_algorithm = 'nearest-exact'
    else:
        return None

    missing, unexpected = model_ad.load_state_dict(t2i_data)
    if len(missing) > 0:
        logging.warning("t2i missing {}".format(missing))

    if len(unexpected) > 0:
        logging.debug("t2i unexpected {}".format(unexpected))

    return T2IAdapter(model_ad, model_ad.input_channels, compression_ratio, upscale_algorithm)<|MERGE_RESOLUTION|>--- conflicted
+++ resolved
@@ -394,14 +394,9 @@
                 pass
 
         for k in self.control_weights:
-<<<<<<< HEAD
-            if k not in {"lora_controlnet"}:
-                utils.set_attr_param(self.control_model, k, self.control_weights[k].to(dtype).to(model_management.get_torch_device()))
-=======
             if (k not in {"lora_controlnet"}):
                 if (k.endswith(".up") or k.endswith(".down") or k.endswith(".weight") or k.endswith(".bias")) and ("__" not in k):
-                    comfy.utils.set_attr_param(self.control_model, k, self.control_weights[k].to(dtype).to(comfy.model_management.get_torch_device()))
->>>>>>> c7b25784
+                    utils.set_attr_param(self.control_model, k, self.control_weights[k].to(dtype).to(model_management.get_torch_device()))
 
     def copy(self):
         c = ControlLora(self.control_weights, global_average_pooling=self.global_average_pooling)
