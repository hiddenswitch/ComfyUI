--- conflicted
+++ resolved
@@ -257,16 +257,11 @@
                 to_concat = []
                 for c in self.extra_concat_orig:
                     c = c.to(self.cond_hint.device)
-<<<<<<< HEAD
-                    c = utils.common_upscale(c, self.cond_hint.shape[3], self.cond_hint.shape[2], self.upscale_algorithm, "center")
-                    to_concat.append(utils.repeat_to_batch_size(c, self.cond_hint.shape[0]))
-=======
-                    c = comfy.utils.common_upscale(c, self.cond_hint.shape[-1], self.cond_hint.shape[-2], self.upscale_algorithm, "center")
+                    c = utils.common_upscale(c, self.cond_hint.shape[-1], self.cond_hint.shape[-2], self.upscale_algorithm, "center")
                     if c.ndim < self.cond_hint.ndim:
                         c = c.unsqueeze(2)
-                        c = comfy.utils.repeat_to_batch_size(c, self.cond_hint.shape[2], dim=2)
-                    to_concat.append(comfy.utils.repeat_to_batch_size(c, self.cond_hint.shape[0]))
->>>>>>> 27bc181c
+                        c = utils.repeat_to_batch_size(c, self.cond_hint.shape[2], dim=2)
+                    to_concat.append(utils.repeat_to_batch_size(c, self.cond_hint.shape[0]))
                 self.cond_hint = torch.cat([self.cond_hint] + to_concat, dim=1)
 
             self.cond_hint = self.cond_hint.to(device=x_noisy.device, dtype=dtype)
@@ -668,18 +663,14 @@
 
 def load_controlnet_qwen_instantx(sd, model_options={}):
     model_config, operations, load_device, unet_dtype, manual_cast_dtype, offload_device = controlnet_config(sd, model_options=model_options)
-<<<<<<< HEAD
-    control_model = QwenImageControlNetModel(operations=operations, device=offload_device, dtype=unet_dtype, **model_config.unet_config)
-=======
     control_latent_channels = sd.get("controlnet_x_embedder.weight").shape[1]
 
     extra_condition_channels = 0
     concat_mask = False
-    if control_latent_channels == 68: #inpaint controlnet
+    if control_latent_channels == 68:  # inpaint controlnet
         extra_condition_channels = control_latent_channels - 64
         concat_mask = True
-    control_model = comfy.ldm.qwen_image.controlnet.QwenImageControlNetModel(extra_condition_channels=extra_condition_channels, operations=operations, device=offload_device, dtype=unet_dtype, **model_config.unet_config)
->>>>>>> 27bc181c
+    control_model = QwenImageControlNetModel(extra_condition_channels=extra_condition_channels, operations=operations, device=offload_device, dtype=unet_dtype, **model_config.unet_config)
     control_model = controlnet_load_state_dict(control_model, sd)
     latent_format = latent_formats.Wan21()
     extra_conds = []
