--- conflicted
+++ resolved
@@ -8,6 +8,7 @@
 from . import supported_models, utils
 from . import supported_models_base
 from .gguf import GGMLOps
+from .utils import detect_layer_quantization
 
 logger = logging.getLogger(__name__)
 
@@ -245,14 +246,7 @@
 
         dit_config["depth"] = count_blocks(state_dict_keys, '{}double_blocks.'.format(key_prefix) + '{}.')
         dit_config["depth_single_blocks"] = count_blocks(state_dict_keys, '{}single_blocks.'.format(key_prefix) + '{}.')
-<<<<<<< HEAD
-        dit_config["axes_dim"] = [16, 56, 56]
-        dit_config["theta"] = 10000
-        dit_config["qkv_bias"] = True
         if '{}distilled_guidance_layer.0.norms.0.scale'.format(key_prefix) in state_dict_keys or '{}distilled_guidance_layer.norms.0.scale'.format(key_prefix) in state_dict_keys:  # Chroma
-=======
-        if '{}distilled_guidance_layer.0.norms.0.scale'.format(key_prefix) in state_dict_keys or '{}distilled_guidance_layer.norms.0.scale'.format(key_prefix) in state_dict_keys: #Chroma
->>>>>>> fd271ded
             dit_config["image_model"] = "chroma"
             dit_config["in_channels"] = 64
             dit_config["out_channels"] = 64
@@ -791,7 +785,7 @@
         model_config = supported_models_base.BASE(unet_config)
 
     # Detect per-layer quantization (mixed precision)
-    quant_config = comfy.utils.detect_layer_quantization(state_dict, unet_key_prefix)
+    quant_config = detect_layer_quantization(state_dict, unet_key_prefix)
     if quant_config:
         model_config.quant_config = quant_config
         logging.info("Detected mixed precision quantization")
