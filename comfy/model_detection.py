--- conflicted
+++ resolved
@@ -1,8 +1,11 @@
+import logging
+import math
+
+import torch
+
 from . import supported_models, utils
 from . import supported_models_base
-import math
-import logging
-import torch
+
 
 def count_blocks(state_dict_keys, prefix_string):
     count = 0
@@ -17,6 +20,7 @@
         count += 1
     return count
 
+
 def calculate_transformer_depth(prefix, state_dict_keys, state_dict):
     context_dim = None
     use_linear_in_transformer = False
@@ -32,10 +36,11 @@
         return last_transformer_depth, context_dim, use_linear_in_transformer, time_stack, time_stack_cross
     return None
 
+
 def detect_unet_config(state_dict, key_prefix):
     state_dict_keys = list(state_dict.keys())
 
-    if '{}joint_blocks.0.context_block.attn.qkv.weight'.format(key_prefix) in state_dict_keys: #mmdit model
+    if '{}joint_blocks.0.context_block.attn.qkv.weight'.format(key_prefix) in state_dict_keys:  # mmdit model
         unet_config = {}
         unet_config["in_channels"] = state_dict['{}x_embedder.proj.weight'.format(key_prefix)].shape[1]
         patch_size = state_dict['{}x_embedder.proj.weight'.format(key_prefix)].shape[2]
@@ -65,7 +70,7 @@
         if rms_qk in state_dict_keys:
             unet_config["qk_norm"] = "rms"
 
-        unet_config["pos_embed_scaling_factor"] = None #unused for inference
+        unet_config["pos_embed_scaling_factor"] = None  # unused for inference
         context_processor = '{}context_processor.layers.0.attn.qkv.weight'.format(key_prefix)
         if context_processor in state_dict_keys:
             unet_config["context_processor_layers"] = count_blocks(state_dict_keys, '{}context_processor.layers.'.format(key_prefix) + '{}.')
@@ -76,18 +81,18 @@
                 unet_config["x_block_self_attn_layers"].append(int(layer))
         return unet_config
 
-    if '{}clf.1.weight'.format(key_prefix) in state_dict_keys: #stable cascade
+    if '{}clf.1.weight'.format(key_prefix) in state_dict_keys:  # stable cascade
         unet_config = {}
         text_mapper_name = '{}clip_txt_mapper.weight'.format(key_prefix)
         if text_mapper_name in state_dict_keys:
             unet_config['stable_cascade_stage'] = 'c'
             w = state_dict[text_mapper_name]
-            if w.shape[0] == 1536: #stage c lite
+            if w.shape[0] == 1536:  # stage c lite
                 unet_config['c_cond'] = 1536
                 unet_config['c_hidden'] = [1536, 1536]
                 unet_config['nhead'] = [24, 24]
                 unet_config['blocks'] = [[4, 12], [12, 4]]
-            elif w.shape[0] == 2048: #stage c full
+            elif w.shape[0] == 2048:  # stage c full
                 unet_config['c_cond'] = 2048
         elif '{}clip_mapper.weight'.format(key_prefix) in state_dict_keys:
             unet_config['stable_cascade_stage'] = 'b'
@@ -97,19 +102,19 @@
                 unet_config['nhead'] = [-1, -1, 20, 20]
                 unet_config['blocks'] = [[2, 6, 28, 6], [6, 28, 6, 2]]
                 unet_config['block_repeat'] = [[1, 1, 1, 1], [3, 3, 2, 2]]
-            elif w.shape[-1] == 576: #stage b lite
+            elif w.shape[-1] == 576:  # stage b lite
                 unet_config['c_hidden'] = [320, 576, 1152, 1152]
                 unet_config['nhead'] = [-1, 9, 18, 18]
                 unet_config['blocks'] = [[2, 4, 14, 4], [4, 14, 4, 2]]
                 unet_config['block_repeat'] = [[1, 1, 1, 1], [2, 2, 2, 2]]
         return unet_config
 
-    if '{}transformer.rotary_pos_emb.inv_freq'.format(key_prefix) in state_dict_keys: #stable audio dit
+    if '{}transformer.rotary_pos_emb.inv_freq'.format(key_prefix) in state_dict_keys:  # stable audio dit
         unet_config = {}
         unet_config["audio_model"] = "dit1.0"
         return unet_config
 
-    if '{}double_layers.0.attn.w1q.weight'.format(key_prefix) in state_dict_keys: #aura flow dit
+    if '{}double_layers.0.attn.w1q.weight'.format(key_prefix) in state_dict_keys:  # aura flow dit
         unet_config = {}
         unet_config["max_seq"] = state_dict['{}positional_encoding'.format(key_prefix)].shape[1]
         unet_config["cond_seq_dim"] = state_dict['{}cond_seq_linear.weight'.format(key_prefix)].shape[1]
@@ -119,12 +124,12 @@
         unet_config["n_layers"] = double_layers + single_layers
         return unet_config
 
-    if '{}mlp_t5.0.weight'.format(key_prefix) in state_dict_keys: #Hunyuan DiT
+    if '{}mlp_t5.0.weight'.format(key_prefix) in state_dict_keys:  # Hunyuan DiT
         unet_config = {}
         unet_config["image_model"] = "hydit"
         unet_config["depth"] = count_blocks(state_dict_keys, '{}blocks.'.format(key_prefix) + '{}.')
         unet_config["hidden_size"] = state_dict['{}x_embedder.proj.weight'.format(key_prefix)].shape[0]
-        if unet_config["hidden_size"] == 1408 and unet_config["depth"] == 40: #DiT-g/2
+        if unet_config["hidden_size"] == 1408 and unet_config["depth"] == 40:  # DiT-g/2
             unet_config["mlp_ratio"] = 4.3637
         if state_dict['{}extra_embedder.0.weight'.format(key_prefix)].shape[1] == 3968:
             unet_config["size_cond"] = True
@@ -132,7 +137,7 @@
             unet_config["image_model"] = "hydit1"
         return unet_config
 
-    if '{}double_blocks.0.img_attn.norm.key_norm.scale'.format(key_prefix) in state_dict_keys: #Flux
+    if '{}double_blocks.0.img_attn.norm.key_norm.scale'.format(key_prefix) in state_dict_keys:  # Flux
         dit_config = {}
         dit_config["image_model"] = "flux"
         dit_config["in_channels"] = 16
@@ -149,7 +154,7 @@
         dit_config["guidance_embed"] = "{}guidance_in.in_layer.weight".format(key_prefix) in state_dict_keys
         return dit_config
 
-    if '{}t5_yproj.weight'.format(key_prefix) in state_dict_keys: #Genmo mochi preview
+    if '{}t5_yproj.weight'.format(key_prefix) in state_dict_keys:  # Genmo mochi preview
         dit_config = {}
         dit_config["image_model"] = "mochi_preview"
         dit_config["depth"] = 48
@@ -176,7 +181,6 @@
         dit_config["rope_theta"] = 10000.0
         return dit_config
 
-
     if '{}input_blocks.0.0.weight'.format(key_prefix) not in state_dict_keys:
         return None
 
@@ -231,7 +235,7 @@
 
         block_keys_output = sorted(list(filter(lambda a: a.startswith(prefix_output), state_dict_keys)))
 
-        if "{}0.op.weight".format(prefix) in block_keys: #new layer
+        if "{}0.op.weight".format(prefix) in block_keys:  # new layer
             num_res_blocks.append(last_res_blocks)
             channel_mult.append(last_channel_mult)
 
@@ -268,7 +272,6 @@
                 else:
                     transformer_depth_output.append(0)
 
-
     num_res_blocks.append(last_res_blocks)
     channel_mult.append(last_channel_mult)
     if "{}middle_block.1.proj_in.weight".format(key_prefix) in state_dict_keys:
@@ -304,6 +307,7 @@
 
     return unet_config
 
+
 def model_config_from_unet_config(unet_config, state_dict=None):
     for model_config in supported_models.models:
         if model_config.matches(unet_config, state_dict):
@@ -311,6 +315,7 @@
 
     logging.error("no match {}".format(unet_config))
     return None
+
 
 def model_config_from_unet(state_dict, unet_key_prefix, use_base_if_no_match=False):
     unet_config = detect_unet_config(state_dict, unet_key_prefix)
@@ -328,9 +333,10 @@
 
     return model_config
 
+
 def unet_prefix_from_state_dict(state_dict):
-    candidates = ["model.diffusion_model.", #ldm/sgm models
-                  "model.model.", #audio models
+    candidates = ["model.diffusion_model.",  # ldm/sgm models
+                  "model.model.",  # audio models
                   ]
     counts = {k: 0 for k in candidates}
     for k in state_dict:
@@ -343,7 +349,7 @@
     if counts[top] > 5:
         return top
     else:
-        return "model." #aura flow and others
+        return "model."  # aura flow and others
 
 
 def convert_config(unet_config):
@@ -362,7 +368,7 @@
         if isinstance(transformer_depth, int):
             transformer_depth = len(channel_mult) * [transformer_depth]
         if transformer_depth_middle is None:
-            transformer_depth_middle =  transformer_depth[-1]
+            transformer_depth_middle = transformer_depth[-1]
         t_in = []
         t_out = []
         s = 1
@@ -470,10 +476,10 @@
                               'use_temporal_attention': False, 'use_temporal_resblock': False}
 
     SDXL_diffusers_ip2p = {'use_checkpoint': False, 'image_size': 32, 'out_channels': 4, 'use_spatial_transformer': True, 'legacy': False,
-                              'num_classes': 'sequential', 'adm_in_channels': 2816, 'dtype': dtype, 'in_channels': 8, 'model_channels': 320,
-                              'num_res_blocks': [2, 2, 2], 'transformer_depth': [0, 0, 2, 2, 10, 10], 'channel_mult': [1, 2, 4], 'transformer_depth_middle': 10,
-                              'use_linear_in_transformer': True, 'context_dim': 2048, 'num_head_channels': 64, 'transformer_depth_output': [0, 0, 0, 2, 2, 2, 10, 10, 10],
-                              'use_temporal_attention': False, 'use_temporal_resblock': False}
+                           'num_classes': 'sequential', 'adm_in_channels': 2816, 'dtype': dtype, 'in_channels': 8, 'model_channels': 320,
+                           'num_res_blocks': [2, 2, 2], 'transformer_depth': [0, 0, 2, 2, 10, 10], 'channel_mult': [1, 2, 4], 'transformer_depth_middle': 10,
+                           'use_linear_in_transformer': True, 'context_dim': 2048, 'num_head_channels': 64, 'transformer_depth_output': [0, 0, 0, 2, 2, 2, 10, 10, 10],
+                           'use_temporal_attention': False, 'use_temporal_resblock': False}
 
     SSD_1B = {'use_checkpoint': False, 'image_size': 32, 'out_channels': 4, 'use_spatial_transformer': True, 'legacy': False,
               'num_classes': 'sequential', 'adm_in_channels': 2816, 'dtype': dtype, 'in_channels': 4, 'model_channels': 320,
@@ -482,41 +488,40 @@
               'use_temporal_attention': False, 'use_temporal_resblock': False}
 
     Segmind_Vega = {'use_checkpoint': False, 'image_size': 32, 'out_channels': 4, 'use_spatial_transformer': True, 'legacy': False,
-              'num_classes': 'sequential', 'adm_in_channels': 2816, 'dtype': dtype, 'in_channels': 4, 'model_channels': 320,
-              'num_res_blocks': [2, 2, 2], 'transformer_depth': [0, 0, 1, 1, 2, 2], 'transformer_depth_output': [0, 0, 0, 1, 1, 1, 2, 2, 2],
-              'channel_mult': [1, 2, 4], 'transformer_depth_middle': -1, 'use_linear_in_transformer': True, 'context_dim': 2048, 'num_head_channels': 64,
-              'use_temporal_attention': False, 'use_temporal_resblock': False}
+                    'num_classes': 'sequential', 'adm_in_channels': 2816, 'dtype': dtype, 'in_channels': 4, 'model_channels': 320,
+                    'num_res_blocks': [2, 2, 2], 'transformer_depth': [0, 0, 1, 1, 2, 2], 'transformer_depth_output': [0, 0, 0, 1, 1, 1, 2, 2, 2],
+                    'channel_mult': [1, 2, 4], 'transformer_depth_middle': -1, 'use_linear_in_transformer': True, 'context_dim': 2048, 'num_head_channels': 64,
+                    'use_temporal_attention': False, 'use_temporal_resblock': False}
 
     KOALA_700M = {'use_checkpoint': False, 'image_size': 32, 'out_channels': 4, 'use_spatial_transformer': True, 'legacy': False,
-              'num_classes': 'sequential', 'adm_in_channels': 2816, 'dtype': dtype, 'in_channels': 4, 'model_channels': 320,
-              'num_res_blocks': [1, 1, 1], 'transformer_depth': [0, 2, 5], 'transformer_depth_output': [0, 0, 2, 2, 5, 5],
-              'channel_mult': [1, 2, 4], 'transformer_depth_middle': -2, 'use_linear_in_transformer': True, 'context_dim': 2048, 'num_head_channels': 64,
-              'use_temporal_attention': False, 'use_temporal_resblock': False}
+                  'num_classes': 'sequential', 'adm_in_channels': 2816, 'dtype': dtype, 'in_channels': 4, 'model_channels': 320,
+                  'num_res_blocks': [1, 1, 1], 'transformer_depth': [0, 2, 5], 'transformer_depth_output': [0, 0, 2, 2, 5, 5],
+                  'channel_mult': [1, 2, 4], 'transformer_depth_middle': -2, 'use_linear_in_transformer': True, 'context_dim': 2048, 'num_head_channels': 64,
+                  'use_temporal_attention': False, 'use_temporal_resblock': False}
 
     KOALA_1B = {'use_checkpoint': False, 'image_size': 32, 'out_channels': 4, 'use_spatial_transformer': True, 'legacy': False,
-              'num_classes': 'sequential', 'adm_in_channels': 2816, 'dtype': dtype, 'in_channels': 4, 'model_channels': 320,
-              'num_res_blocks': [1, 1, 1], 'transformer_depth': [0, 2, 6], 'transformer_depth_output': [0, 0, 2, 2, 6, 6],
-              'channel_mult': [1, 2, 4], 'transformer_depth_middle': 6, 'use_linear_in_transformer': True, 'context_dim': 2048, 'num_head_channels': 64,
-              'use_temporal_attention': False, 'use_temporal_resblock': False}
+                'num_classes': 'sequential', 'adm_in_channels': 2816, 'dtype': dtype, 'in_channels': 4, 'model_channels': 320,
+                'num_res_blocks': [1, 1, 1], 'transformer_depth': [0, 2, 6], 'transformer_depth_output': [0, 0, 2, 2, 6, 6],
+                'channel_mult': [1, 2, 4], 'transformer_depth_middle': 6, 'use_linear_in_transformer': True, 'context_dim': 2048, 'num_head_channels': 64,
+                'use_temporal_attention': False, 'use_temporal_resblock': False}
 
     SD09_XS = {'use_checkpoint': False, 'image_size': 32, 'out_channels': 4, 'use_spatial_transformer': True, 'legacy': False,
-            'adm_in_channels': None, 'dtype': dtype, 'in_channels': 4, 'model_channels': 320, 'num_res_blocks': [1, 1, 1],
-            'transformer_depth': [1, 1, 1], 'channel_mult': [1, 2, 4], 'transformer_depth_middle': -2, 'use_linear_in_transformer': True,
-            'context_dim': 1024, 'num_head_channels': 64, 'transformer_depth_output': [1, 1, 1, 1, 1, 1],
-            'use_temporal_attention': False, 'use_temporal_resblock': False, 'disable_self_attentions': [True, False, False]}
+               'adm_in_channels': None, 'dtype': dtype, 'in_channels': 4, 'model_channels': 320, 'num_res_blocks': [1, 1, 1],
+               'transformer_depth': [1, 1, 1], 'channel_mult': [1, 2, 4], 'transformer_depth_middle': -2, 'use_linear_in_transformer': True,
+               'context_dim': 1024, 'num_head_channels': 64, 'transformer_depth_output': [1, 1, 1, 1, 1, 1],
+               'use_temporal_attention': False, 'use_temporal_resblock': False, 'disable_self_attentions': [True, False, False]}
 
     SD_XS = {'use_checkpoint': False, 'image_size': 32, 'out_channels': 4, 'use_spatial_transformer': True, 'legacy': False,
-            'adm_in_channels': None, 'dtype': dtype, 'in_channels': 4, 'model_channels': 320, 'num_res_blocks': [1, 1, 1],
-            'transformer_depth': [0, 1, 1], 'channel_mult': [1, 2, 4], 'transformer_depth_middle': -2, 'use_linear_in_transformer': False,
-            'context_dim': 768, 'num_head_channels': 64, 'transformer_depth_output': [0, 0, 1, 1, 1, 1],
-            'use_temporal_attention': False, 'use_temporal_resblock': False}
-    
+             'adm_in_channels': None, 'dtype': dtype, 'in_channels': 4, 'model_channels': 320, 'num_res_blocks': [1, 1, 1],
+             'transformer_depth': [0, 1, 1], 'channel_mult': [1, 2, 4], 'transformer_depth_middle': -2, 'use_linear_in_transformer': False,
+             'context_dim': 768, 'num_head_channels': 64, 'transformer_depth_output': [0, 0, 1, 1, 1, 1],
+             'use_temporal_attention': False, 'use_temporal_resblock': False}
+
     SD15_diffusers_inpaint = {'use_checkpoint': False, 'image_size': 32, 'out_channels': 4, 'use_spatial_transformer': True, 'legacy': False, 'adm_in_channels': None,
-            'dtype': dtype, 'in_channels': 9, 'model_channels': 320, 'num_res_blocks': [2, 2, 2, 2], 'transformer_depth': [1, 1, 1, 1, 1, 1, 0, 0],
-            'channel_mult': [1, 2, 4, 4], 'transformer_depth_middle': 1, 'use_linear_in_transformer': False, 'context_dim': 768, 'num_heads': 8,
-            'transformer_depth_output': [1, 1, 1, 1, 1, 1, 1, 1, 1, 0, 0, 0],
-            'use_temporal_attention': False, 'use_temporal_resblock': False}  
-
+                              'dtype': dtype, 'in_channels': 9, 'model_channels': 320, 'num_res_blocks': [2, 2, 2, 2], 'transformer_depth': [1, 1, 1, 1, 1, 1, 0, 0],
+                              'channel_mult': [1, 2, 4, 4], 'transformer_depth_middle': 1, 'use_linear_in_transformer': False, 'context_dim': 768, 'num_heads': 8,
+                              'transformer_depth_output': [1, 1, 1, 1, 1, 1, 1, 1, 1, 0, 0, 0],
+                              'use_temporal_attention': False, 'use_temporal_resblock': False}
 
     supported_models = [SDXL, SDXL_refiner, SD21, SD15, SD21_uncliph, SD21_unclipl, SDXL_mid_cnet, SDXL_small_cnet, SDXL_diffusers_inpaint, SSD_1B, Segmind_Vega, KOALA_700M, KOALA_1B, SD09_XS, SD_XS, SDXL_diffusers_ip2p, SD15_diffusers_inpaint]
 
@@ -530,36 +535,30 @@
             return convert_config(unet_config)
     return None
 
+
 def model_config_from_diffusers_unet(state_dict):
     unet_config = unet_config_from_diffusers_unet(state_dict)
     if unet_config is not None:
         return model_config_from_unet_config(unet_config)
     return None
 
+
 def convert_diffusers_mmdit(state_dict, output_prefix=""):
     out_sd = {}
 
-    if 'joint_transformer_blocks.0.attn.add_k_proj.weight' in state_dict: #AuraFlow
+    if 'joint_transformer_blocks.0.attn.add_k_proj.weight' in state_dict:  # AuraFlow
         num_joint = count_blocks(state_dict, 'joint_transformer_blocks.{}.')
         num_single = count_blocks(state_dict, 'single_transformer_blocks.{}.')
-        sd_map = comfy.utils.auraflow_to_diffusers({"n_double_layers": num_joint, "n_layers": num_joint + num_single}, output_prefix=output_prefix)
-    elif 'x_embedder.weight' in state_dict: #Flux
+        sd_map = utils.auraflow_to_diffusers({"n_double_layers": num_joint, "n_layers": num_joint + num_single}, output_prefix=output_prefix)
+    elif 'x_embedder.weight' in state_dict:  # Flux
         depth = count_blocks(state_dict, 'transformer_blocks.{}.')
         depth_single_blocks = count_blocks(state_dict, 'single_transformer_blocks.{}.')
         hidden_size = state_dict["x_embedder.bias"].shape[0]
         sd_map = utils.flux_to_diffusers({"depth": depth, "depth_single_blocks": depth_single_blocks, "hidden_size": hidden_size}, output_prefix=output_prefix)
-    elif 'transformer_blocks.0.attn.add_q_proj.weight' in state_dict: #SD3
+    elif 'transformer_blocks.0.attn.add_q_proj.weight' in state_dict:  # SD3
         num_blocks = count_blocks(state_dict, 'transformer_blocks.{}.')
         depth = state_dict["pos_embed.proj.weight"].shape[0] // 64
-<<<<<<< HEAD
         sd_map = utils.mmdit_to_diffusers({"depth": depth, "num_blocks": num_blocks}, output_prefix=output_prefix)
-    elif 'joint_transformer_blocks.0.attn.add_k_proj.weight' in state_dict: #AuraFlow
-        num_joint = count_blocks(state_dict, 'joint_transformer_blocks.{}.')
-        num_single = count_blocks(state_dict, 'single_transformer_blocks.{}.')
-        sd_map = utils.auraflow_to_diffusers({"n_double_layers": num_joint, "n_layers": num_joint + num_single}, output_prefix=output_prefix)
-=======
-        sd_map = comfy.utils.mmdit_to_diffusers({"depth": depth, "num_blocks": num_blocks}, output_prefix=output_prefix)
->>>>>>> 69667290
     else:
         return None
 
