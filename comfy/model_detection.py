--- conflicted
+++ resolved
@@ -145,15 +145,7 @@
         in_w = state_dict['{}img_in.proj.weight'.format(key_prefix)]
         out_w = state_dict['{}final_layer.linear.weight'.format(key_prefix)]
         dit_config["image_model"] = "hunyuan_video"
-<<<<<<< HEAD
-        dit_config["in_channels"] = state_dict['{}img_in.proj.weight'.format(key_prefix)].shape[1]  # SkyReels img2video has 32 input channels
-        dit_config["patch_size"] = [1, 2, 2]
-        dit_config["out_channels"] = 16
-        dit_config["vec_in_dim"] = 768
-        dit_config["context_in_dim"] = 4096
-        dit_config["hidden_size"] = 3072
-=======
-        dit_config["in_channels"] = in_w.shape[1] #SkyReels img2video has 32 input channels
+        dit_config["in_channels"] = in_w.shape[1]  # SkyReels img2video has 32 input channels
         dit_config["patch_size"] = list(in_w.shape[2:])
         dit_config["out_channels"] = out_w.shape[0] // math.prod(dit_config["patch_size"])
         if any(s.startswith('{}vector_in.'.format(key_prefix)) for s in state_dict_keys):
@@ -173,7 +165,6 @@
 
         dit_config["context_in_dim"] = state_dict['{}txt_in.input_embedder.weight'.format(key_prefix)].shape[1]
         dit_config["hidden_size"] = in_w.shape[0]
->>>>>>> 27bc181c
         dit_config["mlp_ratio"] = 4.0
         dit_config["num_heads"] = in_w.shape[0] // 128
         dit_config["depth"] = count_blocks(state_dict_keys, '{}double_blocks.'.format(key_prefix) + '{}.')
@@ -189,11 +180,7 @@
         dit_config["guidance_embed"] = len(guidance_keys) > 0
         return dit_config
 
-<<<<<<< HEAD
-    if '{}double_blocks.0.img_attn.norm.key_norm.scale'.format(key_prefix) in state_dict_keys and '{}img_in.weight'.format(key_prefix) in state_dict_keys:  # Flux
-=======
-    if '{}double_blocks.0.img_attn.norm.key_norm.scale'.format(key_prefix) in state_dict_keys and ('{}img_in.weight'.format(key_prefix) in state_dict_keys or f"{key_prefix}distilled_guidance_layer.norms.0.scale" in state_dict_keys): #Flux, Chroma or Chroma Radiance (has no img_in.weight)
->>>>>>> 27bc181c
+    if '{}double_blocks.0.img_attn.norm.key_norm.scale'.format(key_prefix) in state_dict_keys and ('{}img_in.weight'.format(key_prefix) in state_dict_keys or f"{key_prefix}distilled_guidance_layer.norms.0.scale" in state_dict_keys):  # Flux, Chroma or Chroma Radiance (has no img_in.weight)
         dit_config = {}
         dit_config["image_model"] = "flux"
         dit_config["in_channels"] = 16
