--- conflicted
+++ resolved
@@ -21,11 +21,7 @@
 
 def cast_bias_weight(s, input):
     bias = None
-<<<<<<< HEAD
-    non_blocking = model_management.device_supports_non_blocking(input.device)
-=======
-    non_blocking = comfy.model_management.device_should_use_non_blocking(input.device)
->>>>>>> bf3e334d
+    non_blocking = model_management.device_should_use_non_blocking(input.device)
     if s.bias is not None:
         bias = s.bias.to(device=input.device, dtype=input.dtype, non_blocking=non_blocking)
         if s.bias_function is not None:
