--- conflicted
+++ resolved
@@ -22,21 +22,22 @@
 from typing import Optional, Type, Union
 
 from . import model_management, rmsnorm
+from .interruption import throw_exception_if_processing_interrupted
 from .cli_args import args, PerformanceFeature
 from .execution_context import current_execution_context
 from .float import stochastic_rounding
 
 logger = logging.getLogger(__name__)
 
-<<<<<<< HEAD
-scaled_dot_product_attention = None
-=======
+
 def run_every_op():
     if torch.compiler.is_compiling():
         return
 
-    comfy.model_management.throw_exception_if_processing_interrupted()
->>>>>>> a4787ac8
+    throw_exception_if_processing_interrupted()
+
+
+scaled_dot_product_attention = None
 
 
 def _scaled_dot_product_attention(q, k, v, *args, **kwargs):
@@ -74,22 +75,18 @@
         logger.debug("Could not set sdpa backend priority.", exc_info=exc_info)
     scaled_dot_product_attention = _scaled_dot_product_attention
 
-cast_to = model_management.cast_to  # TODO: remove once no more references
-
-<<<<<<< HEAD
-=======
 NVIDIA_MEMORY_CONV_BUG_WORKAROUND = False
 try:
     if comfy.model_management.is_nvidia():
         if torch.backends.cudnn.version() >= 91002 and comfy.model_management.torch_version_numeric >= (2, 9) and comfy.model_management.torch_version_numeric <= (2, 10):
-            #TODO: change upper bound version once it's fixed'
+            # TODO: change upper bound version once it's fixed'
             NVIDIA_MEMORY_CONV_BUG_WORKAROUND = True
             logging.info("working around nvidia conv3d memory bug.")
 except:
     pass
->>>>>>> a4787ac8
-
-cast_to = comfy.model_management.cast_to #TODO: remove once no more references
+
+cast_to = model_management.cast_to  # TODO: remove once no more references
+
 
 def cast_to_input(weight, input, non_blocking=False, copy=True):
     return model_management.cast_to(weight, input.dtype, input.device, non_blocking=non_blocking, copy=copy)
@@ -527,15 +524,10 @@
                 else:
                     return weight * self.scale_weight.to(device=weight.device, dtype=weight.dtype)
 
-<<<<<<< HEAD
-            def set_weight(self, weight, inplace_update=False, seed=None, **kwargs):
+            def set_weight(self, weight, inplace_update=False, seed=None, return_weight=False, **kwargs):
                 weight = stochastic_rounding(weight / self.scale_weight.to(device=weight.device, dtype=weight.dtype), self.weight.dtype, seed=seed)
-=======
-            def set_weight(self, weight, inplace_update=False, seed=None, return_weight=False, **kwargs):
-                weight = comfy.float.stochastic_rounding(weight / self.scale_weight.to(device=weight.device, dtype=weight.dtype), self.weight.dtype, seed=seed)
                 if return_weight:
                     return weight
->>>>>>> a4787ac8
                 if inplace_update:
                     self.weight.data.copy_(weight)
                 else:
