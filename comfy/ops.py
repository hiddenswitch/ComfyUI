--- conflicted
+++ resolved
@@ -681,11 +681,7 @@
                     quant_conf = {"format": self.quant_format}
                     if self._full_precision_mm:
                         quant_conf["full_precision_matrix_mult"] = True
-<<<<<<< HEAD
-                    sd["{}comfy_quant".format(prefix)] = torch.frombuffer(json.dumps(quant_conf).encode('utf-8'), dtype=torch.uint8)  # pylint: disable=unsupported-assignment-operation
-=======
-                    sd["{}comfy_quant".format(prefix)] = torch.tensor(list(json.dumps(quant_conf).encode('utf-8')), dtype=torch.uint8)
->>>>>>> 3a5f239c
+                    sd["{}comfy_quant".format(prefix)] = torch.tensor(list(json.dumps(quant_conf).encode('utf-8')), dtype=torch.uint8)  # pylint: disable=unsupported-assignment-operation
                 return sd
 
             def _forward(self, input, weight, bias):
