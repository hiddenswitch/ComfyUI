--- conflicted
+++ resolved
@@ -26,12 +26,6 @@
 from .execution_context import current_execution_context
 from .float import stochastic_rounding
 
-cast_to = model_management.cast_to  # TODO: remove once no more references
-
-logger = logging.getLogger(__name__)
-
-<<<<<<< HEAD
-=======
 
 def scaled_dot_product_attention(q, k, v, *args, **kwargs):
     return torch.nn.functional.scaled_dot_product_attention(q, k, v, *args, **kwargs)
@@ -58,8 +52,9 @@
 except (ModuleNotFoundError, TypeError):
     logging.warning("Could not set sdpa backend priority.")
 
-cast_to = comfy.model_management.cast_to #TODO: remove once no more references
->>>>>>> 050c6732
+cast_to = model_management.cast_to  # TODO: remove once no more references
+
+logger = logging.getLogger(__name__)
 
 def cast_to_input(weight, input, non_blocking=False, copy=True):
     return model_management.cast_to(weight, input.dtype, input.device, non_blocking=non_blocking, copy=copy)
