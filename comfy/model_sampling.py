import math
from typing import Protocol

import torch

from .ldm.modules.diffusionmodules.util import make_beta_schedule


def rescale_zero_terminal_snr_sigmas(sigmas):
    alphas_cumprod = 1 / ((sigmas * sigmas) + 1)
    alphas_bar_sqrt = alphas_cumprod.sqrt()

    # Store old values.
    alphas_bar_sqrt_0 = alphas_bar_sqrt[0].clone()
    alphas_bar_sqrt_T = alphas_bar_sqrt[-1].clone()

    # Shift so the last timestep is zero.
    alphas_bar_sqrt -= (alphas_bar_sqrt_T)

    # Scale so the first timestep is back to the old value.
    alphas_bar_sqrt *= alphas_bar_sqrt_0 / (alphas_bar_sqrt_0 - alphas_bar_sqrt_T)

    # Convert alphas_bar_sqrt to betas
    alphas_bar = alphas_bar_sqrt ** 2  # Revert sqrt
    alphas_bar[-1] = 4.8973451890853435e-08
    return ((1 - alphas_bar) / alphas_bar) ** 0.5


class ModelSampling(Protocol):
    def calculate_input(self, sigma, noise) -> torch.Tensor:
        ...

    def calculate_denoised(self, sigma, model_output, model_input) -> torch.Tensor:
        ...


class EPS(ModelSampling):
    sigma_data: float

    def calculate_input(self, sigma, noise):
        sigma = sigma.view(sigma.shape[:1] + (1,) * (noise.ndim - 1))
        return noise / (sigma ** 2 + self.sigma_data ** 2) ** 0.5

    def calculate_denoised(self, sigma, model_output, model_input):
        sigma = sigma.view(sigma.shape[:1] + (1,) * (model_output.ndim - 1))
        return model_input - model_output * sigma

    def noise_scaling(self, sigma, noise, latent_image, max_denoise=False):
        sigma = sigma.view(sigma.shape[:1] + (1,) * (noise.ndim - 1))
        if max_denoise:
            noise = noise * torch.sqrt(1.0 + sigma ** 2.0)
        else:
            noise = noise * sigma

        noise += latent_image
        return noise

    def inverse_noise_scaling(self, sigma, latent):
        return latent


class V_PREDICTION(EPS):
    def calculate_denoised(self, sigma, model_output, model_input):
        sigma = sigma.view(sigma.shape[:1] + (1,) * (model_output.ndim - 1))
        return model_input * self.sigma_data ** 2 / (sigma ** 2 + self.sigma_data ** 2) - model_output * sigma * self.sigma_data / (sigma ** 2 + self.sigma_data ** 2) ** 0.5


class EDM(V_PREDICTION):
    def calculate_denoised(self, sigma, model_output, model_input):
        sigma = sigma.view(sigma.shape[:1] + (1,) * (model_output.ndim - 1))
        return model_input * self.sigma_data ** 2 / (sigma ** 2 + self.sigma_data ** 2) + model_output * sigma * self.sigma_data / (sigma ** 2 + self.sigma_data ** 2) ** 0.5


class CONST(ModelSampling):
    def calculate_input(self, sigma, noise):
        return noise

    def calculate_denoised(self, sigma, model_output, model_input):
        sigma = sigma.view(sigma.shape[:1] + (1,) * (model_output.ndim - 1))
        return model_input - model_output * sigma

    def noise_scaling(self, sigma, noise, latent_image, max_denoise=False):
        sigma = sigma.view(sigma.shape[:1] + (1,) * (noise.ndim - 1))
        return sigma * noise + (1.0 - sigma) * latent_image

    def inverse_noise_scaling(self, sigma, latent):
        sigma = sigma.view(sigma.shape[:1] + (1,) * (latent.ndim - 1))
        return latent / (1.0 - sigma)

<<<<<<< HEAD
=======
class X0(EPS):
    def calculate_denoised(self, sigma, model_output, model_input):
        return model_output

class IMG_TO_IMG(X0):
    def calculate_input(self, sigma, noise):
        return noise

>>>>>>> 2d17d891

class ModelSamplingDiscrete(torch.nn.Module):
    def __init__(self, model_config=None, zsnr=None):
        super().__init__()

        if model_config is not None:
            sampling_settings = model_config.sampling_settings
        else:
            sampling_settings = {}

        beta_schedule = sampling_settings.get("beta_schedule", "linear")
        linear_start = sampling_settings.get("linear_start", 0.00085)
        linear_end = sampling_settings.get("linear_end", 0.012)
        timesteps = sampling_settings.get("timesteps", 1000)

        if zsnr is None:
            zsnr = sampling_settings.get("zsnr", False)

        self._register_schedule(given_betas=None, beta_schedule=beta_schedule, timesteps=timesteps, linear_start=linear_start, linear_end=linear_end, cosine_s=8e-3, zsnr=zsnr)
        self.sigma_data = 1.0

    def _register_schedule(self, given_betas=None, beta_schedule="linear", timesteps=1000,
                           linear_start=1e-4, linear_end=2e-2, cosine_s=8e-3, zsnr=False):
        if given_betas is not None:
            betas = given_betas
        else:
            betas = make_beta_schedule(beta_schedule, timesteps, linear_start=linear_start, linear_end=linear_end, cosine_s=cosine_s)
        alphas = 1. - betas
        alphas_cumprod = torch.cumprod(alphas, dim=0)

        timesteps, = betas.shape
        self.num_timesteps = int(timesteps)
        self.linear_start = linear_start
        self.linear_end = linear_end

        # self.register_buffer('betas', torch.tensor(betas, dtype=torch.float32))
        # self.register_buffer('alphas_cumprod', torch.tensor(alphas_cumprod, dtype=torch.float32))
        # self.register_buffer('alphas_cumprod_prev', torch.tensor(alphas_cumprod_prev, dtype=torch.float32))

        sigmas = ((1 - alphas_cumprod) / alphas_cumprod) ** 0.5
        if zsnr:
            sigmas = rescale_zero_terminal_snr_sigmas(sigmas)

        self.set_sigmas(sigmas)

    def set_sigmas(self, sigmas):
        self.register_buffer('sigmas', sigmas.float())
        self.register_buffer('log_sigmas', sigmas.log().float())

    @property
    def sigma_min(self):
        return self.sigmas[0]

    @property
    def sigma_max(self):
        return self.sigmas[-1]

    def timestep(self, sigma):
        log_sigma = sigma.log()
        dists = log_sigma.to(self.log_sigmas.device) - self.log_sigmas[:, None]
        return dists.abs().argmin(dim=0).view(sigma.shape).to(sigma.device)

    def sigma(self, timestep):
        t = torch.clamp(timestep.float().to(self.log_sigmas.device), min=0, max=(len(self.sigmas) - 1))
        low_idx = t.floor().long()
        high_idx = t.ceil().long()
        w = t.frac()
        log_sigma = (1 - w) * self.log_sigmas[low_idx] + w * self.log_sigmas[high_idx]
        return log_sigma.exp().to(timestep.device)

    def percent_to_sigma(self, percent):
        if percent <= 0.0:
            return 999999999.9
        if percent >= 1.0:
            return 0.0
        percent = 1.0 - percent
        return self.sigma(torch.tensor(percent * 999.0)).item()


class ModelSamplingDiscreteEDM(ModelSamplingDiscrete):
    def timestep(self, sigma):
        return 0.25 * sigma.log()

    def sigma(self, timestep):
        return (timestep / 0.25).exp()


class ModelSamplingContinuousEDM(torch.nn.Module):
    def __init__(self, model_config=None):
        super().__init__()
        if model_config is not None:
            sampling_settings = model_config.sampling_settings
        else:
            sampling_settings = {}

        sigma_min = sampling_settings.get("sigma_min", 0.002)
        sigma_max = sampling_settings.get("sigma_max", 120.0)
        sigma_data = sampling_settings.get("sigma_data", 1.0)
        self.set_parameters(sigma_min, sigma_max, sigma_data)

    def set_parameters(self, sigma_min, sigma_max, sigma_data):
        self.sigma_data = sigma_data
        sigmas = torch.linspace(math.log(sigma_min), math.log(sigma_max), 1000).exp()

        self.register_buffer('sigmas', sigmas)  # for compatibility with some schedulers
        self.register_buffer('log_sigmas', sigmas.log())

    @property
    def sigma_min(self):
        return self.sigmas[0]

    @property
    def sigma_max(self):
        return self.sigmas[-1]

    def timestep(self, sigma):
        return 0.25 * sigma.log()

    def sigma(self, timestep):
        return (timestep / 0.25).exp()

    def percent_to_sigma(self, percent):
        if percent <= 0.0:
            return 999999999.9
        if percent >= 1.0:
            return 0.0
        percent = 1.0 - percent

        log_sigma_min = math.log(self.sigma_min)
        return math.exp((math.log(self.sigma_max) - log_sigma_min) * percent + log_sigma_min)


class ModelSamplingContinuousV(ModelSamplingContinuousEDM):
    def timestep(self, sigma):
        return sigma.atan() / math.pi * 2

    def sigma(self, timestep):
        return (timestep * math.pi / 2).tan()


def time_snr_shift(alpha, t):
    if alpha == 1.0:
        return t
    return alpha * t / (1 + (alpha - 1) * t)


class ModelSamplingDiscreteFlow(torch.nn.Module):
    def __init__(self, model_config=None):
        super().__init__()
        if model_config is not None:
            sampling_settings = model_config.sampling_settings
        else:
            sampling_settings = {}

        self.set_parameters(shift=sampling_settings.get("shift", 1.0), multiplier=sampling_settings.get("multiplier", 1000))

    def set_parameters(self, shift=1.0, timesteps=1000, multiplier=1000):
        self.shift = shift
        self.multiplier = multiplier
        ts = self.sigma((torch.arange(1, timesteps + 1, 1) / timesteps) * multiplier)
        self.register_buffer('sigmas', ts)

    @property
    def sigma_min(self):
        return self.sigmas[0]

    @property
    def sigma_max(self):
        return self.sigmas[-1]

    def timestep(self, sigma):
        return sigma * self.multiplier

    def sigma(self, timestep):
        return time_snr_shift(self.shift, timestep / self.multiplier)

    def percent_to_sigma(self, percent):
        if percent <= 0.0:
            return 1.0
        if percent >= 1.0:
            return 0.0
        return time_snr_shift(self.shift, 1.0 - percent)


class StableCascadeSampling(ModelSamplingDiscrete):
    def __init__(self, model_config=None):
        super().__init__()

        if model_config is not None:
            sampling_settings = model_config.sampling_settings
        else:
            sampling_settings = {}

        self.set_parameters(sampling_settings.get("shift", 1.0))

    def set_parameters(self, shift=1.0, cosine_s=8e-3):
        self.shift = shift
        self.cosine_s = torch.tensor(cosine_s)
        self._init_alpha_cumprod = torch.cos(self.cosine_s / (1 + self.cosine_s) * torch.pi * 0.5) ** 2

        # This part is just for compatibility with some schedulers in the codebase
        self.num_timesteps = 10000
        sigmas = torch.empty((self.num_timesteps), dtype=torch.float32)
        for x in range(self.num_timesteps):
            t = (x + 1) / self.num_timesteps
            sigmas[x] = self.sigma(t)

        self.set_sigmas(sigmas)

    def sigma(self, timestep):
        alpha_cumprod = (torch.cos((timestep + self.cosine_s) / (1 + self.cosine_s) * torch.pi * 0.5) ** 2 / self._init_alpha_cumprod)

        if self.shift != 1.0:
            var = alpha_cumprod
            logSNR = (var / (1 - var)).log()
            logSNR += 2 * torch.log(1.0 / torch.tensor(self.shift))
            alpha_cumprod = logSNR.sigmoid()

        alpha_cumprod = alpha_cumprod.clamp(0.0001, 0.9999)
        return ((1 - alpha_cumprod) / alpha_cumprod) ** 0.5

    def timestep(self, sigma):
        var = 1 / ((sigma * sigma) + 1)
        var = var.clamp(0, 1.0)
        s, min_var = self.cosine_s.to(var.device), self._init_alpha_cumprod.to(var.device)
        t = (((var * min_var) ** 0.5).acos() / (torch.pi * 0.5)) * (1 + s) - s
        return t

    def percent_to_sigma(self, percent):
        if percent <= 0.0:
            return 999999999.9
        if percent >= 1.0:
            return 0.0

        percent = 1.0 - percent
        return self.sigma(torch.tensor(percent))


def flux_time_shift(mu: float, sigma: float, t):
    return math.exp(mu) / (math.exp(mu) + (1 / t - 1) ** sigma)


class ModelSamplingFlux(torch.nn.Module):
    def __init__(self, model_config=None):
        super().__init__()
        if model_config is not None:
            sampling_settings = model_config.sampling_settings
        else:
            sampling_settings = {}

        self.set_parameters(shift=sampling_settings.get("shift", 1.15))

    def set_parameters(self, shift=1.15, timesteps=10000):
        self.shift = shift
        ts = self.sigma((torch.arange(1, timesteps + 1, 1) / timesteps))
        self.register_buffer('sigmas', ts)

    @property
    def sigma_min(self):
        return self.sigmas[0]

    @property
    def sigma_max(self):
        return self.sigmas[-1]

    def timestep(self, sigma):
        return sigma

    def sigma(self, timestep):
        return flux_time_shift(self.shift, 1.0, timestep)

    def percent_to_sigma(self, percent):
        if percent <= 0.0:
            return 1.0
        if percent >= 1.0:
            return 0.0
        return flux_time_shift(self.shift, 1.0, 1.0 - percent)<|MERGE_RESOLUTION|>--- conflicted
+++ resolved
@@ -87,17 +87,16 @@
         sigma = sigma.view(sigma.shape[:1] + (1,) * (latent.ndim - 1))
         return latent / (1.0 - sigma)
 
-<<<<<<< HEAD
-=======
+
 class X0(EPS):
     def calculate_denoised(self, sigma, model_output, model_input):
         return model_output
+
 
 class IMG_TO_IMG(X0):
     def calculate_input(self, sigma, noise):
         return noise
 
->>>>>>> 2d17d891
 
 class ModelSamplingDiscrete(torch.nn.Module):
     def __init__(self, model_config=None, zsnr=None):
