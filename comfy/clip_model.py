--- conflicted
+++ resolved
@@ -88,19 +88,12 @@
         heads = config_dict["num_attention_heads"]
         intermediate_size = config_dict["intermediate_size"]
         intermediate_activation = config_dict["hidden_act"]
-<<<<<<< HEAD
         vocab_size = config_dict["vocab_size"]
-        self.eos_token_id = config_dict["eos_token_id"]
-
-        super().__init__()
-        self.embeddings = CLIPEmbeddings(embed_dim, vocab_size=vocab_size, dtype=dtype, device=device, operations=operations)
-=======
         num_positions = config_dict["max_position_embeddings"]
         self.eos_token_id = config_dict["eos_token_id"]
 
         super().__init__()
-        self.embeddings = CLIPEmbeddings(embed_dim, num_positions=num_positions, dtype=dtype, device=device, operations=operations)
->>>>>>> 9230f658
+        self.embeddings = CLIPEmbeddings(embed_dim, vocab_size=vocab_size, num_positions=num_positions, dtype=dtype, device=device, operations=operations)
         self.encoder = CLIPEncoder(num_layers, embed_dim, heads, intermediate_size, intermediate_activation, dtype, device, operations)
         self.final_layer_norm = operations.LayerNorm(embed_dim, dtype=dtype, device=device)
 
