<<<<<<< HEAD
import torch
from . import model_management
from . import utils
from . import conds
=======
from __future__ import annotations
import uuid
import comfy.model_management
import comfy.conds
import comfy.utils
import comfy.hooks
import comfy.patcher_extension
from typing import TYPE_CHECKING
if TYPE_CHECKING:
    from comfy.model_patcher import ModelPatcher
    from comfy.model_base import BaseModel
    from comfy.controlnet import ControlBase
>>>>>>> 0fd4e6c7

def prepare_mask(noise_mask, shape, device):
    return utils.reshape_mask(noise_mask, shape).to(device)

def get_models_from_cond(cond, model_type):
    models = []
    for c in cond:
        if model_type in c:
            if isinstance(c[model_type], list):
                models += c[model_type]
            else:
                models += [c[model_type]]
    return models

def get_hooks_from_cond(cond, hooks_dict: dict[comfy.hooks.EnumHookType, dict[comfy.hooks.Hook, None]]):
    # get hooks from conds, and collect cnets so they can be checked for extra_hooks
    cnets: list[ControlBase] = []
    for c in cond:
        if 'hooks' in c:
            for hook in c['hooks'].hooks:
                hook: comfy.hooks.Hook
                with_type = hooks_dict.setdefault(hook.hook_type, {})
                with_type[hook] = None
        if 'control' in c:
            cnets.append(c['control'])

    def get_extra_hooks_from_cnet(cnet: ControlBase, _list: list):
        if cnet.extra_hooks is not None:
            _list.append(cnet.extra_hooks)
        if cnet.previous_controlnet is None:
            return _list
        return get_extra_hooks_from_cnet(cnet.previous_controlnet, _list)
        
    hooks_list = []
    cnets = set(cnets)
    for base_cnet in cnets:
        get_extra_hooks_from_cnet(base_cnet, hooks_list)
    extra_hooks = comfy.hooks.HookGroup.combine_all_hooks(hooks_list)
    if extra_hooks is not None:
        for hook in extra_hooks.hooks:
            with_type = hooks_dict.setdefault(hook.hook_type, {})
            with_type[hook] = None

    return hooks_dict

def convert_cond(cond):
    out = []
    for c in cond:
        temp = c[1].copy()
        model_conds = temp.get("model_conds", {})
        if c[0] is not None:
            model_conds["c_crossattn"] = conds.CONDCrossAttn(c[0]) #TODO: remove
            temp["cross_attn"] = c[0]
        temp["model_conds"] = model_conds
        temp["uuid"] = uuid.uuid4()
        out.append(temp)
    return out

def get_additional_models(conds, dtype):
    """loads additional models in conditioning"""
    cnets: list[ControlBase] = []
    gligen = []
    add_models = []
    hooks: dict[comfy.hooks.EnumHookType, dict[comfy.hooks.Hook, None]] = {}

    for k in conds:
        cnets += get_models_from_cond(conds[k], "control")
        gligen += get_models_from_cond(conds[k], "gligen")
        add_models += get_models_from_cond(conds[k], "additional_models")
        get_hooks_from_cond(conds[k], hooks)

    control_nets = set(cnets)

    inference_memory = 0
    control_models = []
    for m in control_nets:
        control_models += m.get_models()
        inference_memory += m.inference_memory_requirements(dtype)

    gligen = [x[1] for x in gligen]
    hook_models = [x.model for x in hooks.get(comfy.hooks.EnumHookType.AddModels, {}).keys()]
    models = control_models + gligen + add_models + hook_models

    return models, inference_memory

def cleanup_additional_models(models):
    """cleanup additional models that were loaded"""
    for m in models:
        if hasattr(m, 'cleanup'):
            m.cleanup()


def prepare_sampling(model: 'ModelPatcher', noise_shape, conds):
    device = model.load_device
    real_model: 'BaseModel' = None
    models, inference_memory = get_additional_models(conds, model.model_dtype())
    models += model.get_nested_additional_models()  # TODO: does this require inference_memory update?
    memory_required = model.memory_required([noise_shape[0] * 2] + list(noise_shape[1:])) + inference_memory
    minimum_memory_required = model.memory_required([noise_shape[0]] + list(noise_shape[1:])) + inference_memory
    model_management.load_models_gpu([model] + models, memory_required=memory_required, minimum_memory_required=minimum_memory_required)
    real_model = model.model

    return real_model, conds, models

def cleanup_models(conds, models):
    cleanup_additional_models(models)

    control_cleanup = []
    for k in conds:
        control_cleanup += get_models_from_cond(conds[k], "control")

    cleanup_additional_models(set(control_cleanup))

def prepare_model_patcher(model: 'ModelPatcher', conds, model_options: dict):
    # check for hooks in conds - if not registered, see if can be applied
    hooks = {}
    for k in conds:
        get_hooks_from_cond(conds[k], hooks)
    # add wrappers and callbacks from ModelPatcher to transformer_options
    model_options["transformer_options"]["wrappers"] = comfy.patcher_extension.copy_nested_dicts(model.wrappers)
    model_options["transformer_options"]["callbacks"] = comfy.patcher_extension.copy_nested_dicts(model.callbacks)
    # register hooks on model/model_options
    model.register_all_hook_patches(hooks, comfy.hooks.EnumWeightTarget.Model, model_options)<|MERGE_RESOLUTION|>--- conflicted
+++ resolved
@@ -1,25 +1,18 @@
-<<<<<<< HEAD
-import torch
+import uuid
+
+from .controlnet import ControlBase
+from . import conds
+from . import hooks
 from . import model_management
+from . import patcher_extension
 from . import utils
-from . import conds
-=======
-from __future__ import annotations
-import uuid
-import comfy.model_management
-import comfy.conds
-import comfy.utils
-import comfy.hooks
-import comfy.patcher_extension
-from typing import TYPE_CHECKING
-if TYPE_CHECKING:
-    from comfy.model_patcher import ModelPatcher
-    from comfy.model_base import BaseModel
-    from comfy.controlnet import ControlBase
->>>>>>> 0fd4e6c7
+from .model_base import BaseModel
+from .model_patcher import ModelPatcher
+
 
 def prepare_mask(noise_mask, shape, device):
     return utils.reshape_mask(noise_mask, shape).to(device)
+
 
 def get_models_from_cond(cond, model_type):
     models = []
@@ -31,13 +24,14 @@
                 models += [c[model_type]]
     return models
 
-def get_hooks_from_cond(cond, hooks_dict: dict[comfy.hooks.EnumHookType, dict[comfy.hooks.Hook, None]]):
+
+def get_hooks_from_cond(cond, hooks_dict: dict[hooks.EnumHookType, dict[hooks.Hook, None]]):
     # get hooks from conds, and collect cnets so they can be checked for extra_hooks
     cnets: list[ControlBase] = []
     for c in cond:
         if 'hooks' in c:
             for hook in c['hooks'].hooks:
-                hook: comfy.hooks.Hook
+                hook: hooks.Hook
                 with_type = hooks_dict.setdefault(hook.hook_type, {})
                 with_type[hook] = None
         if 'control' in c:
@@ -49,12 +43,12 @@
         if cnet.previous_controlnet is None:
             return _list
         return get_extra_hooks_from_cnet(cnet.previous_controlnet, _list)
-        
+
     hooks_list = []
     cnets = set(cnets)
     for base_cnet in cnets:
         get_extra_hooks_from_cnet(base_cnet, hooks_list)
-    extra_hooks = comfy.hooks.HookGroup.combine_all_hooks(hooks_list)
+    extra_hooks = hooks.HookGroup.combine_all_hooks(hooks_list)
     if extra_hooks is not None:
         for hook in extra_hooks.hooks:
             with_type = hooks_dict.setdefault(hook.hook_type, {})
@@ -62,25 +56,27 @@
 
     return hooks_dict
 
+
 def convert_cond(cond):
     out = []
     for c in cond:
         temp = c[1].copy()
         model_conds = temp.get("model_conds", {})
         if c[0] is not None:
-            model_conds["c_crossattn"] = conds.CONDCrossAttn(c[0]) #TODO: remove
+            model_conds["c_crossattn"] = conds.CONDCrossAttn(c[0])  # TODO: remove
             temp["cross_attn"] = c[0]
         temp["model_conds"] = model_conds
         temp["uuid"] = uuid.uuid4()
         out.append(temp)
     return out
 
+
 def get_additional_models(conds, dtype):
     """loads additional models in conditioning"""
     cnets: list[ControlBase] = []
     gligen = []
     add_models = []
-    hooks: dict[comfy.hooks.EnumHookType, dict[comfy.hooks.Hook, None]] = {}
+    hooks: dict[hooks.EnumHookType, dict[hooks.Hook, None]] = {}
 
     for k in conds:
         cnets += get_models_from_cond(conds[k], "control")
@@ -97,10 +93,11 @@
         inference_memory += m.inference_memory_requirements(dtype)
 
     gligen = [x[1] for x in gligen]
-    hook_models = [x.model for x in hooks.get(comfy.hooks.EnumHookType.AddModels, {}).keys()]
+    hook_models = [x.model for x in hooks.get(hooks.EnumHookType.AddModels, {}).keys()]
     models = control_models + gligen + add_models + hook_models
 
     return models, inference_memory
+
 
 def cleanup_additional_models(models):
     """cleanup additional models that were loaded"""
@@ -121,6 +118,7 @@
 
     return real_model, conds, models
 
+
 def cleanup_models(conds, models):
     cleanup_additional_models(models)
 
@@ -130,13 +128,14 @@
 
     cleanup_additional_models(set(control_cleanup))
 
+
 def prepare_model_patcher(model: 'ModelPatcher', conds, model_options: dict):
     # check for hooks in conds - if not registered, see if can be applied
     hooks = {}
     for k in conds:
         get_hooks_from_cond(conds[k], hooks)
     # add wrappers and callbacks from ModelPatcher to transformer_options
-    model_options["transformer_options"]["wrappers"] = comfy.patcher_extension.copy_nested_dicts(model.wrappers)
-    model_options["transformer_options"]["callbacks"] = comfy.patcher_extension.copy_nested_dicts(model.callbacks)
+    model_options["transformer_options"]["wrappers"] = patcher_extension.copy_nested_dicts(model.wrappers)
+    model_options["transformer_options"]["callbacks"] = patcher_extension.copy_nested_dicts(model.callbacks)
     # register hooks on model/model_options
-    model.register_all_hook_patches(hooks, comfy.hooks.EnumWeightTarget.Model, model_options)+    model.register_all_hook_patches(hooks, hooks.EnumWeightTarget.Model, model_options)