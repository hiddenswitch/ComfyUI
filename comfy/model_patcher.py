"""
    This file is part of ComfyUI.
    Copyright (C) 2024 Comfy

    This program is free software: you can redistribute it and/or modify
    it under the terms of the GNU General Public License as published by
    the Free Software Foundation, either version 3 of the License, or
    (at your option) any later version.

    This program is distributed in the hope that it will be useful,
    but WITHOUT ANY WARRANTY; without even the implied warranty of
    MERCHANTABILITY or FITNESS FOR A PARTICULAR PURPOSE.  See the
    GNU General Public License for more details.

    You should have received a copy of the GNU General Public License
    along with this program.  If not, see <https://www.gnu.org/licenses/>.
"""
from __future__ import annotations

import collections
import copy
import inspect
import logging
import typing
import uuid
from math import isclose
from typing import Callable, Optional

import torch
import torch.nn
from humanize import naturalsize

from . import model_management, lora
from . import patcher_extension
from . import utils
from .comfy_types import UnetWrapperFunction
from .component_model.deprecation import _deprecate_method
from .float import stochastic_rounding
from .hooks import EnumHookMode, _HookRef, HookGroup, EnumHookType, WeightHook, create_transformer_options_from_hooks
from .lora_types import PatchDict, PatchDictKey, PatchTuple, PatchWeightTuple, ModelPatchesDictValue
from .model_base import BaseModel
from .model_management_types import ModelManageable, MemoryMeasurements, ModelOptions, LatentFormatT, LoadingListItem
from .patcher_extension import CallbacksMP, WrappersMP, PatcherInjection

logger = logging.getLogger(__name__)


def string_to_seed(data):
    crc = 0xFFFFFFFF
    for byte in data:
        if isinstance(byte, str):
            byte = ord(byte)
        crc ^= byte
        for _ in range(8):
            if crc & 1:
                crc = (crc >> 1) ^ 0xEDB88320
            else:
                crc >>= 1
    return crc ^ 0xFFFFFFFF


def set_model_options_patch_replace(model_options, patch, name, block_name, number, transformer_index=None):
    to = model_options["transformer_options"].copy()

    if "patches_replace" not in to:
        to["patches_replace"] = {}
    else:
        to["patches_replace"] = to["patches_replace"].copy()

    if name not in to["patches_replace"]:
        to["patches_replace"][name] = {}
    else:
        to["patches_replace"][name] = to["patches_replace"][name].copy()

    if transformer_index is not None:
        block = (block_name, number, transformer_index)
    else:
        block = (block_name, number)
    to["patches_replace"][name][block] = patch
    model_options["transformer_options"] = to
    return model_options


def set_model_options_post_cfg_function(model_options, post_cfg_function, disable_cfg1_optimization=False):
    model_options["sampler_post_cfg_function"] = model_options.get("sampler_post_cfg_function", []) + [post_cfg_function]
    if disable_cfg1_optimization:
        model_options["disable_cfg1_optimization"] = True
    return model_options


def set_model_options_pre_cfg_function(model_options, pre_cfg_function, disable_cfg1_optimization=False):
    model_options["sampler_pre_cfg_function"] = model_options.get("sampler_pre_cfg_function", []) + [pre_cfg_function]
    if disable_cfg1_optimization:
        model_options["disable_cfg1_optimization"] = True
    return model_options


def create_model_options_clone(orig_model_options: dict):
    return patcher_extension.copy_nested_dicts(orig_model_options)


def create_hook_patches_clone(orig_hook_patches):
    new_hook_patches = {}
    for hook_ref in orig_hook_patches:
        new_hook_patches[hook_ref] = {}
        for k in orig_hook_patches[hook_ref]:
            new_hook_patches[hook_ref][k] = orig_hook_patches[hook_ref][k][:]
    return new_hook_patches


def wipe_lowvram_weight(m):
    if hasattr(m, "prev_comfy_cast_weights"):
        m.comfy_cast_weights = m.prev_comfy_cast_weights
        del m.prev_comfy_cast_weights

    if hasattr(m, "weight_function"):
        m.weight_function = []

    if hasattr(m, "bias_function"):
        m.bias_function = []

def move_weight_functions(m, device):
    if device is None:
        return 0

    memory = 0
    if hasattr(m, "weight_function"):
        for f in m.weight_function:
            if hasattr(f, "move_to"):
                memory += f.move_to(device=device)

    if hasattr(m, "bias_function"):
        for f in m.bias_function:
            if hasattr(f, "move_to"):
                memory += f.move_to(device=device)
    return memory


class LowVramPatch:
    def __init__(self, key, patches):
        self.key = key
        self.patches = patches

    def __call__(self, weight):
        intermediate_dtype = weight.dtype
        if intermediate_dtype not in [torch.float32, torch.float16, torch.bfloat16]:  # intermediate_dtype has to be one that is supported in math ops
            intermediate_dtype = torch.float32
            return stochastic_rounding(lora.calculate_weight(self.patches[self.key], weight.to(intermediate_dtype), self.key, intermediate_dtype=intermediate_dtype), weight.dtype, seed=string_to_seed(self.key))
        return lora.calculate_weight(self.patches[self.key], weight, self.key, intermediate_dtype=intermediate_dtype)


def get_key_weight(model, key):
    set_func = None
    convert_func = None
    op_keys = key.rsplit('.', 1)
    if len(op_keys) < 2:
        weight = utils.get_attr(model, key)
    else:
        op = utils.get_attr(model, op_keys[0])
        try:
            set_func = getattr(op, "set_{}".format(op_keys[1]))
        except AttributeError:
            pass

        try:
            convert_func = getattr(op, "convert_{}".format(op_keys[1]))
        except AttributeError:
            pass

        weight = getattr(op, op_keys[1])
        if convert_func is not None:
            weight = utils.get_attr(model, key)

    return weight, set_func, convert_func


class AutoPatcherEjector:
    def __init__(self, model: 'ModelPatcher', skip_and_inject_on_exit_only=False):
        self.model = model
        self.was_injected = False
        self.prev_skip_injection = False
        self.skip_and_inject_on_exit_only = skip_and_inject_on_exit_only

    def __enter__(self):
        self.was_injected = False
        self.prev_skip_injection = self.model.skip_injection
        if self.skip_and_inject_on_exit_only:
            self.model.skip_injection = True
        if self.model.is_injected:
            self.model.eject_model()
            self.was_injected = True

    def __exit__(self, *args):
        if self.skip_and_inject_on_exit_only:
            self.model.skip_injection = self.prev_skip_injection
            self.model.inject_model()
        if self.was_injected and not self.model.skip_injection:
            self.model.inject_model()
        self.model.skip_injection = self.prev_skip_injection


class MemoryCounter:
    def __init__(self, initial: int, minimum=0):
        self.value = initial
        self.minimum = minimum
        # TODO: add a safe limit besides 0

    def use(self, weight: torch.Tensor):
        weight_size = weight.nelement() * weight.element_size()
        if self.is_useable(weight_size):
            self.decrement(weight_size)
            return True
        return False

    def is_useable(self, used: int):
        return self.value - used > self.minimum

    def decrement(self, used: int):
        self.value -= used


class ModelPatcher(ModelManageable):
    def __init__(self, model: BaseModel | torch.nn.Module, load_device: torch.device, offload_device: torch.device, size=0, weight_inplace_update=False, ckpt_name: Optional[str] = None):
        self.size = size
        self.model: BaseModel | torch.nn.Module = model
        self.patches: dict[PatchDictKey, ModelPatchesDictValue] = {}
        self.backup = {}
        self.object_patches = {}
        self.object_patches_backup = {}
        self.weight_wrapper_patches = {}
        self._model_options: ModelOptions = {"transformer_options": {}}
        self.model_size()
        self.load_device = load_device
        self.offload_device = offload_device
        self.weight_inplace_update = weight_inplace_update
        self._force_cast_weights = False
        self._parent: ModelManageable | None = None
        self.patches_uuid: uuid.UUID = uuid.uuid4()
        self.ckpt_name = ckpt_name
        self._memory_measurements = MemoryMeasurements(self.model)
        self.attachments: dict[str] = {}
        self.additional_models: dict[str, list[ModelPatcher]] = {}
        self.callbacks: dict[str, dict[str, list[Callable]]] = CallbacksMP.init_callbacks()
        self.wrappers: dict[str, dict[str, list[Callable]]] = WrappersMP.init_wrappers()

        self.is_injected = False
        self.skip_injection = False
        self.injections: dict[str, list[PatcherInjection]] = {}

        self.hook_patches: dict[_HookRef] = {}
        self.hook_patches_backup: dict[_HookRef] = None
        self.hook_backup: dict[str, tuple[torch.Tensor, torch.device]] = {}
        self.cached_hook_patches: dict[HookGroup, dict[str, torch.Tensor | tuple[torch.Tensor, torch.device]]] = {}
        self.current_hooks: Optional[HookGroup] = None
        self.forced_hooks: Optional[HookGroup] = None  # NOTE: only used for CLIP at this time
        self.is_clip = False
        self.hook_mode = EnumHookMode.MaxSpeed

    @property
    def model_options(self) -> ModelOptions:
        return self._model_options

    @model_options.setter
    def model_options(self, value: ModelOptions):
        self._model_options = value

    @property
    def model_device(self) -> torch.device:
        return self._memory_measurements.device

    @model_device.setter
    def model_device(self, value: torch.device):
        self._memory_measurements.device = value

    @property
    def current_weight_patches_uuid(self) -> Optional[uuid.UUID]:
        return self._memory_measurements.current_weight_patches_uuid

    @current_weight_patches_uuid.setter
    def current_weight_patches_uuid(self, value):
        self._memory_measurements.current_weight_patches_uuid = value

    @property
    def parent(self) -> Optional["ModelPatcher"]:
        return self._parent

    @property
    def force_cast_weights(self) -> bool:
        return self._force_cast_weights

    @force_cast_weights.setter
    def force_cast_weights(self, value:bool) -> None:
        self._force_cast_weights = value

    def lowvram_patch_counter(self):
        return self._memory_measurements.lowvram_patch_counter

    def model_size(self):
        if self.size > 0:
            return self.size
        self.size = model_management.module_size(self.model)
        return self.size

    def loaded_size(self):
        return self._memory_measurements.model_loaded_weight_memory

    def clone(self):
        n = self.__class__(self.model, self.load_device, self.offload_device, self.size, weight_inplace_update=self.weight_inplace_update)
        n._memory_measurements = self._memory_measurements
        n.ckpt_name = self.ckpt_name
        n.patches = {}
        for k in self.patches:
            n.patches[k] = self.patches[k][:]
        n.patches_uuid = self.patches_uuid

        n.object_patches = self.object_patches.copy()
        n.weight_wrapper_patches = self.weight_wrapper_patches.copy()
        n._model_options = copy.deepcopy(self.model_options)
        n.backup = self.backup
        n.object_patches_backup = self.object_patches_backup
        n._parent = self

        n.force_cast_weights = self.force_cast_weights

        # attachments
        n.attachments = {}
        for k in self.attachments:
            if hasattr(self.attachments[k], "on_model_patcher_clone"):
                n.attachments[k] = self.attachments[k].on_model_patcher_clone()
            else:
                n.attachments[k] = self.attachments[k]
        # additional models
        for k, c in self.additional_models.items():
            n.additional_models[k] = [x.clone() for x in c]
        # callbacks
        for k, c in self.callbacks.items():
            n.callbacks[k] = {}
            for k1, c1 in c.items():
                n.callbacks[k][k1] = c1.copy()
        # sample wrappers
        for k, w in self.wrappers.items():
            n.wrappers[k] = {}
            for k1, w1 in w.items():
                n.wrappers[k][k1] = w1.copy()
        # injection
        n.is_injected = self.is_injected
        n.skip_injection = self.skip_injection
        for k, i in self.injections.items():
            n.injections[k] = i.copy()
        # hooks
        n.hook_patches = create_hook_patches_clone(self.hook_patches)
        n.hook_patches_backup = create_hook_patches_clone(self.hook_patches_backup) if self.hook_patches_backup else self.hook_patches_backup
        for group in self.cached_hook_patches:
            n.cached_hook_patches[group] = {}
            for k in self.cached_hook_patches[group]:
                n.cached_hook_patches[group][k] = self.cached_hook_patches[group][k]
        n.hook_backup = self.hook_backup
        n.current_hooks = self.current_hooks.clone() if self.current_hooks else self.current_hooks
        n.forced_hooks = self.forced_hooks.clone() if self.forced_hooks else self.forced_hooks
        n.is_clip = self.is_clip
        n.hook_mode = self.hook_mode

        for callback in self.get_all_callbacks(CallbacksMP.ON_CLONE):
            callback(self, n)
        return n

    def is_clone(self, other):
        return hasattr(other, 'model') and self.model is other.model

    def clone_has_same_weights(self, clone: "ModelPatcher"):
        if not self.is_clone(clone):
            return False

        if self.current_hooks != clone.current_hooks:
            return False
        if self.forced_hooks != clone.forced_hooks:
            return False
        if self.hook_patches.keys() != clone.hook_patches.keys():
            return False
        if self.attachments.keys() != clone.attachments.keys():
            return False
        if self.additional_models.keys() != clone.additional_models.keys():
            return False
        for key in self.callbacks:
            if len(self.callbacks[key]) != len(clone.callbacks[key]):
                return False
        for key in self.wrappers:
            if len(self.wrappers[key]) != len(clone.wrappers[key]):
                return False
        if self.injections.keys() != clone.injections.keys():
            return False

        if len(self.patches) == 0 and len(clone.patches) == 0:
            return True

        if self.patches_uuid == clone.patches_uuid:
            if len(self.patches) != len(clone.patches):
                logger.warning("WARNING: something went wrong, same patch uuid but different length of patches.")
            else:
                return True

    def memory_required(self, input_shape) -> int:
        assert isinstance(self.model, BaseModel)
        return self.model.memory_required(input_shape=input_shape)

    def set_model_sampler_cfg_function(self, sampler_cfg_function, disable_cfg1_optimization=False):
        if len(inspect.signature(sampler_cfg_function).parameters) == 3:
            self.model_options["sampler_cfg_function"] = lambda args: sampler_cfg_function(args["cond"], args["uncond"], args["cond_scale"])  # Old way
        else:
            self.model_options["sampler_cfg_function"] = sampler_cfg_function
        if disable_cfg1_optimization:
            self.model_options["disable_cfg1_optimization"] = True

    def set_model_sampler_post_cfg_function(self, post_cfg_function, disable_cfg1_optimization=False):
        self.model_options = set_model_options_post_cfg_function(self.model_options, post_cfg_function, disable_cfg1_optimization)

    def set_model_sampler_pre_cfg_function(self, pre_cfg_function, disable_cfg1_optimization=False):
        self.model_options = set_model_options_pre_cfg_function(self.model_options, pre_cfg_function, disable_cfg1_optimization)

    def set_model_unet_function_wrapper(self, unet_wrapper_function: UnetWrapperFunction):
        self.model_options["model_function_wrapper"] = unet_wrapper_function

    def set_model_denoise_mask_function(self, denoise_mask_function):
        self.model_options["denoise_mask_function"] = denoise_mask_function

    def set_model_patch(self, patch, name):
        to = self.model_options["transformer_options"]
        if "patches" not in to:
            to["patches"] = {}
        to["patches"][name] = to["patches"].get(name, []) + [patch]

    def set_model_patch_replace(self, patch, name, block_name, number, transformer_index=None):
        self.model_options = set_model_options_patch_replace(self.model_options, patch, name, block_name, number, transformer_index=transformer_index)

    def set_model_attn1_patch(self, patch):
        self.set_model_patch(patch, "attn1_patch")

    def set_model_attn2_patch(self, patch):
        self.set_model_patch(patch, "attn2_patch")

    def set_model_attn1_replace(self, patch, block_name, number, transformer_index=None):
        self.set_model_patch_replace(patch, "attn1", block_name, number, transformer_index)

    def set_model_attn2_replace(self, patch, block_name, number, transformer_index=None):
        self.set_model_patch_replace(patch, "attn2", block_name, number, transformer_index)

    def set_model_attn1_output_patch(self, patch):
        self.set_model_patch(patch, "attn1_output_patch")

    def set_model_attn2_output_patch(self, patch):
        self.set_model_patch(patch, "attn2_output_patch")

    def set_model_input_block_patch(self, patch):
        self.set_model_patch(patch, "input_block_patch")

    def set_model_input_block_patch_after_skip(self, patch):
        self.set_model_patch(patch, "input_block_patch_after_skip")

    def set_model_output_block_patch(self, patch):
        self.set_model_patch(patch, "output_block_patch")

    def set_model_emb_patch(self, patch):
        self.set_model_patch(patch, "emb_patch")

    def set_model_forward_timestep_embed_patch(self, patch):
        self.set_model_patch(patch, "forward_timestep_embed_patch")

    def add_object_patch(self, name, obj):
        self.object_patches[name] = obj

    def set_model_compute_dtype(self, dtype):
        self.add_object_patch("manual_cast_dtype", dtype)
        if dtype is not None:
            self.force_cast_weights = True
        self.patches_uuid = uuid.uuid4() #TODO: optimize by preventing a full model reload for this

    def add_weight_wrapper(self, name, function):
        self.weight_wrapper_patches[name] = self.weight_wrapper_patches.get(name, []) + [function]
        self.patches_uuid = uuid.uuid4()

    def get_model_object(self, name: str) -> torch.nn.Module | typing.Any:
        """Retrieves a nested attribute from an object using dot notation considering
        object patches.

        Args:
            name (str): The attribute path using dot notation (e.g. "model.layer.weight")

        Returns:
            The value of the requested attribute

        Example:
            patcher = ModelPatcher()
            weight = patcher.get_model_object("layer1.conv.weight")
        """
        if name in self.object_patches:
            return self.object_patches[name]
        else:
            if name in self.object_patches_backup:
                return self.object_patches_backup[name]
            else:
                return utils.get_attr(self.model, name)

    @property
    def diffusion_model(self) -> torch.nn.Module | BaseModel:
        return self.get_model_object("diffusion_model")

    @diffusion_model.setter
    def diffusion_model(self, value: torch.nn.Module):
        self.add_object_patch("diffusion_model", value)

    @property
    def latent_format(self) -> LatentFormatT:
        return self.get_model_object("latent_format")

    def model_patches_to(self, device):
        to = self.model_options["transformer_options"]
        if "patches" in to:
            patches = to["patches"]
            for name in patches:
                patch_list = patches[name]
                for i in range(len(patch_list)):
                    if hasattr(patch_list[i], "to"):
                        patch_list[i] = patch_list[i].to(device)
        if "patches_replace" in to:
            patches = to["patches_replace"]
            for name in patches:
                patch_list = patches[name]
                for k in patch_list:
                    if hasattr(patch_list[k], "to"):
                        patch_list[k] = patch_list[k].to(device)
        if "model_function_wrapper" in self.model_options:
            wrap_func = self.model_options["model_function_wrapper"]
            if hasattr(wrap_func, "to"):
                self.model_options["model_function_wrapper"] = wrap_func.to(device)

    def model_dtype(self):
        # this pokes into the internals of diffusion model a little bit
        # todo: the base model isn't going to be aware that its diffusion model is patched this way
        if isinstance(self.model, BaseModel):
            diffusion_model = self.get_model_object("diffusion_model")
            return diffusion_model.dtype
        if hasattr(self.model, "get_dtype"):
            return self.model.get_dtype()

    def add_patches(self, patches: PatchDict, strength_patch=1.0, strength_model=1.0) -> list[PatchDictKey]:
        with self.use_ejected():
            p: set[PatchDictKey] = set()
            model_sd = self.model.state_dict()
            k: PatchDictKey
            for k in patches:
                offset = None
                function = None
                if isinstance(k, str):
                    key: str = k
                else:
                    offset = k[1]
                    key = k[0]
                    if len(k) > 2:
                        function = k[2]

                if key in model_sd:
                    p.add(k)
                    current_patches = self.patches.get(key, [])
                    current_patches.append(PatchTuple(strength_patch, patches[k], strength_model, offset, function))
                    self.patches[key] = current_patches

            self.patches_uuid = uuid.uuid4()
            return list(p)

    def get_key_patches(self, filter_prefix=None):
        model_sd = self.model_state_dict()
        p = {}
        for k in model_sd:
            if filter_prefix is not None:
                if not k.startswith(filter_prefix):
                    continue
            bk: torch.nn.Module | None = self.backup.get(k, None)
            hbk = self.hook_backup.get(k, None)
            weight, set_func, convert_func = get_key_weight(self.model, k)
            if bk is not None:
                weight = bk.weight
            if hbk is not None:
                weight = hbk[0]
            if convert_func is None:
                convert_func = lambda a, **kwargs: a

            if k in self.patches:
                p[k] = [PatchWeightTuple(weight, convert_func)] + self.patches[k]
            else:
                p[k] = [PatchWeightTuple(weight, convert_func)]
        return p

    def model_state_dict(self, filter_prefix=None):
        with self.use_ejected():
            sd = self.model.state_dict()
            keys = list(sd.keys())
            if filter_prefix is not None:
                for k in keys:
                    if not k.startswith(filter_prefix):
                        sd.pop(k)
            return sd

    def patch_weight_to_device(self, key, device_to=None, inplace_update=False):
        if key not in self.patches:
            return

        weight, set_func, convert_func = get_key_weight(self.model, key)
        inplace_update = self.weight_inplace_update or inplace_update

        if key not in self.backup:
            self.backup[key] = collections.namedtuple('Dimension', ['weight', 'inplace_update'])(weight.to(device=self.offload_device, copy=inplace_update), inplace_update)

        if device_to is not None:
            temp_weight = model_management.cast_to_device(weight, device_to, torch.float32, copy=True)
        else:
            temp_weight = weight.to(torch.float32, copy=True)
        if convert_func is not None:
            temp_weight = convert_func(temp_weight, inplace=True)

        out_weight = lora.calculate_weight(self.patches[key], temp_weight, key)
        if set_func is None:
            out_weight = stochastic_rounding(out_weight, weight.dtype, seed=string_to_seed(key))
            if inplace_update:
                utils.copy_to_param(self.model, key, out_weight)
            else:
                utils.set_attr_param(self.model, key, out_weight)
        else:
            set_func(out_weight, inplace_update=inplace_update, seed=string_to_seed(key))


    def _load_list(self) -> list[LoadingListItem]:
        loading = []
        for n, m in self.model.named_modules():
            params = []
            skip = False
            for name, param in m.named_parameters(recurse=False):
                params.append(name)
            for name, param in m.named_parameters(recurse=True):
                if name not in params:
                    skip = True  # skip random weights in non leaf modules
                    break
            if not skip and (hasattr(m, "comfy_cast_weights") or len(params) > 0):
                loading.append(LoadingListItem(model_management.module_size(m), n, m, params))
        return loading

    def load(self, device_to=None, lowvram_model_memory=0, force_patch_weights=False, full_load=False):
        with self.use_ejected():
            self.unpatch_hooks()
            mem_counter = 0
            patch_counter = 0
            lowvram_counter = 0
            loading = self._load_list()

            load_completely: list[LoadingListItem] = []
            loading.sort(reverse=True)
            for x in loading:
                n = x.name
                m = x.module
                params = x.params
                module_mem = x.module_size

                lowvram_weight = False

                weight_key = "{}.weight".format(n)
                bias_key = "{}.bias".format(n)

                if not full_load and hasattr(m, "comfy_cast_weights"):
                    if mem_counter + module_mem >= lowvram_model_memory:
                        lowvram_weight = True
                        lowvram_counter += 1
                        if hasattr(m, "prev_comfy_cast_weights"):  # Already lowvramed
                            continue

                cast_weight = self.force_cast_weights
                if lowvram_weight:
                    if hasattr(m, "comfy_cast_weights"):
                        m.weight_function = []
                        m.bias_function = []

                    if weight_key in self.patches:
                        if force_patch_weights:
                            self.patch_weight_to_device(weight_key)
                        else:
                            m.weight_function = [LowVramPatch(weight_key, self.patches)]
                            patch_counter += 1
                    if bias_key in self.patches:
                        if force_patch_weights:
                            self.patch_weight_to_device(bias_key)
                        else:
                            m.bias_function = [LowVramPatch(bias_key, self.patches)]
                            patch_counter += 1

                    cast_weight = True
                else:
                    if hasattr(m, "comfy_cast_weights"):
                        wipe_lowvram_weight(m)

                    if full_load or mem_counter + module_mem < lowvram_model_memory:
                        mem_counter += module_mem
                        load_completely.append(LoadingListItem(module_mem, n, m, params))

                if cast_weight and hasattr(m, "comfy_cast_weights"):
                    m.prev_comfy_cast_weights = m.comfy_cast_weights
                    m.comfy_cast_weights = True

                if weight_key in self.weight_wrapper_patches:
                    m.weight_function.extend(self.weight_wrapper_patches[weight_key])

                if bias_key in self.weight_wrapper_patches:
                    m.bias_function.extend(self.weight_wrapper_patches[bias_key])

                mem_counter += move_weight_functions(m, device_to)

            load_completely.sort(reverse=True)
            for x in load_completely:
                n = x.name
                m = x.module
                params = x.params
                if hasattr(m, "comfy_patched_weights"):
                    if m.comfy_patched_weights == True:
                        continue

                for param in params:
                    self.patch_weight_to_device("{}.{}".format(n, param), device_to=device_to)

                logger.debug("lowvram: loaded module regularly {} {}".format(n, m))
                m.comfy_patched_weights = True

            for x in load_completely:
                x.module.to(device_to)

            if lowvram_counter > 0:
                logger.debug("loaded partially {} {} {}".format(lowvram_model_memory / (1024 * 1024), mem_counter / (1024 * 1024), patch_counter))
                self._memory_measurements.model_lowvram = True
            else:
                logger.debug("loaded completely {} {} {}".format(lowvram_model_memory / (1024 * 1024), mem_counter / (1024 * 1024), full_load))
                self._memory_measurements.model_lowvram = False
                if full_load:
                    self.model.to(device_to)
                    mem_counter = self.model_size()

        self._memory_measurements.lowvram_patch_counter += patch_counter

        self.model_device = device_to
        self._memory_measurements.model_loaded_weight_memory = mem_counter
        self._memory_measurements.current_weight_patches_uuid = self.patches_uuid

        for callback in self.get_all_callbacks(CallbacksMP.ON_LOAD):
            callback(self, device_to, lowvram_model_memory, force_patch_weights, full_load)

        self.apply_hooks(self.forced_hooks, force_apply=True)

    def patch_model(self, device_to=None, lowvram_model_memory=0, load_weights=True, force_patch_weights=False):
        with self.use_ejected():
            for k in self.object_patches:
                old = utils.set_attr(self.model, k, self.object_patches[k])
                if k not in self.object_patches_backup:
                    self.object_patches_backup[k] = old

            if lowvram_model_memory == 0:
                full_load = True
            else:
                full_load = False

            if load_weights:
                self.load(device_to, lowvram_model_memory=lowvram_model_memory, force_patch_weights=force_patch_weights, full_load=full_load)
        self.inject_model()
        return self.model

    def unpatch_model(self, device_to=None, unpatch_weights=True):
        self.eject_model()
        if unpatch_weights:
            self.unpatch_hooks()
            if self._memory_measurements.model_lowvram:
                for m in self.model.modules():
                    move_weight_functions(m, device_to)
                    wipe_lowvram_weight(m)

                self._memory_measurements.model_lowvram = False
                self._memory_measurements.lowvram_patch_counter = 0

            keys = list(self.backup.keys())

            for k in keys:
                bk = self.backup[k]
                if bk.inplace_update:
                    utils.copy_to_param(self.model, k, bk.weight)
                else:
                    utils.set_attr_param(self.model, k, bk.weight)

            self._memory_measurements.current_weight_patches_uuid = None
            self.backup.clear()

            if device_to is not None:
                if hasattr(self.model, "to"):
                    # todo: is this now redundant with self.model.to?
                    self.model.to(device_to)
                self.model_device = device_to
            self._memory_measurements.model_loaded_weight_memory = 0

            for m in self.model.modules():
                if hasattr(m, "comfy_patched_weights"):
                    del m.comfy_patched_weights

        keys = list(self.object_patches_backup.keys())
        for k in keys:
            utils.set_attr(self.model, k, self.object_patches_backup[k])

        self.object_patches_backup.clear()

    def partially_unload(self, device_to, memory_to_free=0):
        with self.use_ejected():
            hooks_unpatched = False
            memory_freed = 0
            patch_counter = 0
            unload_list = self._load_list()
            unload_list.sort()
            for unload in unload_list:
                if memory_to_free < memory_freed:
                    break
                module_mem = unload[0]
                n = unload[1]
                m = unload[2]
                params = unload[3]

                lowvram_possible = hasattr(m, "comfy_cast_weights")
                if hasattr(m, "comfy_patched_weights") and m.comfy_patched_weights == True:
                    move_weight = True
                    for param in params:
                        key = "{}.{}".format(n, param)
                        bk = self.backup.get(key, None)
                        if bk is not None:
                            if not lowvram_possible:
                                move_weight = False
                                break

                            if not hooks_unpatched:
                                self.unpatch_hooks()
                                hooks_unpatched = True

                            if bk.inplace_update:
                                utils.copy_to_param(self.model, key, bk.weight)
                            else:
                                utils.set_attr_param(self.model, key, bk.weight)
                            self.backup.pop(key)

                    weight_key = "{}.weight".format(n)
                    bias_key = "{}.bias".format(n)
                    if move_weight:
                        cast_weight = self.force_cast_weights
                        m.to(device_to)
                        module_mem += move_weight_functions(m, device_to)
                        if lowvram_possible:
                            if weight_key in self.patches:
                                m.weight_function.append(LowVramPatch(weight_key, self.patches))
                                patch_counter += 1
                            if bias_key in self.patches:
                                m.bias_function.append(LowVramPatch(bias_key, self.patches))
                                patch_counter += 1
                            cast_weight = True

                        if cast_weight:
                            m.prev_comfy_cast_weights = m.comfy_cast_weights
                            m.comfy_cast_weights = True
                        m.comfy_patched_weights = False
                        memory_freed += module_mem
                        logging.debug("freed {}".format(n))

            self._memory_measurements.model_lowvram = True
            self._memory_measurements.lowvram_patch_counter += patch_counter
            self._memory_measurements.model_loaded_weight_memory -= memory_freed
            return memory_freed

    def partially_load(self, device_to, extra_memory=0, force_patch_weights=False) -> int:
        with self.use_ejected(skip_and_inject_on_exit_only=True):
            unpatch_weights = self._memory_measurements.current_weight_patches_uuid is not None and (self._memory_measurements.current_weight_patches_uuid != self.patches_uuid or force_patch_weights)
            # TODO: force_patch_weights should not unload + reload full model
            used = self._memory_measurements.model_loaded_weight_memory
            self.unpatch_model(self.offload_device, unpatch_weights=unpatch_weights)
            if unpatch_weights:
                extra_memory += (used - self._memory_measurements.model_loaded_weight_memory)

            self.patch_model(load_weights=False)
            full_load = False
            if not self._memory_measurements.model_lowvram and self._memory_measurements.model_loaded_weight_memory > 0:
                return 0
            if self._memory_measurements.model_loaded_weight_memory + extra_memory > self.model_size():
                full_load = True
            current_used = self._memory_measurements.model_loaded_weight_memory
            try:
                self.load(device_to, lowvram_model_memory=current_used + extra_memory, force_patch_weights=force_patch_weights, full_load=full_load)
            except Exception as e:
                self.detach()
                raise e

            return self._memory_measurements.model_loaded_weight_memory - current_used

    def detach(self, unpatch_all=True):
        self.eject_model()
        self.model_patches_to(self.offload_device)
        if unpatch_all:
            self.unpatch_model(self.offload_device, unpatch_weights=unpatch_all)
        for callback in self.get_all_callbacks(CallbacksMP.ON_DETACH):
            callback(self, unpatch_all)
        return self.model

    def current_loaded_device(self):
        return self.model_device

    @property
    def current_device(self) -> torch.device:
        return self.current_loaded_device()

    def __str__(self):
        if hasattr(self.model, "operations"):
            if hasattr(self.model.operations, "__name__"):
                operations_str = self.model.operations.__name__
            else:
                operations_str = str(self.model.operations)
        else:
            operations_str = None
        info_str = f"model_dtype={self.model_dtype()} device={self.model_device} size={naturalsize(self._memory_measurements.model_loaded_weight_memory, binary=True)} operations={operations_str}"
        if self.ckpt_name is not None:
            return f"<ModelPatcher for {self.ckpt_name} ({self.model.__class__.__name__} {info_str})>"
        else:
            return f"<ModelPatcher for {self.model.__class__.__name__} ({info_str})>"

    @_deprecate_method(version="0.3.2", message="WARNING the ModelPatcher.calculate_weight function is deprecated, please use: comfy.lora.calculate_weight instead")
    def calculate_weight(self, patches, weight, key, intermediate_dtype=torch.float32):
        return lora.calculate_weight(patches, weight, key, intermediate_dtype=intermediate_dtype)

    def cleanup(self):
        self.clean_hooks()
        if hasattr(self.model, "current_patcher"):
            self.model.current_patcher = None
        for callback in self.get_all_callbacks(CallbacksMP.ON_CLEANUP):
            callback(self)

    def add_callback(self, call_type: str, callback: Callable):
        self.add_callback_with_key(call_type, None, callback)

    def add_callback_with_key(self, call_type: str, key: str, callback: Callable):
        c = self.callbacks.setdefault(call_type, {}).setdefault(key, [])
        c.append(callback)

    def remove_callbacks_with_key(self, call_type: str, key: str):
        c = self.callbacks.get(call_type, {})
        if key in c:
            c.pop(key)

    def get_callbacks(self, call_type: str, key: str):
        return self.callbacks.get(call_type, {}).get(key, [])

    def get_all_callbacks(self, call_type: str):
        c_list = []
        for c in self.callbacks.get(call_type, {}).values():
            c_list.extend(c)
        return c_list

    def add_wrapper(self, wrapper_type: str, wrapper: Callable):
        self.add_wrapper_with_key(wrapper_type, None, wrapper)

    def add_wrapper_with_key(self, wrapper_type: str, key: str, wrapper: Callable):
        w = self.wrappers.setdefault(wrapper_type, {}).setdefault(key, [])
        w.append(wrapper)

    def remove_wrappers_with_key(self, wrapper_type: str, key: str):
        w = self.wrappers.get(wrapper_type, {})
        if key in w:
            w.pop(key)

    def get_wrappers(self, wrapper_type: str, key: str):
        return self.wrappers.get(wrapper_type, {}).get(key, [])

    def get_all_wrappers(self, wrapper_type: str):
        w_list = []
        for w in self.wrappers.get(wrapper_type, {}).values():
            w_list.extend(w)
        return w_list

    def set_attachments(self, key: str, attachment):
        self.attachments[key] = attachment

    def remove_attachments(self, key: str):
        if key in self.attachments:
            self.attachments.pop(key)

    def get_attachment(self, key: str):
        return self.attachments.get(key, None)

    def set_injections(self, key: str, injections: list[PatcherInjection]):
        self.injections[key] = injections

    def remove_injections(self, key: str):
        if key in self.injections:
            self.injections.pop(key)

    def get_injections(self, key: str):
        return self.injections.get(key, None)

    def set_additional_models(self, key: str, models: list['ModelPatcher']):
        self.additional_models[key] = models

    def remove_additional_models(self, key: str):
        if key in self.additional_models:
            self.additional_models.pop(key)

    def get_additional_models_with_key(self, key: str):
        return self.additional_models.get(key, [])

    def get_additional_models(self):
        all_models = []
        for models in self.additional_models.values():
            all_models.extend(models)
        return all_models

    def get_nested_additional_models(self):
        def _evaluate_sub_additional_models(prev_models: list[ModelPatcher], cache_set: set[ModelPatcher]):
            '''Make sure circular references do not cause infinite recursion.'''
            next_models = []
            for model in prev_models:
                candidates = model.get_additional_models()
                for c in candidates:
                    if c not in cache_set:
                        next_models.append(c)
                        cache_set.add(c)
            if len(next_models) == 0:
                return prev_models
            return prev_models + _evaluate_sub_additional_models(next_models, cache_set)

        all_models = self.get_additional_models()
        models_set = set(all_models)
        real_all_models = _evaluate_sub_additional_models(prev_models=all_models, cache_set=models_set)
        return real_all_models

    def use_ejected(self, skip_and_inject_on_exit_only=False):
        return AutoPatcherEjector(self, skip_and_inject_on_exit_only=skip_and_inject_on_exit_only)

    def inject_model(self):
        if self.is_injected or self.skip_injection:
            return
        for injections in self.injections.values():
            for inj in injections:
                inj.inject(self)
                self.is_injected = True
        if self.is_injected:
            for callback in self.get_all_callbacks(CallbacksMP.ON_INJECT_MODEL):
                callback(self)

    def eject_model(self):
        if not self.is_injected:
            return
        for injections in self.injections.values():
            for inj in injections:
                inj.eject(self)
        self.is_injected = False
        for callback in self.get_all_callbacks(CallbacksMP.ON_EJECT_MODEL):
            callback(self)

    def pre_run(self):
        if hasattr(self.model, "current_patcher"):
            self.model.current_patcher = self
        for callback in self.get_all_callbacks(CallbacksMP.ON_PRE_RUN):
            callback(self)

    def prepare_state(self, timestep):
        for callback in self.get_all_callbacks(CallbacksMP.ON_PREPARE_STATE):
            callback(self, timestep)

    def restore_hook_patches(self):
        if self.hook_patches_backup is not None:
            self.hook_patches = self.hook_patches_backup
            self.hook_patches_backup = None

    def set_hook_mode(self, hook_mode: EnumHookMode):
        self.hook_mode = hook_mode

    def prepare_hook_patches_current_keyframe(self, t: torch.Tensor, hook_group: HookGroup, model_options: dict[str]):
        curr_t = t[0]
        reset_current_hooks = False
        transformer_options = model_options.get("transformer_options", {})
        for hook in hook_group.hooks:
            changed = hook.hook_keyframe.prepare_current_keyframe(curr_t=curr_t, transformer_options=transformer_options)
            # if keyframe changed, remove any cached HookGroups that contain hook with the same hook_ref;
            # this will cause the weights to be recalculated when sampling
            if changed:
                # reset current_hooks if contains hook that changed
                if self.current_hooks is not None:
                    for current_hook in self.current_hooks.hooks:
                        if current_hook == hook:
                            reset_current_hooks = True
                            break
                for cached_group in list(self.cached_hook_patches.keys()):
                    if cached_group.contains(hook):
                        self.cached_hook_patches.pop(cached_group)
        if reset_current_hooks:
            self.patch_hooks(None)

    def register_all_hook_patches(self, hooks: HookGroup, target_dict: dict[str], model_options: dict = None,
                                  registered: HookGroup = None):
        self.restore_hook_patches()
        if registered is None:
            registered = HookGroup()
        # handle WeightHooks
        weight_hooks_to_register: list[WeightHook] = []
        for hook in hooks.get_type(EnumHookType.Weight):
            if hook.hook_ref not in self.hook_patches:
                weight_hooks_to_register.append(hook)
            else:
                registered.add(hook)
        if len(weight_hooks_to_register) > 0:
            # clone hook_patches to become backup so that any non-dynamic hooks will return to their original state
            self.hook_patches_backup = create_hook_patches_clone(self.hook_patches)
            for hook in weight_hooks_to_register:
                hook.add_hook_patches(self, model_options, target_dict, registered)
        for callback in self.get_all_callbacks(CallbacksMP.ON_REGISTER_ALL_HOOK_PATCHES):
            callback(self, hooks, target_dict, model_options, registered)
        return registered

    def add_hook_patches(self, hook: WeightHook, patches, strength_patch=1.0, strength_model=1.0):
        with self.use_ejected():
            # NOTE: this mirrors behavior of add_patches func
            current_hook_patches: dict[str, list] = self.hook_patches.get(hook.hook_ref, {})
            p = set()
            model_sd = self.model.state_dict()
            for k in patches:
                offset = None
                function = None
                if isinstance(k, str):
                    key = k
                else:
                    offset = k[1]
                    key = k[0]
                    if len(k) > 2:
                        function = k[2]

                if key in model_sd:
                    p.add(k)
                    current_patches: list[tuple] = current_hook_patches.get(key, [])
                    current_patches.append((strength_patch, patches[k], strength_model, offset, function))
                    current_hook_patches[key] = current_patches
            self.hook_patches[hook.hook_ref] = current_hook_patches
            # since should care about these patches too to determine if same model, reroll patches_uuid
            self.patches_uuid = uuid.uuid4()
            return list(p)

    def get_combined_hook_patches(self, hooks: HookGroup):
        # combined_patches will contain  weights of all relevant hooks, per key
        combined_patches = {}
        if hooks is not None:
            for hook in hooks.hooks:
                hook_patches: dict = self.hook_patches.get(hook.hook_ref, {})
                for key in hook_patches.keys():
                    current_patches: list[tuple] = combined_patches.get(key, [])
                    if isclose(hook.strength, 1.0):
                        current_patches.extend(hook_patches[key])
                    else:
                        # patches are stored as tuples: (strength_patch, (tuple_with_weights,), strength_model)
                        for patch in hook_patches[key]:
                            new_patch = list(patch)
                            new_patch[0] *= hook.strength
                            current_patches.append(tuple(new_patch))
                    combined_patches[key] = current_patches
        return combined_patches

    def apply_hooks(self, hooks: Optional[HookGroup], transformer_options: dict = None, force_apply=False):
        # TODO: return transformer_options dict with any additions from hooks
        if self.current_hooks == hooks and (not force_apply or (not self.is_clip and hooks is None)):
            return create_transformer_options_from_hooks(self, hooks, transformer_options)
        self.patch_hooks(hooks=hooks)
        for callback in self.get_all_callbacks(CallbacksMP.ON_APPLY_HOOKS):
            callback(self, hooks)
        return create_transformer_options_from_hooks(self, hooks, transformer_options)

    def patch_hooks(self, hooks: HookGroup | None):
        with self.use_ejected():
            if hooks is not None:
                model_sd_keys = list(self.model_state_dict().keys())
                memory_counter = None
                if self.hook_mode == EnumHookMode.MaxSpeed:
                    # TODO: minimum_counter should have a minimum that conforms to loaded model requirements
                    memory_counter = MemoryCounter(initial=model_management.get_free_memory(self.load_device),
                                                   minimum=model_management.minimum_inference_memory() * 2)
                # if have cached weights for hooks, use it
                cached_weights = self.cached_hook_patches.get(hooks, None)
                if cached_weights is not None:
                    model_sd_keys_set = set(model_sd_keys)
                    for key in cached_weights:
                        if key not in model_sd_keys:
                            logging.warning(f"Cached hook could not patch. Key does not exist in model: {key}")
                            continue
                        self.patch_cached_hook_weights(cached_weights=cached_weights, key=key, memory_counter=memory_counter)
                        model_sd_keys_set.remove(key)
                    self.unpatch_hooks(model_sd_keys_set)
                else:
                    self.unpatch_hooks()
                    relevant_patches = self.get_combined_hook_patches(hooks=hooks)
                    original_weights = None
                    if len(relevant_patches) > 0:
                        original_weights = self.get_key_patches()
                    for key in relevant_patches:
                        if key not in model_sd_keys:
                            logging.warning(f"Cached hook would not patch. Key does not exist in model: {key}")
                            continue
                        self.patch_hook_weight_to_device(hooks=hooks, combined_patches=relevant_patches, key=key, original_weights=original_weights,
<<<<<<< HEAD
                                                         memory_counter=memory_counter)
=======
                                                            memory_counter=memory_counter)
            else:
                self.unpatch_hooks()
>>>>>>> 2d17d891
            self.current_hooks = hooks

    def patch_cached_hook_weights(self, cached_weights: dict, key: str, memory_counter: MemoryCounter):
        if key not in self.hook_backup:
            weight: torch.Tensor = utils.get_attr(self.model, key)
            target_device = self.offload_device
            if self.hook_mode == EnumHookMode.MaxSpeed:
                used = memory_counter.use(weight)
                if used:
                    target_device = weight.device
            self.hook_backup[key] = (weight.to(device=target_device, copy=True), weight.device)
        utils.copy_to_param(self.model, key, cached_weights[key][0].to(device=cached_weights[key][1]))

    def clear_cached_hook_weights(self):
        self.cached_hook_patches.clear()
        self.patch_hooks(None)

    def patch_hook_weight_to_device(self, hooks: HookGroup, combined_patches: dict, key: str, original_weights: dict, memory_counter: MemoryCounter):
        if key not in combined_patches:
            return

        weight, set_func, convert_func = get_key_weight(self.model, key)
        weight: torch.Tensor
        if key not in self.hook_backup:
            target_device = self.offload_device
            if self.hook_mode == EnumHookMode.MaxSpeed:
                used = memory_counter.use(weight)
                if used:
                    target_device = weight.device
            self.hook_backup[key] = (weight.to(device=target_device, copy=True), weight.device)
        # TODO: properly handle LowVramPatch, if it ends up an issue
        temp_weight = model_management.cast_to_device(weight, weight.device, torch.float32, copy=True)
        if convert_func is not None:
            temp_weight = convert_func(temp_weight, inplace=True)

        out_weight = lora.calculate_weight(combined_patches[key],
                                           temp_weight,
                                           key, original_weights=original_weights)
        del original_weights[key]
        if set_func is None:
            out_weight = stochastic_rounding(out_weight, weight.dtype, seed=string_to_seed(key))
            utils.copy_to_param(self.model, key, out_weight)
        else:
            set_func(out_weight, inplace_update=True, seed=string_to_seed(key))
        if self.hook_mode == EnumHookMode.MaxSpeed:
            # TODO: disable caching if not enough system RAM to do so
            target_device = self.offload_device
            used = memory_counter.use(weight)
            if used:
                target_device = weight.device
            self.cached_hook_patches.setdefault(hooks, {})
            self.cached_hook_patches[hooks][key] = (out_weight.to(device=target_device, copy=False), weight.device)
        del temp_weight
        del out_weight
        del weight

    def unpatch_hooks(self, whitelist_keys_set: set[str]=None) -> None:
        with self.use_ejected():
            if len(self.hook_backup) == 0:
                self.current_hooks = None
                return
            keys = list(self.hook_backup.keys())
<<<<<<< HEAD
            for k in keys:
                utils.copy_to_param(self.model, k, self.hook_backup[k][0].to(device=self.hook_backup[k][1]))
            self.hook_backup.clear()
            self.current_hooks = None
=======
            if whitelist_keys_set:
                for k in keys:
                    if k in whitelist_keys_set:
                        comfy.utils.copy_to_param(self.model, k, self.hook_backup[k][0].to(device=self.hook_backup[k][1]))
                        self.hook_backup.pop(k)
            else:
                for k in keys:
                    comfy.utils.copy_to_param(self.model, k, self.hook_backup[k][0].to(device=self.hook_backup[k][1]))

                self.hook_backup.clear()
                self.current_hooks = None
>>>>>>> 2d17d891

    def clean_hooks(self):
        self.unpatch_hooks()
        self.clear_cached_hook_weights()

    def __del__(self):
        self.detach(unpatch_all=False)<|MERGE_RESOLUTION|>--- conflicted
+++ resolved
@@ -1203,13 +1203,9 @@
                             logging.warning(f"Cached hook would not patch. Key does not exist in model: {key}")
                             continue
                         self.patch_hook_weight_to_device(hooks=hooks, combined_patches=relevant_patches, key=key, original_weights=original_weights,
-<<<<<<< HEAD
                                                          memory_counter=memory_counter)
-=======
-                                                            memory_counter=memory_counter)
             else:
                 self.unpatch_hooks()
->>>>>>> 2d17d891
             self.current_hooks = hooks
 
     def patch_cached_hook_weights(self, cached_weights: dict, key: str, memory_counter: MemoryCounter):
@@ -1272,24 +1268,16 @@
                 self.current_hooks = None
                 return
             keys = list(self.hook_backup.keys())
-<<<<<<< HEAD
-            for k in keys:
-                utils.copy_to_param(self.model, k, self.hook_backup[k][0].to(device=self.hook_backup[k][1]))
-            self.hook_backup.clear()
-            self.current_hooks = None
-=======
             if whitelist_keys_set:
                 for k in keys:
                     if k in whitelist_keys_set:
-                        comfy.utils.copy_to_param(self.model, k, self.hook_backup[k][0].to(device=self.hook_backup[k][1]))
+                        utils.copy_to_param(self.model, k, self.hook_backup[k][0].to(device=self.hook_backup[k][1]))
                         self.hook_backup.pop(k)
             else:
                 for k in keys:
-                    comfy.utils.copy_to_param(self.model, k, self.hook_backup[k][0].to(device=self.hook_backup[k][1]))
-
-                self.hook_backup.clear()
-                self.current_hooks = None
->>>>>>> 2d17d891
+                    utils.copy_to_param(self.model, k, self.hook_backup[k][0].to(device=self.hook_backup[k][1]))
+            self.hook_backup.clear()
+            self.current_hooks = None
 
     def clean_hooks(self):
         self.unpatch_hooks()
