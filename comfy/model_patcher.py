"""
    This file is part of ComfyUI.
    Copyright (C) 2024 Comfy

    This program is free software: you can redistribute it and/or modify
    it under the terms of the GNU General Public License as published by
    the Free Software Foundation, either version 3 of the License, or
    (at your option) any later version.

    This program is distributed in the hope that it will be useful,
    but WITHOUT ANY WARRANTY; without even the implied warranty of
    MERCHANTABILITY or FITNESS FOR A PARTICULAR PURPOSE.  See the
    GNU General Public License for more details.

    You should have received a copy of the GNU General Public License
    along with this program.  If not, see <https://www.gnu.org/licenses/>.
"""
import collections
import copy
import inspect
import logging
import uuid
from typing import Optional

import torch
import torch.nn

from . import model_management, lora
from . import utils
from .float import stochastic_rounding
from .model_base import BaseModel
from .model_management_types import ModelManageable, MemoryMeasurements
from .types import UnetWrapperFunction

def string_to_seed(data):
    crc = 0xFFFFFFFF
    for byte in data:
        if isinstance(byte, str):
            byte = ord(byte)
        crc ^= byte
        for _ in range(8):
            if crc & 1:
                crc = (crc >> 1) ^ 0xEDB88320
            else:
                crc >>= 1
    return crc ^ 0xFFFFFFFF

def set_model_options_patch_replace(model_options, patch, name, block_name, number, transformer_index=None):
    to = model_options["transformer_options"].copy()

    if "patches_replace" not in to:
        to["patches_replace"] = {}
    else:
        to["patches_replace"] = to["patches_replace"].copy()

    if name not in to["patches_replace"]:
        to["patches_replace"][name] = {}
    else:
        to["patches_replace"][name] = to["patches_replace"][name].copy()

    if transformer_index is not None:
        block = (block_name, number, transformer_index)
    else:
        block = (block_name, number)
    to["patches_replace"][name][block] = patch
    model_options["transformer_options"] = to
    return model_options


def set_model_options_post_cfg_function(model_options, post_cfg_function, disable_cfg1_optimization=False):
    model_options["sampler_post_cfg_function"] = model_options.get("sampler_post_cfg_function", []) + [post_cfg_function]
    if disable_cfg1_optimization:
        model_options["disable_cfg1_optimization"] = True
    return model_options


def set_model_options_pre_cfg_function(model_options, pre_cfg_function, disable_cfg1_optimization=False):
    model_options["sampler_pre_cfg_function"] = model_options.get("sampler_pre_cfg_function", []) + [pre_cfg_function]
    if disable_cfg1_optimization:
        model_options["disable_cfg1_optimization"] = True
    return model_options


def wipe_lowvram_weight(m):
    if hasattr(m, "prev_comfy_cast_weights"):
        m.comfy_cast_weights = m.prev_comfy_cast_weights
        del m.prev_comfy_cast_weights
    m.weight_function = None
    m.bias_function = None


class LowVramPatch:
    def __init__(self, key, patches):
        self.key = key
        self.patches = patches

    def __call__(self, weight):
        return lora.calculate_weight(self.patches[self.key], weight, self.key, intermediate_dtype=weight.dtype)


class ModelPatcher(ModelManageable):
    def __init__(self, model: torch.nn.Module, load_device: torch.device, offload_device: torch.device, size=0, weight_inplace_update=False, ckpt_name: Optional[str] = None):
        self.size = size
        self.model: torch.nn.Module = model
        self.patches = {}
        self.backup = {}
        self.object_patches = {}
        self.object_patches_backup = {}
        self.model_options = {"transformer_options": {}}
        self.model_size()
        self.load_device = load_device
        self.offload_device = offload_device
        self.weight_inplace_update = weight_inplace_update
        self.patches_uuid = uuid.uuid4()
        self.ckpt_name = ckpt_name
        self._memory_measurements = MemoryMeasurements(self.model)

    @property
    def model_device(self) -> torch.device:
        return self._memory_measurements.device

    @model_device.setter
    def model_device(self, value: torch.device):
        self._memory_measurements.device = value

    def lowvram_patch_counter(self):
        return self._memory_measurements.lowvram_patch_counter

    def model_size(self):
        if self.size > 0:
            return self.size
        self.size = model_management.module_size(self.model)
        return self.size

    def loaded_size(self):
        return self._memory_measurements.model_loaded_weight_memory

    def clone(self):
        n = ModelPatcher(self.model, self.load_device, self.offload_device, self.size, weight_inplace_update=self.weight_inplace_update)
        n._memory_measurements = self._memory_measurements
        n.ckpt_name = self.ckpt_name
        n.patches = {}
        for k in self.patches:
            n.patches[k] = self.patches[k][:]
        n.patches_uuid = self.patches_uuid

        n.object_patches = self.object_patches.copy()
        n.model_options = copy.deepcopy(self.model_options)
        n.backup = self.backup
        n.object_patches_backup = self.object_patches_backup
        return n

    def is_clone(self, other):
        return hasattr(other, 'model') and self.model is other.model

    def clone_has_same_weights(self, clone: "ModelPatcher"):
        if not self.is_clone(clone):
            return False

        if len(self.patches) == 0 and len(clone.patches) == 0:
            return True

        if self.patches_uuid == clone.patches_uuid:
            if len(self.patches) != len(clone.patches):
                logging.warning("WARNING: something went wrong, same patch uuid but different length of patches.")
            else:
                return True

    def memory_required(self, input_shape) -> int:
        assert isinstance(self.model, BaseModel)
        return self.model.memory_required(input_shape=input_shape)

    def set_model_sampler_cfg_function(self, sampler_cfg_function, disable_cfg1_optimization=False):
        if len(inspect.signature(sampler_cfg_function).parameters) == 3:
            self.model_options["sampler_cfg_function"] = lambda args: sampler_cfg_function(args["cond"], args["uncond"], args["cond_scale"])  # Old way
        else:
            self.model_options["sampler_cfg_function"] = sampler_cfg_function
        if disable_cfg1_optimization:
            self.model_options["disable_cfg1_optimization"] = True

    def set_model_sampler_post_cfg_function(self, post_cfg_function, disable_cfg1_optimization=False):
        self.model_options = set_model_options_post_cfg_function(self.model_options, post_cfg_function, disable_cfg1_optimization)

    def set_model_sampler_pre_cfg_function(self, pre_cfg_function, disable_cfg1_optimization=False):
        self.model_options = set_model_options_pre_cfg_function(self.model_options, pre_cfg_function, disable_cfg1_optimization)

    def set_model_unet_function_wrapper(self, unet_wrapper_function: UnetWrapperFunction):
        self.model_options["model_function_wrapper"] = unet_wrapper_function

    def set_model_denoise_mask_function(self, denoise_mask_function):
        self.model_options["denoise_mask_function"] = denoise_mask_function

    def set_model_patch(self, patch, name):
        to = self.model_options["transformer_options"]
        if "patches" not in to:
            to["patches"] = {}
        to["patches"][name] = to["patches"].get(name, []) + [patch]

    def set_model_patch_replace(self, patch, name, block_name, number, transformer_index=None):
        self.model_options = set_model_options_patch_replace(self.model_options, patch, name, block_name, number, transformer_index=transformer_index)

    def set_model_attn1_patch(self, patch):
        self.set_model_patch(patch, "attn1_patch")

    def set_model_attn2_patch(self, patch):
        self.set_model_patch(patch, "attn2_patch")

    def set_model_attn1_replace(self, patch, block_name, number, transformer_index=None):
        self.set_model_patch_replace(patch, "attn1", block_name, number, transformer_index)

    def set_model_attn2_replace(self, patch, block_name, number, transformer_index=None):
        self.set_model_patch_replace(patch, "attn2", block_name, number, transformer_index)

    def set_model_attn1_output_patch(self, patch):
        self.set_model_patch(patch, "attn1_output_patch")

    def set_model_attn2_output_patch(self, patch):
        self.set_model_patch(patch, "attn2_output_patch")

    def set_model_input_block_patch(self, patch):
        self.set_model_patch(patch, "input_block_patch")

    def set_model_input_block_patch_after_skip(self, patch):
        self.set_model_patch(patch, "input_block_patch_after_skip")

    def set_model_output_block_patch(self, patch):
        self.set_model_patch(patch, "output_block_patch")

    def add_object_patch(self, name, obj):
        self.object_patches[name] = obj

    def get_model_object(self, name):
        if name in self.object_patches:
            return self.object_patches[name]
        else:
            if name in self.object_patches_backup:
                return self.object_patches_backup[name]
            else:
                return utils.get_attr(self.model, name)

    def model_patches_to(self, device):
        to = self.model_options["transformer_options"]
        if "patches" in to:
            patches = to["patches"]
            for name in patches:
                patch_list = patches[name]
                for i in range(len(patch_list)):
                    if hasattr(patch_list[i], "to"):
                        patch_list[i] = patch_list[i].to(device)
        if "patches_replace" in to:
            patches = to["patches_replace"]
            for name in patches:
                patch_list = patches[name]
                for k in patch_list:
                    if hasattr(patch_list[k], "to"):
                        patch_list[k] = patch_list[k].to(device)
        if "model_function_wrapper" in self.model_options:
            wrap_func = self.model_options["model_function_wrapper"]
            if hasattr(wrap_func, "to"):
                self.model_options["model_function_wrapper"] = wrap_func.to(device)

    def model_dtype(self):
        if hasattr(self.model, "get_dtype"):
            return self.model.get_dtype()

    def add_patches(self, patches, strength_patch=1.0, strength_model=1.0):
        p = set()
        model_sd = self.model.state_dict()
        for k in patches:
            offset = None
            function = None
            if isinstance(k, str):
                key = k
            else:
                offset = k[1]
                key = k[0]
                if len(k) > 2:
                    function = k[2]

            if key in model_sd:
                p.add(k)
                current_patches = self.patches.get(key, [])
                current_patches.append((strength_patch, patches[k], strength_model, offset, function))
                self.patches[key] = current_patches

        self.patches_uuid = uuid.uuid4()
        return list(p)

    def get_key_patches(self, filter_prefix=None):
        model_management.unload_model_clones(self)
        model_sd = self.model_state_dict()
        p = {}
        for k in model_sd:
            if filter_prefix is not None:
                if not k.startswith(filter_prefix):
                    continue
            if k in self.patches:
                p[k] = [model_sd[k]] + self.patches[k]
            else:
                p[k] = (model_sd[k],)
        return p

    def model_state_dict(self, filter_prefix=None):
        sd = self.model.state_dict()
        keys = list(sd.keys())
        if filter_prefix is not None:
            for k in keys:
                if not k.startswith(filter_prefix):
                    sd.pop(k)
        return sd

    def patch_weight_to_device(self, key, device_to=None, inplace_update=False):
        if key not in self.patches:
            return

        weight = utils.get_attr(self.model, key)

        inplace_update = self.weight_inplace_update or inplace_update

        if key not in self.backup:
            self.backup[key] = collections.namedtuple('Dimension', ['weight', 'inplace_update'])(weight.to(device=self.offload_device, copy=inplace_update), inplace_update)

        if device_to is not None:
            temp_weight = model_management.cast_to_device(weight, device_to, torch.float32, copy=True)
        else:
            temp_weight = weight.to(torch.float32, copy=True)
<<<<<<< HEAD
        out_weight = lora.calculate_weight(self.patches[key], temp_weight, key)
        out_weight = stochastic_rounding(out_weight, weight.dtype)
=======
        out_weight = comfy.lora.calculate_weight(self.patches[key], temp_weight, key)
        out_weight = comfy.float.stochastic_rounding(out_weight, weight.dtype, seed=string_to_seed(key))
>>>>>>> 2ca8f6e2
        if inplace_update:
            utils.copy_to_param(self.model, key, out_weight)
        else:
            utils.set_attr_param(self.model, key, out_weight)

    def load(self, device_to=None, lowvram_model_memory=0, force_patch_weights=False, full_load=False):
        mem_counter = 0
        patch_counter = 0
        lowvram_counter = 0
        loading = []
        for n, m in self.model.named_modules():
            if hasattr(m, "comfy_cast_weights") or hasattr(m, "weight"):
                loading.append((comfy.model_management.module_size(m), n, m))

        load_completely = []
        loading.sort(reverse=True)
        for x in loading:
            n = x[1]
            m = x[2]
            module_mem = x[0]

            lowvram_weight = False

            if not full_load and hasattr(m, "comfy_cast_weights"):
<<<<<<< HEAD
                module_mem = model_management.module_size(m)
=======
>>>>>>> 2ca8f6e2
                if mem_counter + module_mem >= lowvram_model_memory:
                    lowvram_weight = True
                    lowvram_counter += 1
                    if hasattr(m, "prev_comfy_cast_weights"):  # Already lowvramed
                        continue

            weight_key = "{}.weight".format(n)
            bias_key = "{}.bias".format(n)

            if lowvram_weight:
                if weight_key in self.patches:
                    if force_patch_weights:
                        self.patch_weight_to_device(weight_key)
                    else:
                        m.weight_function = LowVramPatch(weight_key, self.patches)
                        patch_counter += 1
                if bias_key in self.patches:
                    if force_patch_weights:
                        self.patch_weight_to_device(bias_key)
                    else:
                        m.bias_function = LowVramPatch(bias_key, self.patches)
                        patch_counter += 1

                m.prev_comfy_cast_weights = m.comfy_cast_weights
                m.comfy_cast_weights = True
            else:
                if hasattr(m, "comfy_cast_weights"):
                    if m.comfy_cast_weights:
                        wipe_lowvram_weight(m)

                if hasattr(m, "weight"):
<<<<<<< HEAD
                    mem_used = model_management.module_size(m)
                    mem_counter += mem_used
                    load_completely.append((mem_used, n, m))
=======
                    mem_counter += module_mem
                    load_completely.append((module_mem, n, m))
>>>>>>> 2ca8f6e2

        load_completely.sort(reverse=True)
        for x in load_completely:
            n = x[1]
            m = x[2]
            weight_key = "{}.weight".format(n)
            bias_key = "{}.bias".format(n)
            if hasattr(m, "comfy_patched_weights"):
                if m.comfy_patched_weights == True:
                    continue

            self.patch_weight_to_device(weight_key, device_to=device_to)
            self.patch_weight_to_device(bias_key, device_to=device_to)
            logging.debug("lowvram: loaded module regularly {} {}".format(n, m))
            m.comfy_patched_weights = True

        for x in load_completely:
            x[2].to(device_to)

        if lowvram_counter > 0:
            logging.debug("loaded partially {} {} {}".format(lowvram_model_memory / (1024 * 1024), mem_counter / (1024 * 1024), patch_counter))
            self._memory_measurements.model_lowvram = True
        else:
            logging.debug("loaded completely {} {} {}".format(lowvram_model_memory / (1024 * 1024), mem_counter / (1024 * 1024), full_load))
            self._memory_measurements.model_lowvram = False
            if full_load:
                self.model.to(device_to)
                mem_counter = self.model_size()

        self._memory_measurements.lowvram_patch_counter += patch_counter

        self.model_device = device_to
        self._memory_measurements.model_loaded_weight_memory = mem_counter

    def patch_model(self, device_to=None, lowvram_model_memory=0, load_weights=True, force_patch_weights=False):
        for k in self.object_patches:
            old = utils.set_attr(self.model, k, self.object_patches[k])
            if k not in self.object_patches_backup:
                self.object_patches_backup[k] = old

        if lowvram_model_memory == 0:
            full_load = True
        else:
            full_load = False

        if load_weights:
            self.load(device_to, lowvram_model_memory=lowvram_model_memory, force_patch_weights=force_patch_weights, full_load=full_load)
        return self.model

    def unpatch_model(self, device_to=None, unpatch_weights=True):
        if unpatch_weights:
            if self._memory_measurements.model_lowvram:
                for m in self.model.modules():
                    wipe_lowvram_weight(m)

                self._memory_measurements.model_lowvram = False
                self._memory_measurements.lowvram_patch_counter = 0

            keys = list(self.backup.keys())

            for k in keys:
                bk = self.backup[k]
                if bk.inplace_update:
                    utils.copy_to_param(self.model, k, bk.weight)
                else:
                    utils.set_attr_param(self.model, k, bk.weight)

            self.backup.clear()

            if device_to is not None:
                self.model.to(device_to)
                self.model_device = device_to
            self._memory_measurements.model_loaded_weight_memory = 0

            for m in self.model.modules():
                if hasattr(m, "comfy_patched_weights"):
                    del m.comfy_patched_weights

        keys = list(self.object_patches_backup.keys())
        for k in keys:
            utils.set_attr(self.model, k, self.object_patches_backup[k])

        self.object_patches_backup.clear()

    def partially_unload(self, device_to, memory_to_free=0):
        memory_freed = 0
        patch_counter = 0
        unload_list = []

        for n, m in self.model.named_modules():
            shift_lowvram = False
            if hasattr(m, "comfy_cast_weights"):
                module_mem = model_management.module_size(m)
                unload_list.append((module_mem, n, m))

        unload_list.sort()
        for unload in unload_list:
            if memory_to_free < memory_freed:
                break
            module_mem = unload[0]
            n = unload[1]
            m = unload[2]
            weight_key = "{}.weight".format(n)
            bias_key = "{}.bias".format(n)

            if hasattr(m, "comfy_patched_weights") and m.comfy_patched_weights == True:
                for key in [weight_key, bias_key]:
                    bk = self.backup.get(key, None)
                    if bk is not None:
                        if bk.inplace_update:
                            utils.copy_to_param(self.model, key, bk.weight)
                        else:
                            utils.set_attr_param(self.model, key, bk.weight)
                        self.backup.pop(key)

                m.to(device_to)
                if weight_key in self.patches:
                    m.weight_function = LowVramPatch(weight_key, self.patches)
                    patch_counter += 1
                if bias_key in self.patches:
                    m.bias_function = LowVramPatch(bias_key, self.patches)
                    patch_counter += 1

                m.prev_comfy_cast_weights = m.comfy_cast_weights
                m.comfy_cast_weights = True
                m.comfy_patched_weights = False
                memory_freed += module_mem
                logging.debug("freed {}".format(n))

        self._memory_measurements.model_lowvram = True
        self._memory_measurements.lowvram_patch_counter += patch_counter
        self._memory_measurements.model_loaded_weight_memory -= memory_freed
        return memory_freed

    def partially_load(self, device_to, extra_memory=0):
        self.unpatch_model(unpatch_weights=False)
        self.patch_model(load_weights=False)
        full_load = False
        if not self._memory_measurements.model_lowvram:
            return 0
        if self._memory_measurements.model_loaded_weight_memory + extra_memory > self.model_size():
            full_load = True
        current_used = self._memory_measurements.model_loaded_weight_memory
        self.load(device_to, lowvram_model_memory=current_used + extra_memory, full_load=full_load)
        return self._memory_measurements.model_loaded_weight_memory - current_used

    def current_loaded_device(self):
        return self.model_device

    @property
    def current_device(self) -> torch.device:
        return self.current_loaded_device()

    def __str__(self):
        if self.ckpt_name is not None:
            return f"<ModelPatcher for {self.ckpt_name} ({self.model.__class__.__name__})>"
        else:
            return f"<ModelPatcher for {self.model.__class__.__name__}>"

    def calculate_weight(self, patches, weight, key, intermediate_dtype=torch.float32):
        print("WARNING the ModelPatcher.calculate_weight function is deprecated, please use: comfy.lora.calculate_weight instead")
        return lora.calculate_weight(patches, weight, key, intermediate_dtype=intermediate_dtype)<|MERGE_RESOLUTION|>--- conflicted
+++ resolved
@@ -324,13 +324,8 @@
             temp_weight = model_management.cast_to_device(weight, device_to, torch.float32, copy=True)
         else:
             temp_weight = weight.to(torch.float32, copy=True)
-<<<<<<< HEAD
         out_weight = lora.calculate_weight(self.patches[key], temp_weight, key)
-        out_weight = stochastic_rounding(out_weight, weight.dtype)
-=======
-        out_weight = comfy.lora.calculate_weight(self.patches[key], temp_weight, key)
-        out_weight = comfy.float.stochastic_rounding(out_weight, weight.dtype, seed=string_to_seed(key))
->>>>>>> 2ca8f6e2
+        out_weight = stochastic_rounding(out_weight, weight.dtype, seed=string_to_seed(key))
         if inplace_update:
             utils.copy_to_param(self.model, key, out_weight)
         else:
@@ -343,7 +338,7 @@
         loading = []
         for n, m in self.model.named_modules():
             if hasattr(m, "comfy_cast_weights") or hasattr(m, "weight"):
-                loading.append((comfy.model_management.module_size(m), n, m))
+                loading.append((model_management.module_size(m), n, m))
 
         load_completely = []
         loading.sort(reverse=True)
@@ -355,10 +350,6 @@
             lowvram_weight = False
 
             if not full_load and hasattr(m, "comfy_cast_weights"):
-<<<<<<< HEAD
-                module_mem = model_management.module_size(m)
-=======
->>>>>>> 2ca8f6e2
                 if mem_counter + module_mem >= lowvram_model_memory:
                     lowvram_weight = True
                     lowvram_counter += 1
@@ -390,14 +381,8 @@
                         wipe_lowvram_weight(m)
 
                 if hasattr(m, "weight"):
-<<<<<<< HEAD
-                    mem_used = model_management.module_size(m)
-                    mem_counter += mem_used
-                    load_completely.append((mem_used, n, m))
-=======
                     mem_counter += module_mem
                     load_completely.append((module_mem, n, m))
->>>>>>> 2ca8f6e2
 
         load_completely.sort(reverse=True)
         for x in load_completely:
