"""
    This file is part of ComfyUI.
    Copyright (C) 2024 Comfy

    This program is free software: you can redistribute it and/or modify
    it under the terms of the GNU General Public License as published by
    the Free Software Foundation, either version 3 of the License, or
    (at your option) any later version.

    This program is distributed in the hope that it will be useful,
    but WITHOUT ANY WARRANTY; without even the implied warranty of
    MERCHANTABILITY or FITNESS FOR A PARTICULAR PURPOSE.  See the
    GNU General Public License for more details.

    You should have received a copy of the GNU General Public License
    along with this program.  If not, see <https://www.gnu.org/licenses/>.
"""
from __future__ import annotations

import collections
import copy
import dataclasses
import inspect
import logging
import typing
import uuid
from math import isclose
from typing import Callable, Optional

import torch
import torch.nn
from humanize import naturalsize
from natsort import natsorted

from . import model_management, lora
from . import patcher_extension
from . import utils
from .comfy_types import UnetWrapperFunction
from .component_model.deprecation import _deprecate_method
from .float import stochastic_rounding
from .gguf import move_patch_to_device, is_torch_compatible, is_quantized, GGMLOps
from .hooks import EnumHookMode, _HookRef, HookGroup, EnumHookType, WeightHook, create_transformer_options_from_hooks
from .lora_types import PatchDict, PatchDictKey, PatchTuple, PatchWeightTuple, ModelPatchesDictValue, PatchSupport
from .model_base import BaseModel
from .model_management_types import ModelManageable, MemoryMeasurements, ModelOptions, LatentFormatT, LoadingListItem, TrainingSupport, HooksSupport
from .patcher_extension import CallbacksMP, WrappersMP, PatcherInjection

logger = logging.getLogger(__name__)


def string_to_seed(data):
    crc = 0xFFFFFFFF
    for byte in data:
        if isinstance(byte, str):
            byte = ord(byte)
        crc ^= byte
        for _ in range(8):
            if crc & 1:
                crc = (crc >> 1) ^ 0xEDB88320
            else:
                crc >>= 1
    return crc ^ 0xFFFFFFFF


def set_model_options_patch_replace(model_options, patch, name, block_name, number, transformer_index=None):
    to = model_options["transformer_options"].copy()

    if "patches_replace" not in to:
        to["patches_replace"] = {}
    else:
        to["patches_replace"] = to["patches_replace"].copy()

    if name not in to["patches_replace"]:
        to["patches_replace"][name] = {}
    else:
        to["patches_replace"][name] = to["patches_replace"][name].copy()

    if transformer_index is not None:
        block = (block_name, number, transformer_index)
    else:
        block = (block_name, number)
    to["patches_replace"][name][block] = patch
    model_options["transformer_options"] = to
    return model_options


def set_model_options_post_cfg_function(model_options, post_cfg_function, disable_cfg1_optimization=False):
    model_options["sampler_post_cfg_function"] = model_options.get("sampler_post_cfg_function", []) + [post_cfg_function]
    if disable_cfg1_optimization:
        model_options["disable_cfg1_optimization"] = True
    return model_options


def set_model_options_pre_cfg_function(model_options, pre_cfg_function, disable_cfg1_optimization=False):
    model_options["sampler_pre_cfg_function"] = model_options.get("sampler_pre_cfg_function", []) + [pre_cfg_function]
    if disable_cfg1_optimization:
        model_options["disable_cfg1_optimization"] = True
    return model_options


def create_model_options_clone(orig_model_options: dict):
    return patcher_extension.copy_nested_dicts(orig_model_options)


def create_hook_patches_clone(orig_hook_patches):
    new_hook_patches = {}
    for hook_ref in orig_hook_patches:
        new_hook_patches[hook_ref] = {}
        for k in orig_hook_patches[hook_ref]:
            new_hook_patches[hook_ref][k] = orig_hook_patches[hook_ref][k][:]
    return new_hook_patches


def wipe_lowvram_weight(m):
    if hasattr(m, "prev_comfy_cast_weights"):
        m.comfy_cast_weights = m.prev_comfy_cast_weights
        del m.prev_comfy_cast_weights

    if hasattr(m, "weight_function"):
        m.weight_function = []

    if hasattr(m, "bias_function"):
        m.bias_function = []


def move_weight_functions(m, device):
    if device is None:
        return 0

    memory = 0
    if hasattr(m, "weight_function"):
        for f in m.weight_function:
            if hasattr(f, "move_to"):
                memory += f.move_to(device=device)

    if hasattr(m, "bias_function"):
        for f in m.bias_function:
            if hasattr(f, "move_to"):
                memory += f.move_to(device=device)
    return memory


class LowVramPatch:
    def __init__(self, key, patches, convert_func=None, set_func=None):
        self.key = key
        self.patches = patches
<<<<<<< HEAD

    def __call__(self, weight):
        intermediate_dtype = weight.dtype
        if intermediate_dtype not in [torch.float32, torch.float16, torch.bfloat16]:  # intermediate_dtype has to be one that is supported in math ops
            intermediate_dtype = torch.float32
            return stochastic_rounding(lora.calculate_weight(self.patches[self.key], weight.to(intermediate_dtype), self.key, intermediate_dtype=intermediate_dtype), weight.dtype, seed=string_to_seed(self.key))
        return lora.calculate_weight(self.patches[self.key], weight, self.key, intermediate_dtype=intermediate_dtype)

=======
        self.convert_func = convert_func
        self.set_func = set_func

    def __call__(self, weight):
        intermediate_dtype = weight.dtype
        if self.convert_func is not None:
            weight = self.convert_func(weight.to(dtype=torch.float32, copy=True), inplace=True)

        if intermediate_dtype not in [torch.float32, torch.float16, torch.bfloat16]: #intermediate_dtype has to be one that is supported in math ops
            intermediate_dtype = torch.float32
            out = comfy.lora.calculate_weight(self.patches[self.key], weight.to(intermediate_dtype), self.key, intermediate_dtype=intermediate_dtype)
            if self.set_func is None:
                return comfy.float.stochastic_rounding(out, weight.dtype, seed=string_to_seed(self.key))
            else:
                return self.set_func(out, seed=string_to_seed(self.key), return_weight=True)

        out = comfy.lora.calculate_weight(self.patches[self.key], weight, self.key, intermediate_dtype=intermediate_dtype)
        if self.set_func is not None:
            return self.set_func(out, seed=string_to_seed(self.key), return_weight=True).to(dtype=intermediate_dtype)
        else:
            return out
>>>>>>> a4787ac8

def get_key_weight(model, key):
    set_func = None
    convert_func = None
    op_keys = key.rsplit('.', 1)
    if len(op_keys) < 2:
        weight = utils.get_attr(model, key)
    else:
        op = utils.get_attr(model, op_keys[0])
        try:
            set_func = getattr(op, "set_{}".format(op_keys[1]))
        except AttributeError:
            pass

        try:
            convert_func = getattr(op, "convert_{}".format(op_keys[1]))
        except AttributeError:
            pass

        weight = getattr(op, op_keys[1])
        if convert_func is not None:
            weight = utils.get_attr(model, key)

    return weight, set_func, convert_func


class AutoPatcherEjector:
    def __init__(self, model: 'ModelPatcher', skip_and_inject_on_exit_only=False):
        self.model = model
        self.was_injected = False
        self.prev_skip_injection = False
        self.skip_and_inject_on_exit_only = skip_and_inject_on_exit_only

    def __enter__(self):
        self.was_injected = False
        self.prev_skip_injection = self.model.skip_injection
        if self.skip_and_inject_on_exit_only:
            self.model.skip_injection = True
        if self.model.is_injected:
            self.model.eject_model()
            self.was_injected = True

    def __exit__(self, *args):
        if self.skip_and_inject_on_exit_only:
            self.model.skip_injection = self.prev_skip_injection
            self.model.inject_model()
        if self.was_injected and not self.model.skip_injection:
            self.model.inject_model()
        self.model.skip_injection = self.prev_skip_injection


class MemoryCounter:
    def __init__(self, initial: int, minimum=0):
        self.value = initial
        self.minimum = minimum
        # TODO: add a safe limit besides 0

    def use(self, weight: torch.Tensor):
        weight_size = weight.nelement() * weight.element_size()
        if self.is_useable(weight_size):
            self.decrement(weight_size)
            return True
        return False

    def is_useable(self, used: int):
        return self.value - used > self.minimum

    def decrement(self, used: int):
        self.value -= used


@dataclasses.dataclass
class GGUFQuantization:
    loaded_from_gguf: bool = False
    mmap_released: bool = False
    patch_on_device: bool = False


class ModelPatcher(ModelManageable, PatchSupport):
    def __init__(self, model: BaseModel | torch.nn.Module, load_device: torch.device, offload_device: torch.device, size=0, weight_inplace_update=False, ckpt_name: Optional[str] = None):
        self.size = size
        self.model: BaseModel | torch.nn.Module = model
        self.patches: dict[PatchDictKey, ModelPatchesDictValue] = {}
        self.backup = {}
        self.object_patches = {}
        self.object_patches_backup = {}
        self.weight_wrapper_patches = {}
        self._model_options: ModelOptions = {"transformer_options": {}}
        self.model_size()
        self.load_device = load_device
        self.offload_device = offload_device
        self.weight_inplace_update = weight_inplace_update
        self._force_cast_weights = False
        self._parent: ModelManageable | None = None
        self.patches_uuid: uuid.UUID = uuid.uuid4()
        self.ckpt_name = ckpt_name
        self._memory_measurements = MemoryMeasurements(self.model)
        self.attachments: dict[str] = {}
        self.additional_models: dict[str, list[ModelPatcher]] = {}
        self.callbacks: dict[str, dict[str, list[Callable]]] = CallbacksMP.init_callbacks()
        self.wrappers: dict[str, dict[str, list[Callable]]] = WrappersMP.init_wrappers()

        self.is_injected = False
        self.skip_injection = False
        self.injections: dict[str, list[PatcherInjection]] = {}

        self.hook_patches: dict[_HookRef] = {}
        self.hook_patches_backup: dict[_HookRef] = None
        self.hook_backup: dict[str, tuple[torch.Tensor, torch.device]] = {}
        self.cached_hook_patches: dict[HookGroup, dict[str, torch.Tensor | tuple[torch.Tensor, torch.device]]] = {}
        self.current_hooks: Optional[HookGroup] = None
        self.forced_hooks: Optional[HookGroup] = None  # NOTE: only used for CLIP at this time
        self.is_clip = False
        self.hook_mode = EnumHookMode.MaxSpeed
        self.gguf = GGUFQuantization()
        if isinstance(model, BaseModel) and model.operations == GGMLOps:
            self.gguf.loaded_from_gguf = True

    @property
    def model_options(self) -> ModelOptions:
        return self._model_options

    @model_options.setter
    def model_options(self, value: ModelOptions):
        self._model_options = value

    @property
    def model_device(self) -> torch.device:
        return self._memory_measurements.device

    @model_device.setter
    def model_device(self, value: torch.device):
        self._memory_measurements.device = value

    @property
    def current_weight_patches_uuid(self) -> Optional[uuid.UUID]:
        return self._memory_measurements.current_weight_patches_uuid

    @current_weight_patches_uuid.setter
    def current_weight_patches_uuid(self, value):
        self._memory_measurements.current_weight_patches_uuid = value

    @property
    def parent(self) -> Optional["ModelPatcher"]:
        return self._parent

    @property
    def force_cast_weights(self) -> bool:
        return self._force_cast_weights

    @force_cast_weights.setter
    def force_cast_weights(self, value: bool) -> None:
        self._force_cast_weights = value

    def lowvram_patch_counter(self):
        return self._memory_measurements.lowvram_patch_counter

    def model_size(self):
        if self.size > 0:
            return self.size
        self.size = model_management.module_size(self.model)
        return self.size

    def loaded_size(self):
        return self._memory_measurements.model_loaded_weight_memory

    def clone(self):
        n = self.__class__(self.model, self.load_device, self.offload_device, self.size, weight_inplace_update=self.weight_inplace_update)
        n._memory_measurements = self._memory_measurements
        n.ckpt_name = self.ckpt_name
        n.patches = {}
        for k in self.patches:
            n.patches[k] = self.patches[k][:]
        n.patches_uuid = self.patches_uuid

        n.object_patches = self.object_patches.copy()
        n.weight_wrapper_patches = self.weight_wrapper_patches.copy()
        n._model_options = copy.deepcopy(self.model_options)
        n.backup = self.backup
        n.object_patches_backup = self.object_patches_backup
        n._parent = self

        n.force_cast_weights = self.force_cast_weights

        # attachments
        n.attachments = {}
        for k in self.attachments:
            if hasattr(self.attachments[k], "on_model_patcher_clone"):
                n.attachments[k] = self.attachments[k].on_model_patcher_clone()
            else:
                n.attachments[k] = self.attachments[k]
        # additional models
        for k, c in self.additional_models.items():
            n.additional_models[k] = [x.clone() for x in c]
        # callbacks
        for k, c in self.callbacks.items():
            n.callbacks[k] = {}
            for k1, c1 in c.items():
                n.callbacks[k][k1] = c1.copy()
        # sample wrappers
        for k, w in self.wrappers.items():
            n.wrappers[k] = {}
            for k1, w1 in w.items():
                n.wrappers[k][k1] = w1.copy()
        # injection
        n.is_injected = self.is_injected
        n.skip_injection = self.skip_injection
        for k, i in self.injections.items():
            n.injections[k] = i.copy()
        # hooks
        n.hook_patches = create_hook_patches_clone(self.hook_patches)
        n.hook_patches_backup = create_hook_patches_clone(self.hook_patches_backup) if self.hook_patches_backup else self.hook_patches_backup
        for group in self.cached_hook_patches:
            n.cached_hook_patches[group] = {}
            for k in self.cached_hook_patches[group]:
                n.cached_hook_patches[group][k] = self.cached_hook_patches[group][k]
        n.hook_backup = self.hook_backup
        n.current_hooks = self.current_hooks.clone() if self.current_hooks else self.current_hooks
        n.forced_hooks = self.forced_hooks.clone() if self.forced_hooks else self.forced_hooks
        n.is_clip = self.is_clip
        n.hook_mode = self.hook_mode
        n.gguf = copy.copy(self.gguf)
        # todo: when is this set back to False? when would it make sense to?
        n.gguf.mmap_released = False

        for callback in self.get_all_callbacks(CallbacksMP.ON_CLONE):
            callback(self, n)
        return n

    def is_clone(self, other):
        return hasattr(other, 'model') and self.model is other.model

    def clone_has_same_weights(self, clone: "ModelPatcher"):
        if not self.is_clone(clone):
            return False

        if self.current_hooks != clone.current_hooks:
            return False
        if self.forced_hooks != clone.forced_hooks:
            return False
        if self.hook_patches.keys() != clone.hook_patches.keys():
            return False
        if self.attachments.keys() != clone.attachments.keys():
            return False
        if self.additional_models.keys() != clone.additional_models.keys():
            return False
        for key in self.callbacks:
            if len(self.callbacks[key]) != len(clone.callbacks[key]):
                return False
        for key in self.wrappers:
            if len(self.wrappers[key]) != len(clone.wrappers[key]):
                return False
        if self.injections.keys() != clone.injections.keys():
            return False

        if len(self.patches) == 0 and len(clone.patches) == 0:
            return True

        if self.patches_uuid == clone.patches_uuid:
            if len(self.patches) != len(clone.patches):
                logger.warning("WARNING: something went wrong, same patch uuid but different length of patches.")
            else:
                return True

    def memory_required(self, input_shape) -> int:
        assert isinstance(self.model, BaseModel)
        return self.model.memory_required(input_shape=input_shape)

    def set_model_sampler_cfg_function(self, sampler_cfg_function, disable_cfg1_optimization=False):
        if len(inspect.signature(sampler_cfg_function).parameters) == 3:
            self.model_options["sampler_cfg_function"] = lambda args: sampler_cfg_function(args["cond"], args["uncond"], args["cond_scale"])  # Old way
        else:
            self.model_options["sampler_cfg_function"] = sampler_cfg_function
        if disable_cfg1_optimization:
            self.model_options["disable_cfg1_optimization"] = True

    def set_model_sampler_post_cfg_function(self, post_cfg_function, disable_cfg1_optimization=False):
        self.model_options = set_model_options_post_cfg_function(self.model_options, post_cfg_function, disable_cfg1_optimization)

    def set_model_sampler_pre_cfg_function(self, pre_cfg_function, disable_cfg1_optimization=False):
        self.model_options = set_model_options_pre_cfg_function(self.model_options, pre_cfg_function, disable_cfg1_optimization)

    def set_model_sampler_calc_cond_batch_function(self, sampler_calc_cond_batch_function):
        self.model_options["sampler_calc_cond_batch_function"] = sampler_calc_cond_batch_function

    def set_model_unet_function_wrapper(self, unet_wrapper_function: UnetWrapperFunction):
        self.model_options["model_function_wrapper"] = unet_wrapper_function

    def set_model_denoise_mask_function(self, denoise_mask_function):
        self.model_options["denoise_mask_function"] = denoise_mask_function

    def set_model_patch(self, patch, name):
        to = self.model_options["transformer_options"]
        if "patches" not in to:
            to["patches"] = {}
        to["patches"][name] = to["patches"].get(name, []) + [patch]

    def set_model_patch_replace(self, patch, name, block_name, number, transformer_index=None):
        self.model_options = set_model_options_patch_replace(self.model_options, patch, name, block_name, number, transformer_index=transformer_index)

    def set_model_attn1_patch(self, patch):
        self.set_model_patch(patch, "attn1_patch")

    def set_model_attn2_patch(self, patch):
        self.set_model_patch(patch, "attn2_patch")

    def set_model_attn1_replace(self, patch, block_name, number, transformer_index=None):
        self.set_model_patch_replace(patch, "attn1", block_name, number, transformer_index)

    def set_model_attn2_replace(self, patch, block_name, number, transformer_index=None):
        self.set_model_patch_replace(patch, "attn2", block_name, number, transformer_index)

    def set_model_attn1_output_patch(self, patch):
        self.set_model_patch(patch, "attn1_output_patch")

    def set_model_attn2_output_patch(self, patch):
        self.set_model_patch(patch, "attn2_output_patch")

    def set_model_input_block_patch(self, patch):
        self.set_model_patch(patch, "input_block_patch")

    def set_model_input_block_patch_after_skip(self, patch):
        self.set_model_patch(patch, "input_block_patch_after_skip")

    def set_model_output_block_patch(self, patch):
        self.set_model_patch(patch, "output_block_patch")

    def set_model_emb_patch(self, patch):
        self.set_model_patch(patch, "emb_patch")

    def set_model_forward_timestep_embed_patch(self, patch):
        self.set_model_patch(patch, "forward_timestep_embed_patch")

    def set_model_double_block_patch(self, patch):
        self.set_model_patch(patch, "double_block")

    def set_model_post_input_patch(self, patch):
        self.set_model_patch(patch, "post_input")

    def add_object_patch(self, name, obj):
        self.object_patches[name] = obj

    def set_model_compute_dtype(self, dtype):
        self.add_object_patch("manual_cast_dtype", dtype)
        if dtype is not None:
            self.force_cast_weights = True
        self.patches_uuid = uuid.uuid4()  # TODO: optimize by preventing a full model reload for this

    def add_weight_wrapper(self, name, function):
        self.weight_wrapper_patches[name] = self.weight_wrapper_patches.get(name, []) + [function]
        self.patches_uuid = uuid.uuid4()

    def get_model_object(self, name: str) -> torch.nn.Module | typing.Any:
        """Retrieves a nested attribute from an object using dot notation considering
        object patches.

        Args:
            name (str): The attribute path using dot notation (e.g. "model.layer.weight")

        Returns:
            The value of the requested attribute

        Example:
            patcher = ModelPatcher()
            weight = patcher.get_model_object("layer1.conv.weight")
        """
        if name in self.object_patches:
            return self.object_patches[name]
        else:
            if name in self.object_patches_backup:
                return self.object_patches_backup[name]
            else:
                return utils.get_attr(self.model, name)

    @property
    def diffusion_model(self) -> torch.nn.Module | BaseModel:
        return self.get_model_object("diffusion_model")

    @diffusion_model.setter
    def diffusion_model(self, value: torch.nn.Module):
        self.add_object_patch("diffusion_model", value)

    @property
    def latent_format(self) -> LatentFormatT:
        return self.get_model_object("latent_format")

    def model_patches_to(self, device):
        to = self.model_options["transformer_options"]
        if "patches" in to:
            patches = to["patches"]
            for name in patches:
                patch_list = patches[name]
                for i in range(len(patch_list)):
                    if hasattr(patch_list[i], "to"):
                        patch_list[i] = patch_list[i].to(device)
        if "patches_replace" in to:
            patches = to["patches_replace"]
            for name in patches:
                patch_list = patches[name]
                for k in patch_list:
                    if hasattr(patch_list[k], "to"):
                        patch_list[k] = patch_list[k].to(device)
        if "model_function_wrapper" in self.model_options:
            wrap_func = self.model_options["model_function_wrapper"]
            if hasattr(wrap_func, "to"):
                self.model_options["model_function_wrapper"] = wrap_func.to(device)

    def model_patches_models(self):
        to = self.model_options["transformer_options"]
        models = []
        if "patches" in to:
            patches = to["patches"]
            for name in patches:
                patch_list = patches[name]
                for i in range(len(patch_list)):
                    if hasattr(patch_list[i], "models"):
                        models += patch_list[i].models()
        if "patches_replace" in to:
            patches = to["patches_replace"]
            for name in patches:
                patch_list = patches[name]
                for k in patch_list:
                    if hasattr(patch_list[k], "models"):
                        models += patch_list[k].models()
        if "model_function_wrapper" in self.model_options:
            wrap_func = self.model_options["model_function_wrapper"]
            if hasattr(wrap_func, "models"):
                models += wrap_func.models()

        return models

    def model_dtype(self):
        # this pokes into the internals of diffusion model a little bit
        # todo: the base model isn't going to be aware that its diffusion model is patched this way
        if isinstance(self.model, BaseModel):
            diffusion_model = self.get_model_object("diffusion_model")
            return diffusion_model.dtype
        if hasattr(self.model, "get_dtype"):
            return self.model.get_dtype()

    def add_patches(self, patches: PatchDict, strength_patch=1.0, strength_model=1.0) -> list[PatchDictKey]:
        with self.use_ejected():
            p: set[PatchDictKey] = set()
            model_sd = self.model.state_dict()
            k: PatchDictKey
            for k in patches:
                offset = None
                function = None
                if isinstance(k, str):
                    key: str = k
                else:
                    offset = k[1]
                    key = k[0]
                    if len(k) > 2:
                        function = k[2]

                if key in model_sd:
                    p.add(k)
                    current_patches = self.patches.get(key, [])
                    current_patches.append(PatchTuple(strength_patch, patches[k], strength_model, offset, function))
                    self.patches[key] = current_patches

            self.patches_uuid = uuid.uuid4()
            return list(p)

    def get_key_patches(self, filter_prefix=None):
        model_sd = self.model_state_dict()
        p = {}
        for k in model_sd:
            if filter_prefix is not None:
                if not k.startswith(filter_prefix):
                    continue
            bk: torch.nn.Module | None = self.backup.get(k, None)
            hbk = self.hook_backup.get(k, None)
            weight, set_func, convert_func = get_key_weight(self.model, k)
            if bk is not None:
                weight = bk.weight
            if hbk is not None:
                weight = hbk[0]
            if convert_func is None:
                convert_func = lambda a, **kwargs: a

            if k in self.patches:
                p[k] = [PatchWeightTuple(weight, convert_func)] + self.patches[k]
            else:
                p[k] = [PatchWeightTuple(weight, convert_func)]
        return p

    def model_state_dict(self, filter_prefix=None):
        with self.use_ejected():
            sd = self.model.state_dict()
            keys = list(sd.keys())
            if filter_prefix is not None:
                for k in keys:
                    if not k.startswith(filter_prefix):
                        sd.pop(k)
            return sd

    def patch_weight_to_device(self, key, device_to=None, inplace_update=False):
        if key not in self.patches:
            return

        weight, set_func, convert_func = get_key_weight(self.model, key)
        inplace_update = self.weight_inplace_update or inplace_update

        # from gguf
        if is_quantized(weight):
            out_weight = weight.to(device_to)
            patches = move_patch_to_device(self.patches[key], self.load_device if self.gguf.patch_on_device else self.offload_device)
            # TODO: do we ever have legitimate duplicate patches? (i.e. patch on top of patched weight)
            out_weight.patches = [(patches, key)]
            if inplace_update:
                utils.copy_to_param(self.model, key, out_weight)
            else:
                utils.set_attr_param(self.model, key, out_weight)
                return
        # end gguf

        if key not in self.backup:
            self.backup[key] = collections.namedtuple('Dimension', ['weight', 'inplace_update'])(weight.to(device=self.offload_device, copy=inplace_update), inplace_update)

        if device_to is not None:
            temp_weight = model_management.cast_to_device(weight, device_to, torch.float32, copy=True)
        else:
            temp_weight = weight.to(torch.float32, copy=True)
        if convert_func is not None:
            temp_weight = convert_func(temp_weight, inplace=True)

        out_weight = lora.calculate_weight(self.patches[key], temp_weight, key)
        if set_func is None:
            out_weight = stochastic_rounding(out_weight, weight.dtype, seed=string_to_seed(key))
            if inplace_update:
                utils.copy_to_param(self.model, key, out_weight)
            else:
                utils.set_attr_param(self.model, key, out_weight)
        else:
            set_func(out_weight, inplace_update=inplace_update, seed=string_to_seed(key))

    def _load_list(self) -> list[LoadingListItem]:
        loading = []
        for n, m in self.model.named_modules():
            params = []
            skip = False
            for name, param in m.named_parameters(recurse=False):
                params.append(name)
            for name, param in m.named_parameters(recurse=True):
                if name not in params:
                    skip = True  # skip random weights in non leaf modules
                    break
            if not skip and (hasattr(m, "comfy_cast_weights") or len(params) > 0):
                loading.append(LoadingListItem(model_management.module_size(m), n, m, params))
        return loading

    def load(self, device_to=None, lowvram_model_memory=0, force_patch_weights=False, full_load=False):
        if self.gguf.loaded_from_gguf:
            force_patch_weights = True

        with self.use_ejected():
            self.unpatch_hooks()
            mem_counter = 0
            patch_counter = 0
            lowvram_counter = 0
            loading = self._load_list()

            load_completely: list[LoadingListItem] = []
            loading.sort(reverse=True)
            for x in loading:
                n = x.name
                m = x.module
                params = x.params
                module_mem = x.module_size

                lowvram_weight = False

                weight_key = "{}.weight".format(n)
                bias_key = "{}.bias".format(n)

                if not full_load and hasattr(m, "comfy_cast_weights"):
                    if mem_counter + module_mem >= lowvram_model_memory:
                        lowvram_weight = True
                        lowvram_counter += 1
                        if hasattr(m, "prev_comfy_cast_weights"):  # Already lowvramed
                            continue

                cast_weight = self.force_cast_weights
                if lowvram_weight:
                    if hasattr(m, "comfy_cast_weights"):
                        m.weight_function = []
                        m.bias_function = []

                    if weight_key in self.patches:
                        if force_patch_weights:
                            self.patch_weight_to_device(weight_key)
                        else:
                            _, set_func, convert_func = get_key_weight(self.model, weight_key)
                            m.weight_function = [LowVramPatch(weight_key, self.patches, convert_func, set_func)]
                            patch_counter += 1
                    if bias_key in self.patches:
                        if force_patch_weights:
                            self.patch_weight_to_device(bias_key)
                        else:
                            _, set_func, convert_func = get_key_weight(self.model, bias_key)
                            m.bias_function = [LowVramPatch(bias_key, self.patches, convert_func, set_func)]
                            patch_counter += 1

                    cast_weight = True
                else:
                    if hasattr(m, "comfy_cast_weights"):
                        wipe_lowvram_weight(m)

                    if full_load or mem_counter + module_mem < lowvram_model_memory:
                        mem_counter += module_mem
                        load_completely.append(LoadingListItem(module_mem, n, m, params))

                if cast_weight and hasattr(m, "comfy_cast_weights"):
                    m.prev_comfy_cast_weights = m.comfy_cast_weights
                    m.comfy_cast_weights = True

                if weight_key in self.weight_wrapper_patches:
                    m.weight_function.extend(self.weight_wrapper_patches[weight_key])

                if bias_key in self.weight_wrapper_patches:
                    m.bias_function.extend(self.weight_wrapper_patches[bias_key])

                mem_counter += move_weight_functions(m, device_to)

            load_completely.sort(reverse=True)
            models_loaded_regularly: list[str] = []
            for x in load_completely:
                n = x.name
                m = x.module
                params = x.params
                if hasattr(m, "comfy_patched_weights"):
                    if m.comfy_patched_weights == True:
                        continue

                for param in params:
                    self.patch_weight_to_device("{}.{}".format(n, param), device_to=device_to)

                models_loaded_regularly.append("name={} module={}".format(n, m))
                m.comfy_patched_weights = True
            logger.debug("lowvram: loaded module regularly: {}".format(", ".join(models_loaded_regularly)))
            for x in load_completely:
                x.module.to(device_to)

            if lowvram_counter > 0:
                logger.debug(f"loaded partially lowvram_model_memory={lowvram_model_memory / (1024 * 1024):.1f}MB mem_counter={mem_counter / (1024 * 1024):.1f}MB patch_counter={patch_counter}")
                self._memory_measurements.model_lowvram = True
            else:
                logger.debug(f"loaded completely lowvram_model_memory={lowvram_model_memory / (1024 * 1024):.1f}MB mem_counter={mem_counter / (1024 * 1024):.1f}MB full_load={full_load}")
                self._memory_measurements.model_lowvram = False
                if full_load:
                    self.model.to(device_to)
                    mem_counter = self.model_size()

            if self.gguf.loaded_from_gguf and not self.gguf.mmap_released:
                # todo: when is mmap_released set to True?
                linked = []
                if lowvram_model_memory > 0:
                    for n, m in self.model.named_modules():
                        if hasattr(m, "weight"):
                            device = getattr(m.weight, "device", None)
                            if device == self.offload_device:
                                linked.append((n, m))
                                continue
                        if hasattr(m, "bias"):
                            device = getattr(m.bias, "device", None)
                            if device == self.offload_device:
                                linked.append((n, m))
                                continue
                if linked and self.load_device != self.offload_device:
                    logger.info(f"gguf attempting to release mmap ({len(linked)})")
                    for n, m in linked:
                        # TODO: possible to OOM, find better way to detach
                        m.to(self.load_device).to(self.offload_device)
                self.gguf.mmap_released = True

        self._memory_measurements.lowvram_patch_counter += patch_counter

        self.model_device = device_to
        self._memory_measurements.model_loaded_weight_memory = mem_counter
        self._memory_measurements.current_weight_patches_uuid = self.patches_uuid

        for callback in self.get_all_callbacks(CallbacksMP.ON_LOAD):
            callback(self, device_to, lowvram_model_memory, force_patch_weights, full_load)

        self.apply_hooks(self.forced_hooks, force_apply=True)

    def patch_model(self, device_to=None, lowvram_model_memory=0, load_weights=True, force_patch_weights=False):
        with self.use_ejected():
            for k in self.object_patches:
                old = utils.set_attr(self.model, k, self.object_patches[k])
                if k not in self.object_patches_backup:
                    self.object_patches_backup[k] = old

            if lowvram_model_memory == 0:
                full_load = True
            else:
                full_load = False

            if load_weights:
                self.load(device_to, lowvram_model_memory=lowvram_model_memory, force_patch_weights=force_patch_weights, full_load=full_load)
        self.inject_model()
        return self.model

    def unpatch_model(self, device_to=None, unpatch_weights=True):
        self.eject_model()
        if self.gguf.loaded_from_gguf and unpatch_weights:
            for p in self.model.parameters():
                if is_torch_compatible(p):
                    continue
                patches = self.patches
                if len(patches) > 0:
                    p.patches = []
        if unpatch_weights:
            self.unpatch_hooks()
            if self._memory_measurements.model_lowvram:
                for m in self.model.modules():
                    move_weight_functions(m, device_to)
                    wipe_lowvram_weight(m)

                self._memory_measurements.model_lowvram = False
                self._memory_measurements.lowvram_patch_counter = 0

            keys = list(self.backup.keys())

            for k in keys:
                bk = self.backup[k]
                if bk.inplace_update:
                    utils.copy_to_param(self.model, k, bk.weight)
                else:
                    utils.set_attr_param(self.model, k, bk.weight)

            self._memory_measurements.current_weight_patches_uuid = None
            self.backup.clear()

            if device_to is not None:
                if hasattr(self.model, "to"):
                    # todo: is this now redundant with self.model.to?
                    self.model.to(device_to)
                self.model_device = device_to
            self._memory_measurements.model_loaded_weight_memory = 0

            for m in self.model.modules():
                if hasattr(m, "comfy_patched_weights"):
                    del m.comfy_patched_weights

        keys = list(self.object_patches_backup.keys())
        for k in keys:
            utils.set_attr(self.model, k, self.object_patches_backup[k])

        self.object_patches_backup.clear()

    def partially_unload(self, device_to, memory_to_free=0):
        freed_layers: list[str] = []
        with self.use_ejected():
            hooks_unpatched = False
            memory_freed = 0
            patch_counter = 0
            unload_list = self._load_list()
            unload_list.sort()
            for unload in unload_list:
                if memory_to_free < memory_freed:
                    break
                module_mem = unload[0]
                n = unload[1]
                m = unload[2]
                params = unload[3]

                lowvram_possible = hasattr(m, "comfy_cast_weights")
                if hasattr(m, "comfy_patched_weights") and m.comfy_patched_weights == True:
                    move_weight = True
                    for param in params:
                        key = "{}.{}".format(n, param)
                        bk = self.backup.get(key, None)
                        if bk is not None:
                            if not lowvram_possible:
                                move_weight = False
                                break

                            if not hooks_unpatched:
                                self.unpatch_hooks()
                                hooks_unpatched = True

                            if bk.inplace_update:
                                utils.copy_to_param(self.model, key, bk.weight)
                            else:
                                utils.set_attr_param(self.model, key, bk.weight)
                            self.backup.pop(key)

                    weight_key = "{}.weight".format(n)
                    bias_key = "{}.bias".format(n)
                    if move_weight:
                        cast_weight = self.force_cast_weights
                        m.to(device_to)
                        module_mem += move_weight_functions(m, device_to)
                        if lowvram_possible:
                            if weight_key in self.patches:
                                _, set_func, convert_func = get_key_weight(self.model, weight_key)
                                m.weight_function.append(LowVramPatch(weight_key, self.patches, convert_func, set_func))
                                patch_counter += 1
                            if bias_key in self.patches:
                                _, set_func, convert_func = get_key_weight(self.model, bias_key)
                                m.bias_function.append(LowVramPatch(bias_key, self.patches, convert_func, set_func))
                                patch_counter += 1
                            cast_weight = True

                        if cast_weight:
                            m.prev_comfy_cast_weights = m.comfy_cast_weights
                            m.comfy_cast_weights = True
                        m.comfy_patched_weights = False
                        memory_freed += module_mem
                        freed_layers.append(n)

            logger.debug("freed {}".format(natsorted(freed_layers)))

            self._memory_measurements.model_lowvram = True
            self._memory_measurements.lowvram_patch_counter += patch_counter
            self._memory_measurements.model_loaded_weight_memory -= memory_freed
            return memory_freed

    def partially_load(self, device_to, extra_memory=0, force_patch_weights=False) -> int:
        with self.use_ejected(skip_and_inject_on_exit_only=True):
            unpatch_weights = self._memory_measurements.current_weight_patches_uuid is not None and (self._memory_measurements.current_weight_patches_uuid != self.patches_uuid or force_patch_weights)
            # TODO: force_patch_weights should not unload + reload full model
            used = self._memory_measurements.model_loaded_weight_memory
            self.unpatch_model(self.offload_device, unpatch_weights=unpatch_weights)
            if unpatch_weights:
                extra_memory += (used - self._memory_measurements.model_loaded_weight_memory)

            self.patch_model(load_weights=False)
            full_load = False
            if not self._memory_measurements.model_lowvram and self._memory_measurements.model_loaded_weight_memory > 0:
                return 0
            if self._memory_measurements.model_loaded_weight_memory + extra_memory > self.model_size():
                full_load = True
            current_used = self._memory_measurements.model_loaded_weight_memory
            try:
                self.load(device_to, lowvram_model_memory=current_used + extra_memory, force_patch_weights=force_patch_weights, full_load=full_load)
            except Exception as e:
                self.detach()
                raise e

            return self._memory_measurements.model_loaded_weight_memory - current_used

    def detach(self, unpatch_all=True):
        self.eject_model()
        self.model_patches_to(self.offload_device)
        if unpatch_all:
            self.unpatch_model(self.offload_device, unpatch_weights=unpatch_all)
        for callback in self.get_all_callbacks(CallbacksMP.ON_DETACH):
            callback(self, unpatch_all)
        return self.model

    def current_loaded_device(self):
        return self.model_device

    @property
    def current_device(self) -> torch.device:
        return self.current_loaded_device()

    def __str__(self):
        if hasattr(self.model, "operations"):
            if hasattr(self.model.operations, "__name__"):
                operations_str = self.model.operations.__name__
            else:
                operations_str = str(self.model.operations)
        else:
            operations_str = None
        info_str = f"model_dtype={self.model_dtype()} device={self.model_device} size={naturalsize(self._memory_measurements.model_loaded_weight_memory, binary=True)} operations={operations_str}"
        if self.ckpt_name is not None:
            return f"<ModelPatcher for {self.ckpt_name} ({self.model.__class__.__name__} {info_str})>"
        else:
            return f"<ModelPatcher for {self.model.__class__.__name__} ({info_str})>"

    @_deprecate_method(version="0.3.2", message="WARNING the ModelPatcher.calculate_weight function is deprecated, please use: comfy.lora.calculate_weight instead")
    def calculate_weight(self, patches, weight, key, intermediate_dtype=torch.float32):
        return lora.calculate_weight(patches, weight, key, intermediate_dtype=intermediate_dtype)

    def cleanup(self):
        self.clean_hooks()
        if hasattr(self.model, "current_patcher"):
            self.model.current_patcher = None
        for callback in self.get_all_callbacks(CallbacksMP.ON_CLEANUP):
            callback(self)

    def add_callback(self, call_type: str, callback: Callable):
        self.add_callback_with_key(call_type, None, callback)

    def add_callback_with_key(self, call_type: str, key: str, callback: Callable):
        c = self.callbacks.setdefault(call_type, {}).setdefault(key, [])
        c.append(callback)

    def remove_callbacks_with_key(self, call_type: str, key: str):
        c = self.callbacks.get(call_type, {})
        if key in c:
            c.pop(key)

    def get_callbacks(self, call_type: str, key: str):
        return self.callbacks.get(call_type, {}).get(key, [])

    def get_all_callbacks(self, call_type: str):
        c_list = []
        for c in self.callbacks.get(call_type, {}).values():
            c_list.extend(c)
        return c_list

    def add_wrapper(self, wrapper_type: str, wrapper: Callable):
        self.add_wrapper_with_key(wrapper_type, None, wrapper)

    def add_wrapper_with_key(self, wrapper_type: str, key: str, wrapper: Callable):
        w = self.wrappers.setdefault(wrapper_type, {}).setdefault(key, [])
        w.append(wrapper)

    def remove_wrappers_with_key(self, wrapper_type: str, key: str):
        w = self.wrappers.get(wrapper_type, {})
        if key in w:
            w.pop(key)

    def get_wrappers(self, wrapper_type: str, key: str):
        return self.wrappers.get(wrapper_type, {}).get(key, [])

    def get_all_wrappers(self, wrapper_type: str):
        w_list = []
        for w in self.wrappers.get(wrapper_type, {}).values():
            w_list.extend(w)
        return w_list

    def set_attachments(self, key: str, attachment):
        self.attachments[key] = attachment

    def remove_attachments(self, key: str):
        if key in self.attachments:
            self.attachments.pop(key)

    def get_attachment(self, key: str):
        return self.attachments.get(key, None)

    def set_injections(self, key: str, injections: list[PatcherInjection]):
        self.injections[key] = injections

    def remove_injections(self, key: str):
        if key in self.injections:
            self.injections.pop(key)

    def get_injections(self, key: str):
        return self.injections.get(key, None)

    def set_additional_models(self, key: str, models: list['ModelPatcher']):
        self.additional_models[key] = models

    def remove_additional_models(self, key: str):
        if key in self.additional_models:
            self.additional_models.pop(key)

    def get_additional_models_with_key(self, key: str):
        return self.additional_models.get(key, [])

    def get_additional_models(self):
        all_models = []
        for models in self.additional_models.values():
            all_models.extend(models)
        return all_models

    def get_nested_additional_models(self):
        def _evaluate_sub_additional_models(prev_models: list[ModelPatcher], cache_set: set[ModelPatcher]):
            '''Make sure circular references do not cause infinite recursion.'''
            next_models = []
            for model in prev_models:
                candidates = model.get_additional_models()
                for c in candidates:
                    if c not in cache_set:
                        next_models.append(c)
                        cache_set.add(c)
            if len(next_models) == 0:
                return prev_models
            return prev_models + _evaluate_sub_additional_models(next_models, cache_set)

        all_models = self.get_additional_models()
        models_set = set(all_models)
        real_all_models = _evaluate_sub_additional_models(prev_models=all_models, cache_set=models_set)
        return real_all_models

    def use_ejected(self, skip_and_inject_on_exit_only=False):
        return AutoPatcherEjector(self, skip_and_inject_on_exit_only=skip_and_inject_on_exit_only)

    def inject_model(self):
        if self.is_injected or self.skip_injection:
            return
        for injections in self.injections.values():
            for inj in injections:
                inj.inject(self)
                self.is_injected = True
        if self.is_injected:
            for callback in self.get_all_callbacks(CallbacksMP.ON_INJECT_MODEL):
                callback(self)

    def eject_model(self):
        if not self.is_injected:
            return
        for injections in self.injections.values():
            for inj in injections:
                inj.eject(self)
        self.is_injected = False
        for callback in self.get_all_callbacks(CallbacksMP.ON_EJECT_MODEL):
            callback(self)

    def pre_run(self):
        if hasattr(self.model, "current_patcher"):
            self.model.current_patcher = self
        for callback in self.get_all_callbacks(CallbacksMP.ON_PRE_RUN):
            callback(self)

    def prepare_state(self, timestep):
        for callback in self.get_all_callbacks(CallbacksMP.ON_PREPARE_STATE):
            callback(self, timestep)

    def restore_hook_patches(self):
        if self.hook_patches_backup is not None:
            self.hook_patches = self.hook_patches_backup
            self.hook_patches_backup = None

    def set_hook_mode(self, hook_mode: EnumHookMode):
        self.hook_mode = hook_mode

    def prepare_hook_patches_current_keyframe(self, t: torch.Tensor, hook_group: HookGroup, model_options: dict[str]):
        curr_t = t[0]
        reset_current_hooks = False
        transformer_options = model_options.get("transformer_options", {})
        for hook in hook_group.hooks:
            changed = hook.hook_keyframe.prepare_current_keyframe(curr_t=curr_t, transformer_options=transformer_options)
            # if keyframe changed, remove any cached HookGroups that contain hook with the same hook_ref;
            # this will cause the weights to be recalculated when sampling
            if changed:
                # reset current_hooks if contains hook that changed
                if self.current_hooks is not None:
                    for current_hook in self.current_hooks.hooks:
                        if current_hook == hook:
                            reset_current_hooks = True
                            break
                for cached_group in list(self.cached_hook_patches.keys()):
                    if cached_group.contains(hook):
                        self.cached_hook_patches.pop(cached_group)
        if reset_current_hooks:
            self.patch_hooks(None)

    def register_all_hook_patches(self, hooks: HookGroup, target_dict: dict[str], model_options: dict = None,
                                  registered: HookGroup = None):
        self.restore_hook_patches()
        if registered is None:
            registered = HookGroup()
        # handle WeightHooks
        weight_hooks_to_register: list[WeightHook] = []
        for hook in hooks.get_type(EnumHookType.Weight):
            if hook.hook_ref not in self.hook_patches:
                weight_hooks_to_register.append(hook)
            else:
                registered.add(hook)
        if len(weight_hooks_to_register) > 0:
            # clone hook_patches to become backup so that any non-dynamic hooks will return to their original state
            self.hook_patches_backup = create_hook_patches_clone(self.hook_patches)
            for hook in weight_hooks_to_register:
                hook.add_hook_patches(self, model_options, target_dict, registered)
        for callback in self.get_all_callbacks(CallbacksMP.ON_REGISTER_ALL_HOOK_PATCHES):
            callback(self, hooks, target_dict, model_options, registered)
        return registered

    def add_hook_patches(self, hook: WeightHook, patches, strength_patch=1.0, strength_model=1.0):
        with self.use_ejected():
            # NOTE: this mirrors behavior of add_patches func
            current_hook_patches: dict[str, list] = self.hook_patches.get(hook.hook_ref, {})
            p = set()
            model_sd = self.model.state_dict()
            for k in patches:
                offset = None
                function = None
                if isinstance(k, str):
                    key = k
                else:
                    offset = k[1]
                    key = k[0]
                    if len(k) > 2:
                        function = k[2]

                if key in model_sd:
                    p.add(k)
                    current_patches: list[tuple] = current_hook_patches.get(key, [])
                    current_patches.append((strength_patch, patches[k], strength_model, offset, function))
                    current_hook_patches[key] = current_patches
            self.hook_patches[hook.hook_ref] = current_hook_patches
            # since should care about these patches too to determine if same model, reroll patches_uuid
            self.patches_uuid = uuid.uuid4()
            return list(p)

    def get_combined_hook_patches(self, hooks: HookGroup):
        # combined_patches will contain  weights of all relevant hooks, per key
        combined_patches = {}
        if hooks is not None:
            for hook in hooks.hooks:
                hook_patches: dict = self.hook_patches.get(hook.hook_ref, {})
                for key in hook_patches.keys():
                    current_patches: list[tuple] = combined_patches.get(key, [])
                    if isclose(hook.strength, 1.0):
                        current_patches.extend(hook_patches[key])
                    else:
                        # patches are stored as tuples: (strength_patch, (tuple_with_weights,), strength_model)
                        for patch in hook_patches[key]:
                            new_patch = list(patch)
                            new_patch[0] *= hook.strength
                            current_patches.append(tuple(new_patch))
                    combined_patches[key] = current_patches
        return combined_patches

    def apply_hooks(self, hooks: Optional[HookGroup], transformer_options: dict = None, force_apply=False):
        # TODO: return transformer_options dict with any additions from hooks
        if self.current_hooks == hooks and (not force_apply or (not self.is_clip and hooks is None)):
            return create_transformer_options_from_hooks(self, hooks, transformer_options)
        self.patch_hooks(hooks=hooks)
        for callback in self.get_all_callbacks(CallbacksMP.ON_APPLY_HOOKS):
            callback(self, hooks)
        return create_transformer_options_from_hooks(self, hooks, transformer_options)

    def patch_hooks(self, hooks: HookGroup | None):
        with self.use_ejected():
            if hooks is not None:
                model_sd_keys = list(self.model_state_dict().keys())
                memory_counter = None
                if self.hook_mode == EnumHookMode.MaxSpeed:
                    # TODO: minimum_counter should have a minimum that conforms to loaded model requirements
                    memory_counter = MemoryCounter(initial=model_management.get_free_memory(self.load_device),
                                                   minimum=model_management.minimum_inference_memory() * 2)
                # if have cached weights for hooks, use it
                cached_weights = self.cached_hook_patches.get(hooks, None)
                if cached_weights is not None:
                    model_sd_keys_set = set(model_sd_keys)
                    for key in cached_weights:
                        if key not in model_sd_keys:
                            logger.warning(f"Cached hook could not patch. Key does not exist in model: {key}")
                            continue
                        self.patch_cached_hook_weights(cached_weights=cached_weights, key=key, memory_counter=memory_counter)
                        model_sd_keys_set.remove(key)
                    self.unpatch_hooks(model_sd_keys_set)
                else:
                    self.unpatch_hooks()
                    relevant_patches = self.get_combined_hook_patches(hooks=hooks)
                    original_weights = None
                    if len(relevant_patches) > 0:
                        original_weights = self.get_key_patches()
                    for key in relevant_patches:
                        if key not in model_sd_keys:
                            logger.warning(f"Cached hook would not patch. Key does not exist in model: {key}")
                            continue
                        self.patch_hook_weight_to_device(hooks=hooks, combined_patches=relevant_patches, key=key, original_weights=original_weights,
                                                         memory_counter=memory_counter)
            else:
                self.unpatch_hooks()
            self.current_hooks = hooks

    def patch_cached_hook_weights(self, cached_weights: dict, key: str, memory_counter: MemoryCounter):
        if key not in self.hook_backup:
            weight: torch.Tensor = utils.get_attr(self.model, key)
            target_device = self.offload_device
            if self.hook_mode == EnumHookMode.MaxSpeed:
                used = memory_counter.use(weight)
                if used:
                    target_device = weight.device
            self.hook_backup[key] = (weight.to(device=target_device, copy=True), weight.device)
        utils.copy_to_param(self.model, key, cached_weights[key][0].to(device=cached_weights[key][1]))

    def clear_cached_hook_weights(self):
        self.cached_hook_patches.clear()
        self.patch_hooks(None)

    def patch_hook_weight_to_device(self, hooks: HookGroup, combined_patches: dict, key: str, original_weights: dict, memory_counter: MemoryCounter):
        if key not in combined_patches:
            return

        weight, set_func, convert_func = get_key_weight(self.model, key)
        weight: torch.Tensor
        if key not in self.hook_backup:
            target_device = self.offload_device
            if self.hook_mode == EnumHookMode.MaxSpeed:
                used = memory_counter.use(weight)
                if used:
                    target_device = weight.device
            self.hook_backup[key] = (weight.to(device=target_device, copy=True), weight.device)
        # TODO: properly handle LowVramPatch, if it ends up an issue
        temp_weight = model_management.cast_to_device(weight, weight.device, torch.float32, copy=True)
        if convert_func is not None:
            temp_weight = convert_func(temp_weight, inplace=True)

        out_weight = lora.calculate_weight(combined_patches[key],
                                           temp_weight,
                                           key, original_weights=original_weights)
        del original_weights[key]
        if set_func is None:
            out_weight = stochastic_rounding(out_weight, weight.dtype, seed=string_to_seed(key))
            utils.copy_to_param(self.model, key, out_weight)
        else:
            set_func(out_weight, inplace_update=True, seed=string_to_seed(key))
        if self.hook_mode == EnumHookMode.MaxSpeed:
            # TODO: disable caching if not enough system RAM to do so
            target_device = self.offload_device
            used = memory_counter.use(weight)
            if used:
                target_device = weight.device
            self.cached_hook_patches.setdefault(hooks, {})
            self.cached_hook_patches[hooks][key] = (out_weight.to(device=target_device, copy=False), weight.device)
        del temp_weight
        del out_weight
        del weight

    def unpatch_hooks(self, whitelist_keys_set: set[str] = None) -> None:
        with self.use_ejected():
            if len(self.hook_backup) == 0:
                self.current_hooks = None
                return
            keys = list(self.hook_backup.keys())
            if whitelist_keys_set:
                for k in keys:
                    if k in whitelist_keys_set:
                        utils.copy_to_param(self.model, k, self.hook_backup[k][0].to(device=self.hook_backup[k][1]))
                        self.hook_backup.pop(k)
            else:
                for k in keys:
                    utils.copy_to_param(self.model, k, self.hook_backup[k][0].to(device=self.hook_backup[k][1]))
            self.hook_backup.clear()
            self.current_hooks = None

    def clean_hooks(self):
        self.unpatch_hooks()
        self.clear_cached_hook_weights()

    def __del__(self):
        self.detach(unpatch_all=False)<|MERGE_RESOLUTION|>--- conflicted
+++ resolved
@@ -144,16 +144,6 @@
     def __init__(self, key, patches, convert_func=None, set_func=None):
         self.key = key
         self.patches = patches
-<<<<<<< HEAD
-
-    def __call__(self, weight):
-        intermediate_dtype = weight.dtype
-        if intermediate_dtype not in [torch.float32, torch.float16, torch.bfloat16]:  # intermediate_dtype has to be one that is supported in math ops
-            intermediate_dtype = torch.float32
-            return stochastic_rounding(lora.calculate_weight(self.patches[self.key], weight.to(intermediate_dtype), self.key, intermediate_dtype=intermediate_dtype), weight.dtype, seed=string_to_seed(self.key))
-        return lora.calculate_weight(self.patches[self.key], weight, self.key, intermediate_dtype=intermediate_dtype)
-
-=======
         self.convert_func = convert_func
         self.set_func = set_func
 
@@ -162,20 +152,19 @@
         if self.convert_func is not None:
             weight = self.convert_func(weight.to(dtype=torch.float32, copy=True), inplace=True)
 
-        if intermediate_dtype not in [torch.float32, torch.float16, torch.bfloat16]: #intermediate_dtype has to be one that is supported in math ops
+        if intermediate_dtype not in [torch.float32, torch.float16, torch.bfloat16]:  # intermediate_dtype has to be one that is supported in math ops
             intermediate_dtype = torch.float32
-            out = comfy.lora.calculate_weight(self.patches[self.key], weight.to(intermediate_dtype), self.key, intermediate_dtype=intermediate_dtype)
+            out = lora.calculate_weight(self.patches[self.key], weight.to(intermediate_dtype), self.key, intermediate_dtype=intermediate_dtype)
             if self.set_func is None:
-                return comfy.float.stochastic_rounding(out, weight.dtype, seed=string_to_seed(self.key))
+                return float.stochastic_rounding(out, weight.dtype, seed=string_to_seed(self.key))
             else:
                 return self.set_func(out, seed=string_to_seed(self.key), return_weight=True)
 
-        out = comfy.lora.calculate_weight(self.patches[self.key], weight, self.key, intermediate_dtype=intermediate_dtype)
+        out = lora.calculate_weight(self.patches[self.key], weight, self.key, intermediate_dtype=intermediate_dtype)
         if self.set_func is not None:
             return self.set_func(out, seed=string_to_seed(self.key), return_weight=True).to(dtype=intermediate_dtype)
         else:
             return out
->>>>>>> a4787ac8
 
 def get_key_weight(model, key):
     set_func = None
