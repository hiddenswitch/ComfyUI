import torch
from .ldm.modules.diffusionmodules.openaimodel import UNetModel, Timestep
from .ldm.modules.encoders.noise_aug_modules import CLIPEmbeddingNoiseAugmentation
from .ldm.modules.diffusionmodules.upscaling import ImageConcatWithNoiseAugmentation
from . import model_management
from . import conds
from . import ops
from .ldm.cascade.stage_c import StageC
from .ldm.cascade.stage_b import StageB
from enum import Enum
from . import utils

class ModelType(Enum):
    EPS = 1
    V_PREDICTION = 2
    V_PREDICTION_EDM = 3
    STABLE_CASCADE = 4
    EDM = 5


from .model_sampling import EPS, V_PREDICTION, EDM, ModelSamplingDiscrete, ModelSamplingContinuousEDM, StableCascadeSampling


def model_sampling(model_config, model_type):
    s = ModelSamplingDiscrete

    if model_type == ModelType.EPS:
        c = EPS
    elif model_type == ModelType.V_PREDICTION:
        c = V_PREDICTION
    elif model_type == ModelType.V_PREDICTION_EDM:
        c = V_PREDICTION
        s = ModelSamplingContinuousEDM
    elif model_type == ModelType.STABLE_CASCADE:
        c = EPS
        s = StableCascadeSampling
    elif model_type == ModelType.EDM:
        c = EDM
        s = ModelSamplingContinuousEDM

    class ModelSampling(s, c):
        pass

    return ModelSampling(model_config)


class BaseModel(torch.nn.Module):
    def __init__(self, model_config, model_type=ModelType.EPS, device=None, unet_model=UNetModel):
        super().__init__()

        unet_config = model_config.unet_config
        self.latent_format = model_config.latent_format
        self.model_config = model_config
        self.manual_cast_dtype = model_config.manual_cast_dtype

        if not unet_config.get("disable_unet_model_creation", False):
            if self.manual_cast_dtype is not None:
                operations = ops.manual_cast
            else:
                operations = ops.disable_weight_init
            self.diffusion_model = unet_model(**unet_config, device=device, operations=operations)
        self.model_type = model_type
        self.model_sampling = model_sampling(model_config, model_type)

        self.adm_channels = unet_config.get("adm_in_channels", None)
        if self.adm_channels is None:
            self.adm_channels = 0
        self.inpaint_model = False
        print("model_type", model_type.name)
        print("adm", self.adm_channels)

    def apply_model(self, x, t, c_concat=None, c_crossattn=None, control=None, transformer_options={}, **kwargs):
        sigma = t
        xc = self.model_sampling.calculate_input(sigma, x)
        if c_concat is not None:
            xc = torch.cat([xc] + [c_concat], dim=1)

        context = c_crossattn
        dtype = self.get_dtype()

        if self.manual_cast_dtype is not None:
            dtype = self.manual_cast_dtype

        xc = xc.to(dtype)
        t = self.model_sampling.timestep(t).float()
        context = context.to(dtype)
        extra_conds = {}
        for o in kwargs:
            extra = kwargs[o]
            if hasattr(extra, "dtype"):
                if extra.dtype != torch.int and extra.dtype != torch.long:
                    extra = extra.to(dtype)
            extra_conds[o] = extra

        model_output = self.diffusion_model(xc, t, context=context, control=control, transformer_options=transformer_options, **extra_conds).float()
        return self.model_sampling.calculate_denoised(sigma, model_output, x)

    def get_dtype(self):
        return self.diffusion_model.dtype

    def is_adm(self):
        return self.adm_channels > 0

    def encode_adm(self, **kwargs):
        return None

    def extra_conds(self, **kwargs):
        out = {}
        if self.inpaint_model:
            concat_keys = ("mask", "masked_image")
            cond_concat = []
            denoise_mask = kwargs.get("concat_mask", kwargs.get("denoise_mask", None))
            concat_latent_image = kwargs.get("concat_latent_image", None)
            if concat_latent_image is None:
                concat_latent_image = kwargs.get("latent_image", None)
            else:
                concat_latent_image = self.process_latent_in(concat_latent_image)

            noise = kwargs.get("noise", None)
            device = kwargs["device"]

            if concat_latent_image.shape[1:] != noise.shape[1:]:
                concat_latent_image = utils.common_upscale(concat_latent_image, noise.shape[-1], noise.shape[-2], "bilinear", "center")

            concat_latent_image = utils.resize_to_batch_size(concat_latent_image, noise.shape[0])

            if len(denoise_mask.shape) == len(noise.shape):
                denoise_mask = denoise_mask[:,:1]

            denoise_mask = denoise_mask.reshape((-1, 1, denoise_mask.shape[-2], denoise_mask.shape[-1]))
            if denoise_mask.shape[-2:] != noise.shape[-2:]:
                denoise_mask = utils.common_upscale(denoise_mask, noise.shape[-1], noise.shape[-2], "bilinear", "center")
            denoise_mask = utils.resize_to_batch_size(denoise_mask.round(), noise.shape[0])

            def blank_inpaint_image_like(latent_image):
                blank_image = torch.ones_like(latent_image)
                # these are the values for "zero" in pixel space translated to latent space
                blank_image[:,0] *= 0.8223
                blank_image[:,1] *= -0.6876
                blank_image[:,2] *= 0.6364
                blank_image[:,3] *= 0.1380
                return blank_image

            for ck in concat_keys:
                if denoise_mask is not None:
                    if ck == "mask":
                        cond_concat.append(denoise_mask.to(device))
                    elif ck == "masked_image":
                        cond_concat.append(concat_latent_image.to(device)) #NOTE: the latent_image should be masked by the mask in pixel space
                else:
                    if ck == "mask":
                        cond_concat.append(torch.ones_like(noise)[:,:1])
                    elif ck == "masked_image":
                        cond_concat.append(blank_inpaint_image_like(noise))
            data = torch.cat(cond_concat, dim=1)
            out['c_concat'] = conds.CONDNoiseShape(data)
        adm = self.encode_adm(**kwargs)
        if adm is not None:
            out['y'] = conds.CONDRegular(adm)

        cross_attn = kwargs.get("cross_attn", None)
        if cross_attn is not None:
            out['c_crossattn'] = conds.CONDCrossAttn(cross_attn)

        cross_attn_cnet = kwargs.get("cross_attn_controlnet", None)
        if cross_attn_cnet is not None:
            out['crossattn_controlnet'] = conds.CONDCrossAttn(cross_attn_cnet)

        return out

    def load_model_weights(self, sd, unet_prefix=""):
        to_load = {}
        keys = list(sd.keys())
        for k in keys:
            if k.startswith(unet_prefix):
                to_load[k[len(unet_prefix):]] = sd.pop(k)

        to_load = self.model_config.process_unet_state_dict(to_load)
        m, u = self.diffusion_model.load_state_dict(to_load, strict=False)
        if len(m) > 0:
            print("unet missing:", m)

        if len(u) > 0:
            print("unet unexpected:", u)
        del to_load
        return self

    def process_latent_in(self, latent):
        return self.latent_format.process_in(latent)

    def process_latent_out(self, latent):
        return self.latent_format.process_out(latent)

    def state_dict_for_saving(self, clip_state_dict=None, vae_state_dict=None, clip_vision_state_dict=None):
        extra_sds = []
        if clip_state_dict is not None:
            extra_sds.append(self.model_config.process_clip_state_dict_for_saving(clip_state_dict))
        if vae_state_dict is not None:
            extra_sds.append(self.model_config.process_vae_state_dict_for_saving(vae_state_dict))
        if clip_vision_state_dict is not None:
            extra_sds.append(self.model_config.process_clip_vision_state_dict_for_saving(clip_vision_state_dict))

        unet_state_dict = self.diffusion_model.state_dict()
        unet_state_dict = self.model_config.process_unet_state_dict_for_saving(unet_state_dict)

        if self.get_dtype() == torch.float16:
            extra_sds = map(lambda sd: utils.convert_sd_to(sd, torch.float16), extra_sds)

        if self.model_type == ModelType.V_PREDICTION:
            unet_state_dict["v_pred"] = torch.tensor([])

        for sd in extra_sds:
            unet_state_dict.update(sd)

        return unet_state_dict

    def set_inpaint(self):
        self.inpaint_model = True

    def memory_required(self, input_shape):
        if model_management.xformers_enabled() or model_management.pytorch_attention_flash_attention():
            dtype = self.get_dtype()
            if self.manual_cast_dtype is not None:
                dtype = self.manual_cast_dtype
            #TODO: this needs to be tweaked
            area = input_shape[0] * input_shape[2] * input_shape[3]
            return (area * model_management.dtype_size(dtype) / 50) * (1024 * 1024)
        else:
            #TODO: this formula might be too aggressive since I tweaked the sub-quad and split algorithms to use less memory.
            area = input_shape[0] * input_shape[2] * input_shape[3]
            return (((area * 0.6) / 0.9) + 1024) * (1024 * 1024)


def unclip_adm(unclip_conditioning, device, noise_augmentor, noise_augment_merge=0.0, seed=None):
    adm_inputs = []
    weights = []
    noise_aug = []
    for unclip_cond in unclip_conditioning:
        for adm_cond in unclip_cond["clip_vision_output"].image_embeds:
            weight = unclip_cond["strength"]
            noise_augment = unclip_cond["noise_augmentation"]
            noise_level = round((noise_augmentor.max_noise_level - 1) * noise_augment)
            c_adm, noise_level_emb = noise_augmentor(adm_cond.to(device), noise_level=torch.tensor([noise_level], device=device), seed=seed)
            adm_out = torch.cat((c_adm, noise_level_emb), 1) * weight
            weights.append(weight)
            noise_aug.append(noise_augment)
            adm_inputs.append(adm_out)

    if len(noise_aug) > 1:
        adm_out = torch.stack(adm_inputs).sum(0)
        noise_augment = noise_augment_merge
        noise_level = round((noise_augmentor.max_noise_level - 1) * noise_augment)
        c_adm, noise_level_emb = noise_augmentor(adm_out[:, :noise_augmentor.time_embed.dim], noise_level=torch.tensor([noise_level], device=device))
        adm_out = torch.cat((c_adm, noise_level_emb), 1)

    return adm_out

class SD21UNCLIP(BaseModel):
    def __init__(self, model_config, noise_aug_config, model_type=ModelType.V_PREDICTION, device=None):
        super().__init__(model_config, model_type, device=device)
        self.noise_augmentor = CLIPEmbeddingNoiseAugmentation(**noise_aug_config)

    def encode_adm(self, **kwargs):
        unclip_conditioning = kwargs.get("unclip_conditioning", None)
        device = kwargs["device"]
        if unclip_conditioning is None:
            return torch.zeros((1, self.adm_channels))
        else:
            return unclip_adm(unclip_conditioning, device, self.noise_augmentor, kwargs.get("unclip_noise_augment_merge", 0.05), kwargs.get("seed", 0) - 10)

def sdxl_pooled(args, noise_augmentor):
    if "unclip_conditioning" in args:
        return unclip_adm(args.get("unclip_conditioning", None), args["device"], noise_augmentor, seed=args.get("seed", 0) - 10)[:,:1280]
    else:
        return args["pooled_output"]

class SDXLRefiner(BaseModel):
    def __init__(self, model_config, model_type=ModelType.EPS, device=None):
        super().__init__(model_config, model_type, device=device)
        self.embedder = Timestep(256)
        self.noise_augmentor = CLIPEmbeddingNoiseAugmentation(**{"noise_schedule_config": {"timesteps": 1000, "beta_schedule": "squaredcos_cap_v2"}, "timestep_dim": 1280})

    def encode_adm(self, **kwargs):
        clip_pooled = sdxl_pooled(kwargs, self.noise_augmentor)
        width = kwargs.get("width", 768)
        height = kwargs.get("height", 768)
        crop_w = kwargs.get("crop_w", 0)
        crop_h = kwargs.get("crop_h", 0)

        if kwargs.get("prompt_type", "") == "negative":
            aesthetic_score = kwargs.get("aesthetic_score", 2.5)
        else:
            aesthetic_score = kwargs.get("aesthetic_score", 6)

        out = []
        out.append(self.embedder(torch.Tensor([height])))
        out.append(self.embedder(torch.Tensor([width])))
        out.append(self.embedder(torch.Tensor([crop_h])))
        out.append(self.embedder(torch.Tensor([crop_w])))
        out.append(self.embedder(torch.Tensor([aesthetic_score])))
        flat = torch.flatten(torch.cat(out)).unsqueeze(dim=0).repeat(clip_pooled.shape[0], 1)
        return torch.cat((clip_pooled.to(flat.device), flat), dim=1)

class SDXL(BaseModel):
    def __init__(self, model_config, model_type=ModelType.EPS, device=None):
        super().__init__(model_config, model_type, device=device)
        self.embedder = Timestep(256)
        self.noise_augmentor = CLIPEmbeddingNoiseAugmentation(**{"noise_schedule_config": {"timesteps": 1000, "beta_schedule": "squaredcos_cap_v2"}, "timestep_dim": 1280})

    def encode_adm(self, **kwargs):
        clip_pooled = sdxl_pooled(kwargs, self.noise_augmentor)
        width = kwargs.get("width", 768)
        height = kwargs.get("height", 768)
        crop_w = kwargs.get("crop_w", 0)
        crop_h = kwargs.get("crop_h", 0)
        target_width = kwargs.get("target_width", width)
        target_height = kwargs.get("target_height", height)

        out = []
        out.append(self.embedder(torch.Tensor([height])))
        out.append(self.embedder(torch.Tensor([width])))
        out.append(self.embedder(torch.Tensor([crop_h])))
        out.append(self.embedder(torch.Tensor([crop_w])))
        out.append(self.embedder(torch.Tensor([target_height])))
        out.append(self.embedder(torch.Tensor([target_width])))
        flat = torch.flatten(torch.cat(out)).unsqueeze(dim=0).repeat(clip_pooled.shape[0], 1)
        return torch.cat((clip_pooled.to(flat.device), flat), dim=1)

class SVD_img2vid(BaseModel):
    def __init__(self, model_config, model_type=ModelType.V_PREDICTION_EDM, device=None):
        super().__init__(model_config, model_type, device=device)
        self.embedder = Timestep(256)

    def encode_adm(self, **kwargs):
        fps_id = kwargs.get("fps", 6) - 1
        motion_bucket_id = kwargs.get("motion_bucket_id", 127)
        augmentation = kwargs.get("augmentation_level", 0)

        out = []
        out.append(self.embedder(torch.Tensor([fps_id])))
        out.append(self.embedder(torch.Tensor([motion_bucket_id])))
        out.append(self.embedder(torch.Tensor([augmentation])))

        flat = torch.flatten(torch.cat(out)).unsqueeze(dim=0)
        return flat

    def extra_conds(self, **kwargs):
        out = {}
        adm = self.encode_adm(**kwargs)
        if adm is not None:
            out['y'] = conds.CONDRegular(adm)

        latent_image = kwargs.get("concat_latent_image", None)
        noise = kwargs.get("noise", None)
        device = kwargs["device"]

        if latent_image is None:
            latent_image = torch.zeros_like(noise)

        if latent_image.shape[1:] != noise.shape[1:]:
            latent_image = utils.common_upscale(latent_image, noise.shape[-1], noise.shape[-2], "bilinear", "center")

        latent_image = utils.resize_to_batch_size(latent_image, noise.shape[0])

        out['c_concat'] = conds.CONDNoiseShape(latent_image)

        cross_attn = kwargs.get("cross_attn", None)
        if cross_attn is not None:
            out['c_crossattn'] = conds.CONDCrossAttn(cross_attn)

        if "time_conditioning" in kwargs:
            out["time_context"] = conds.CONDCrossAttn(kwargs["time_conditioning"])

<<<<<<< HEAD
        out['image_only_indicator'] = conds.CONDConstant(torch.zeros((1,), device=device))
        out['num_video_frames'] = conds.CONDConstant(noise.shape[0])
=======
        out['num_video_frames'] = comfy.conds.CONDConstant(noise.shape[0])
>>>>>>> cb7c3a29
        return out

class Stable_Zero123(BaseModel):
    def __init__(self, model_config, model_type=ModelType.EPS, device=None, cc_projection_weight=None, cc_projection_bias=None):
        super().__init__(model_config, model_type, device=device)
        self.cc_projection = ops.manual_cast.Linear(cc_projection_weight.shape[1], cc_projection_weight.shape[0], dtype=self.get_dtype(), device=device)
        self.cc_projection.weight.copy_(cc_projection_weight)
        self.cc_projection.bias.copy_(cc_projection_bias)

    def extra_conds(self, **kwargs):
        out = {}

        latent_image = kwargs.get("concat_latent_image", None)
        noise = kwargs.get("noise", None)

        if latent_image is None:
            latent_image = torch.zeros_like(noise)

        if latent_image.shape[1:] != noise.shape[1:]:
            latent_image = utils.common_upscale(latent_image, noise.shape[-1], noise.shape[-2], "bilinear", "center")

        latent_image = utils.resize_to_batch_size(latent_image, noise.shape[0])

        out['c_concat'] = conds.CONDNoiseShape(latent_image)

        cross_attn = kwargs.get("cross_attn", None)
        if cross_attn is not None:
            if cross_attn.shape[-1] != 768:
                cross_attn = self.cc_projection(cross_attn)
            out['c_crossattn'] = conds.CONDCrossAttn(cross_attn)
        return out

class SD_X4Upscaler(BaseModel):
    def __init__(self, model_config, model_type=ModelType.V_PREDICTION, device=None):
        super().__init__(model_config, model_type, device=device)
        self.noise_augmentor = ImageConcatWithNoiseAugmentation(noise_schedule_config={"linear_start": 0.0001, "linear_end": 0.02}, max_noise_level=350)

    def extra_conds(self, **kwargs):
        out = {}

        image = kwargs.get("concat_image", None)
        noise = kwargs.get("noise", None)
        noise_augment = kwargs.get("noise_augmentation", 0.0)
        device = kwargs["device"]
        seed = kwargs["seed"] - 10

        noise_level = round((self.noise_augmentor.max_noise_level) * noise_augment)

        if image is None:
            image = torch.zeros_like(noise)[:,:3]

        if image.shape[1:] != noise.shape[1:]:
            image = utils.common_upscale(image.to(device), noise.shape[-1], noise.shape[-2], "bilinear", "center")

        noise_level = torch.tensor([noise_level], device=device)
        if noise_augment > 0:
            image, noise_level = self.noise_augmentor(image.to(device), noise_level=noise_level, seed=seed)

        image = utils.resize_to_batch_size(image, noise.shape[0])

        out['c_concat'] = conds.CONDNoiseShape(image)
        out['y'] = conds.CONDRegular(noise_level)
        return out

class StableCascade_C(BaseModel):
    def __init__(self, model_config, model_type=ModelType.STABLE_CASCADE, device=None):
        super().__init__(model_config, model_type, device=device, unet_model=StageC)
        self.diffusion_model.eval().requires_grad_(False)

    def extra_conds(self, **kwargs):
        out = {}
        clip_text_pooled = kwargs["pooled_output"]
        if clip_text_pooled is not None:
            out['clip_text_pooled'] = conds.CONDRegular(clip_text_pooled)

        if "unclip_conditioning" in kwargs:
            embeds = []
            for unclip_cond in kwargs["unclip_conditioning"]:
                weight = unclip_cond["strength"]
                embeds.append(unclip_cond["clip_vision_output"].image_embeds.unsqueeze(0) * weight)
            clip_img = torch.cat(embeds, dim=1)
        else:
            clip_img = torch.zeros((1, 1, 768))
        out["clip_img"] = conds.CONDRegular(clip_img)
        out["sca"] = conds.CONDRegular(torch.zeros((1,)))
        out["crp"] = conds.CONDRegular(torch.zeros((1,)))

        cross_attn = kwargs.get("cross_attn", None)
        if cross_attn is not None:
            out['clip_text'] = conds.CONDCrossAttn(cross_attn)
        return out


class StableCascade_B(BaseModel):
    def __init__(self, model_config, model_type=ModelType.STABLE_CASCADE, device=None):
        super().__init__(model_config, model_type, device=device, unet_model=StageB)
        self.diffusion_model.eval().requires_grad_(False)

    def extra_conds(self, **kwargs):
        out = {}
        noise = kwargs.get("noise", None)

        clip_text_pooled = kwargs["pooled_output"]
        if clip_text_pooled is not None:
            out['clip'] = conds.CONDRegular(clip_text_pooled)

        #size of prior doesn't really matter if zeros because it gets resized but I still want it to get batched
        prior = kwargs.get("stable_cascade_prior", torch.zeros((1, 16, (noise.shape[2] * 4) // 42, (noise.shape[3] * 4) // 42), dtype=noise.dtype, layout=noise.layout, device=noise.device))

        out["effnet"] = conds.CONDRegular(prior)
        out["sca"] = conds.CONDRegular(torch.zeros((1,)))
        return out<|MERGE_RESOLUTION|>--- conflicted
+++ resolved
@@ -371,12 +371,7 @@
         if "time_conditioning" in kwargs:
             out["time_context"] = conds.CONDCrossAttn(kwargs["time_conditioning"])
 
-<<<<<<< HEAD
-        out['image_only_indicator'] = conds.CONDConstant(torch.zeros((1,), device=device))
         out['num_video_frames'] = conds.CONDConstant(noise.shape[0])
-=======
-        out['num_video_frames'] = comfy.conds.CONDConstant(noise.shape[0])
->>>>>>> cb7c3a29
         return out
 
 class Stable_Zero123(BaseModel):
