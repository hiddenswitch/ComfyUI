--- conflicted
+++ resolved
@@ -16,48 +16,9 @@
     along with this program.  If not, see <https://www.gnu.org/licenses/>.
 """
 
-<<<<<<< HEAD
 import logging
 import math
 import torch
-=======
-import comfy.ldm.hunyuan3dv2_1
-import comfy.ldm.hunyuan3dv2_1.hunyuandit
-import torch
-import logging
-from comfy.ldm.modules.diffusionmodules.openaimodel import UNetModel, Timestep
-from comfy.ldm.cascade.stage_c import StageC
-from comfy.ldm.cascade.stage_b import StageB
-from comfy.ldm.modules.encoders.noise_aug_modules import CLIPEmbeddingNoiseAugmentation
-from comfy.ldm.modules.diffusionmodules.upscaling import ImageConcatWithNoiseAugmentation
-from comfy.ldm.modules.diffusionmodules.mmdit import OpenAISignatureMMDITWrapper
-import comfy.ldm.genmo.joint_model.asymm_models_joint
-import comfy.ldm.aura.mmdit
-import comfy.ldm.pixart.pixartms
-import comfy.ldm.hydit.models
-import comfy.ldm.audio.dit
-import comfy.ldm.audio.embedders
-import comfy.ldm.flux.model
-import comfy.ldm.lightricks.model
-import comfy.ldm.hunyuan_video.model
-import comfy.ldm.cosmos.model
-import comfy.ldm.cosmos.predict2
-import comfy.ldm.lumina.model
-import comfy.ldm.wan.model
-import comfy.ldm.wan.model_animate
-import comfy.ldm.hunyuan3d.model
-import comfy.ldm.hidream.model
-import comfy.ldm.chroma.model
-import comfy.ldm.chroma_radiance.model
-import comfy.ldm.ace.model
-import comfy.ldm.omnigen.omnigen2
-import comfy.ldm.qwen_image.model
-
-import comfy.model_management
-import comfy.patcher_extension
-import comfy.conds
-import comfy.ops
->>>>>>> 27bc181c
 from enum import Enum
 from typing import TypeVar, Type, Protocol, Any, Optional
 
@@ -80,6 +41,7 @@
 from .ldm.genmo.joint_model.asymm_models_joint import AsymmDiTJoint
 from .ldm.hidream.model import HiDreamImageTransformer2DModel
 from .ldm.hunyuan3d.model import Hunyuan3Dv2 as Hunyuan3Dv2Model
+from .ldm.hunyuan3dv2_1.hunyuandit import HunYuanDiTPlain
 from .ldm.hunyuan_video.model import HunyuanVideo as HunyuanVideoModel
 from .ldm.hydit.models import HunYuanDiT
 from .ldm.lightricks.model import LTXVModel
@@ -88,10 +50,12 @@
 from .ldm.modules.diffusionmodules.openaimodel import UNetModel, Timestep
 from .ldm.modules.diffusionmodules.upscaling import ImageConcatWithNoiseAugmentation
 from .ldm.modules.encoders.noise_aug_modules import CLIPEmbeddingNoiseAugmentation
+from .ldm.chroma_radiance import model as chroma_radiance
 from .ldm.omnigen.omnigen2 import OmniGen2Transformer2DModel
 from .ldm.pixart.pixartms import PixArtMS
 from .ldm.qwen_image.model import QwenImageTransformer2DModel
-from .ldm.wan.model import WanModel, VaceWanModel, CameraWanModel, WanModel_S2V
+from .ldm.wan.model import WanModel, VaceWanModel, CameraWanModel, WanModel_S2V, HumoWanModel
+from .ldm.wan.model_animate import AnimateWanModel
 from .model_management_types import ModelManageable
 from .model_sampling import CONST, ModelSamplingDiscreteFlow, ModelSamplingFlux, IMG_TO_IMG
 from .model_sampling import StableCascadeSampling, COSMOS_RFLOW, ModelSamplingCosmosRFlow, V_PREDICTION, \
@@ -209,7 +173,7 @@
         self.memory_usage_factor = model_config.memory_usage_factor
         self.memory_usage_factor_conds = ()
         self.memory_usage_shape_process = {}
-        self.training = False # todo: does this break the training nodes?
+        self.training = False  # todo: does this break the training nodes?
 
     def apply_model(self, x, t, c_concat=None, c_crossattn=None, control=None, transformer_options={}, **kwargs):
         return WrapperExecutor.new_class_executor(
@@ -266,14 +230,14 @@
     def concat_cond(self, **kwargs):
         if len(self.concat_keys) > 0:
             cond_concat = []
-            denoise_mask = kwargs.get("concat_mask", kwargs.get("denoise_mask", None))
+            denoise_mask: Optional[torch.Tensor] = kwargs.get("concat_mask", kwargs.get("denoise_mask", None))
             concat_latent_image = kwargs.get("concat_latent_image", None)
             if concat_latent_image is None:
                 concat_latent_image = kwargs.get("latent_image", None)
             else:
                 concat_latent_image = self.process_latent_in(concat_latent_image)
 
-            noise = kwargs.get("noise", None)
+            noise: Optional[torch.Tensor] = kwargs.get("noise", None)
             device = kwargs["device"]
 
             if concat_latent_image.shape[1:] != noise.shape[1:]:
@@ -1294,11 +1258,10 @@
             out['camera_conditions'] = conds.CONDRegular(camera_conditions)
         return out
 
-<<<<<<< HEAD
-=======
+
 class WAN21_HuMo(WAN21):
     def __init__(self, model_config, model_type=ModelType.FLOW, image_to_video=False, device=None):
-        super(WAN21, self).__init__(model_config, model_type, device=device, unet_model=comfy.ldm.wan.model.HumoWanModel)
+        super(WAN21, self).__init__(model_config, model_type, device=device, unet_model=HumoWanModel)
         self.image_to_video = image_to_video
 
     def extra_conds(self, **kwargs):
@@ -1307,12 +1270,12 @@
 
         audio_embed = kwargs.get("audio_embed", None)
         if audio_embed is not None:
-            out['audio_embed'] = comfy.conds.CONDRegular(audio_embed)
+            out['audio_embed'] = conds.CONDRegular(audio_embed)
 
         if "c_concat" not in out:  # 1.7B model
             reference_latents = kwargs.get("reference_latents", None)
             if reference_latents is not None:
-                out['reference_latent'] = comfy.conds.CONDRegular(self.process_latent_in(reference_latents[-1]))
+                out['reference_latent'] = conds.CONDRegular(self.process_latent_in(reference_latents[-1]))
         else:
             noise_shape = list(noise.shape)
             noise_shape[1] += 4
@@ -1323,7 +1286,7 @@
             concat_latent[:, 4:] = zero_vae_values
             concat_latent[:, 4:, :1] = zero_vae_values_first
             concat_latent[:, 4:, 1:2] = zero_vae_values_second
-            out['c_concat'] = comfy.conds.CONDNoiseShape(concat_latent)
+            out['c_concat'] = conds.CONDNoiseShape(concat_latent)
             reference_latents = kwargs.get("reference_latents", None)
             if reference_latents is not None:
                 ref_latent = self.process_latent_in(reference_latents[-1])
@@ -1332,13 +1295,14 @@
                 ref_latent_full = torch.zeros(ref_latent_shape, device=ref_latent.device, dtype=ref_latent.dtype)
                 ref_latent_full[:, 20:] = ref_latent
                 ref_latent_full[:, 16:20] = 1.0
-                out['reference_latent'] = comfy.conds.CONDRegular(ref_latent_full)
-
-        return out
+                out['reference_latent'] = conds.CONDRegular(ref_latent_full)
+
+        return out
+
 
 class WAN22_Animate(WAN21):
     def __init__(self, model_config, model_type=ModelType.FLOW, image_to_video=False, device=None):
-        super(WAN21, self).__init__(model_config, model_type, device=device, unet_model=comfy.ldm.wan.model_animate.AnimateWanModel)
+        super(WAN21, self).__init__(model_config, model_type, device=device, unet_model=AnimateWanModel)
         self.image_to_video = image_to_video
 
     def extra_conds(self, **kwargs):
@@ -1346,13 +1310,13 @@
 
         face_video_pixels = kwargs.get("face_video_pixels", None)
         if face_video_pixels is not None:
-            out['face_pixel_values'] = comfy.conds.CONDRegular(face_video_pixels)
+            out['face_pixel_values'] = conds.CONDRegular(face_video_pixels)
 
         pose_latents = kwargs.get("pose_video_latent", None)
         if pose_latents is not None:
-            out['pose_latents'] = comfy.conds.CONDRegular(self.process_latent_in(pose_latents))
-        return out
->>>>>>> 27bc181c
+            out['pose_latents'] = conds.CONDRegular(self.process_latent_in(pose_latents))
+        return out
+
 
 class WAN22_S2V(WAN21):
     def __init__(self, model_config, model_type=ModelType.FLOW, device=None):
@@ -1390,6 +1354,7 @@
             out['reference_motion'] = reference_motion.shape
         return out
 
+
 class WAN22(WAN21):
     def __init__(self, model_config, model_type=ModelType.FLOW, image_to_video=False, device=None):
         super(WAN21, self).__init__(model_config, model_type, device=device, unet_model=WanModel)
@@ -1427,23 +1392,22 @@
             out['guidance'] = conds.CONDRegular(torch.FloatTensor([guidance]))
         return out
 
-<<<<<<< HEAD
-=======
+
 class Hunyuan3Dv2_1(BaseModel):
     def __init__(self, model_config, model_type=ModelType.FLOW, device=None):
-        super().__init__(model_config, model_type, device=device, unet_model=comfy.ldm.hunyuan3dv2_1.hunyuandit.HunYuanDiTPlain)
-
-    def extra_conds(self, **kwargs):
-        out = super().extra_conds(**kwargs)
-        cross_attn = kwargs.get("cross_attn", None)
-        if cross_attn is not None:
-            out['c_crossattn'] = comfy.conds.CONDRegular(cross_attn)
+        super().__init__(model_config, model_type, device=device, unet_model=HunYuanDiTPlain)
+
+    def extra_conds(self, **kwargs):
+        out = super().extra_conds(**kwargs)
+        cross_attn = kwargs.get("cross_attn", None)
+        if cross_attn is not None:
+            out['c_crossattn'] = conds.CONDRegular(cross_attn)
 
         guidance = kwargs.get("guidance", 5.0)
         if guidance is not None:
-            out['guidance'] = comfy.conds.CONDRegular(torch.FloatTensor([guidance]))
-        return out
->>>>>>> 27bc181c
+            out['guidance'] = conds.CONDRegular(torch.FloatTensor([guidance]))
+        return out
+
 
 class HiDream(BaseModel):
     def __init__(self, model_config, model_type=ModelType.FLOW, device=None):
@@ -1467,13 +1431,8 @@
 
 
 class Chroma(Flux):
-<<<<<<< HEAD
-    def __init__(self, model_config, model_type=ModelType.FLUX, device=None):
-        super().__init__(model_config, model_type, device=device, unet_model=chroma_model.Chroma)
-=======
-    def __init__(self, model_config, model_type=ModelType.FLUX, device=None, unet_model=comfy.ldm.chroma.model.Chroma):
+    def __init__(self, model_config, model_type=ModelType.FLUX, device=None, unet_model=chroma_model.Chroma):
         super().__init__(model_config, model_type, device=device, unet_model=unet_model)
->>>>>>> 27bc181c
 
     def extra_conds(self, **kwargs):
         out = super().extra_conds(**kwargs)
@@ -1483,12 +1442,11 @@
             out['guidance'] = conds.CONDRegular(torch.FloatTensor([guidance]))
         return out
 
-<<<<<<< HEAD
-=======
+
 class ChromaRadiance(Chroma):
     def __init__(self, model_config, model_type=ModelType.FLUX, device=None):
-        super().__init__(model_config, model_type, device=device, unet_model=comfy.ldm.chroma_radiance.model.ChromaRadiance)
->>>>>>> 27bc181c
+        super().__init__(model_config, model_type, device=device, unet_model=chroma_radiance.ChromaRadiance)
+
 
 class ACEStep(BaseModel):
     def __init__(self, model_config, model_type=ModelType.FLOW, device=None):
@@ -1496,7 +1454,7 @@
 
     def extra_conds(self, **kwargs):
         out = super().extra_conds(**kwargs)
-        noise = kwargs.get("noise", None)
+        noise: Optional[torch.Tensor] = kwargs.get("noise", None)
 
         cross_attn = kwargs.get("cross_attn", None)
         if cross_attn is not None:
@@ -1517,7 +1475,7 @@
 
     def extra_conds(self, **kwargs):
         out = super().extra_conds(**kwargs)
-        attention_mask = kwargs.get("attention_mask", None)
+        attention_mask: Optional[torch.Tensor] = kwargs.get("attention_mask", None)
         if attention_mask is not None:
             if torch.numel(attention_mask) != attention_mask.sum():
                 out['attention_mask'] = conds.CONDRegular(attention_mask)
@@ -1525,7 +1483,7 @@
         cross_attn = kwargs.get("cross_attn", None)
         if cross_attn is not None:
             out['c_crossattn'] = conds.CONDRegular(cross_attn)
-        ref_latents = kwargs.get("reference_latents", None)
+        ref_latents: Optional[torch.Tensor] = kwargs.get("reference_latents", None)
         if ref_latents is not None:
             latents = []
             for lat in ref_latents:
@@ -1551,7 +1509,7 @@
         cross_attn = kwargs.get("cross_attn", None)
         if cross_attn is not None:
             out['c_crossattn'] = conds.CONDRegular(cross_attn)
-        ref_latents = kwargs.get("reference_latents", None)
+        ref_latents: Optional[torch.Tensor] = kwargs.get("reference_latents", None)
         if ref_latents is not None:
             latents = []
             for lat in ref_latents:
@@ -1570,34 +1528,36 @@
             out['ref_latents'] = list([1, 16, sum(map(lambda a: math.prod(a.size()), ref_latents)) // 16])
         return out
 
+
 class HunyuanImage21(BaseModel):
     def __init__(self, model_config, model_type=ModelType.FLOW, device=None):
-        super().__init__(model_config, model_type, device=device, unet_model=comfy.ldm.hunyuan_video.model.HunyuanVideo)
-
-    def extra_conds(self, **kwargs):
-        out = super().extra_conds(**kwargs)
-        attention_mask = kwargs.get("attention_mask", None)
+        super().__init__(model_config, model_type, device=device, unet_model=HunyuanVideo)
+
+    def extra_conds(self, **kwargs):
+        out = super().extra_conds(**kwargs)
+        attention_mask: Optional[torch.Tensor] = kwargs.get("attention_mask", None)
         if attention_mask is not None:
             if torch.numel(attention_mask) != attention_mask.sum():
-                out['attention_mask'] = comfy.conds.CONDRegular(attention_mask)
-        cross_attn = kwargs.get("cross_attn", None)
-        if cross_attn is not None:
-            out['c_crossattn'] = comfy.conds.CONDRegular(cross_attn)
+                out['attention_mask'] = conds.CONDRegular(attention_mask)
+        cross_attn = kwargs.get("cross_attn", None)
+        if cross_attn is not None:
+            out['c_crossattn'] = conds.CONDRegular(cross_attn)
 
         conditioning_byt5small = kwargs.get("conditioning_byt5small", None)
         if conditioning_byt5small is not None:
-            out['txt_byt5'] = comfy.conds.CONDRegular(conditioning_byt5small)
+            out['txt_byt5'] = conds.CONDRegular(conditioning_byt5small)
 
         guidance = kwargs.get("guidance", 6.0)
         if guidance is not None:
-            out['guidance'] = comfy.conds.CONDRegular(torch.FloatTensor([guidance]))
-
-        return out
+            out['guidance'] = conds.CONDRegular(torch.FloatTensor([guidance]))
+
+        return out
+
 
 class HunyuanImage21Refiner(HunyuanImage21):
     def concat_cond(self, **kwargs):
-        noise = kwargs.get("noise", None)
-        image = kwargs.get("concat_latent_image", None)
+        noise: Optional[torch.Tensor] = kwargs.get("noise", None)
+        image: Optional[torch.Tensor] = kwargs.get("concat_latent_image", None)
         noise_augmentation = kwargs.get("noise_augmentation", 0.0)
         device = kwargs["device"]
 
@@ -1619,5 +1579,5 @@
 
     def extra_conds(self, **kwargs):
         out = super().extra_conds(**kwargs)
-        out['disable_time_r'] = comfy.conds.CONDConstant(True)
+        out['disable_time_r'] = conds.CONDConstant(True)
         return out