--- conflicted
+++ resolved
@@ -1227,22 +1227,20 @@
             out['camera_conditions'] = conds.CONDRegular(camera_conditions)
         return out
 
-<<<<<<< HEAD
-=======
 class WAN22(BaseModel):
     def __init__(self, model_config, model_type=ModelType.FLOW, image_to_video=False, device=None):
-        super().__init__(model_config, model_type, device=device, unet_model=comfy.ldm.wan.model.WanModel)
+        super().__init__(model_config, model_type, device=device, unet_model=WanModel)
         self.image_to_video = image_to_video
 
     def extra_conds(self, **kwargs):
         out = super().extra_conds(**kwargs)
         cross_attn = kwargs.get("cross_attn", None)
         if cross_attn is not None:
-            out['c_crossattn'] = comfy.conds.CONDRegular(cross_attn)
+            out['c_crossattn'] = conds.CONDRegular(cross_attn)
 
         denoise_mask = kwargs.get("concat_mask", kwargs.get("denoise_mask", None))
         if denoise_mask is not None:
-            out["denoise_mask"] = comfy.conds.CONDRegular(denoise_mask)
+            out["denoise_mask"] = conds.CONDRegular(denoise_mask)
         return out
 
     def process_timestep(self, timestep, x, denoise_mask=None, **kwargs):
@@ -1253,7 +1251,6 @@
 
     def scale_latent_inpaint(self, sigma, noise, latent_image, **kwargs):
         return latent_image
->>>>>>> 5d4cc3ba
 
 class Hunyuan3Dv2(BaseModel):
     def __init__(self, model_config, model_type=ModelType.FLOW, device=None):
