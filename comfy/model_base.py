--- conflicted
+++ resolved
@@ -17,32 +17,7 @@
 """
 
 import logging
-<<<<<<< HEAD
 import math
-=======
-from comfy.ldm.modules.diffusionmodules.openaimodel import UNetModel, Timestep
-from comfy.ldm.cascade.stage_c import StageC
-from comfy.ldm.cascade.stage_b import StageB
-from comfy.ldm.modules.encoders.noise_aug_modules import CLIPEmbeddingNoiseAugmentation
-from comfy.ldm.modules.diffusionmodules.upscaling import ImageConcatWithNoiseAugmentation
-from comfy.ldm.modules.diffusionmodules.mmdit import OpenAISignatureMMDITWrapper
-import comfy.ldm.genmo.joint_model.asymm_models_joint
-import comfy.ldm.aura.mmdit
-import comfy.ldm.pixart.pixartms
-import comfy.ldm.hydit.models
-import comfy.ldm.audio.dit
-import comfy.ldm.audio.embedders
-import comfy.ldm.flux.model
-import comfy.ldm.lightricks.model
-import comfy.ldm.hunyuan_video.model
-import comfy.ldm.cosmos.model
-import comfy.ldm.lumina.model
-
-import comfy.model_management
-import comfy.patcher_extension
-import comfy.conds
-import comfy.ops
->>>>>>> 96d891cb
 from enum import Enum
 from typing import TypeVar, Type, Protocol, Any, Optional
 
@@ -64,6 +39,7 @@
 from .ldm.hunyuan_video.model import HunyuanVideo as HunyuanVideoModel
 from .ldm.hydit.models import HunYuanDiT
 from .ldm.lightricks.model import LTXVModel
+from .ldm.lumina.model import NextDiT
 from .ldm.modules.diffusionmodules.mmdit import OpenAISignatureMMDITWrapper
 from .ldm.modules.diffusionmodules.openaimodel import UNetModel, Timestep
 from .ldm.modules.diffusionmodules.upscaling import ImageConcatWithNoiseAugmentation
@@ -937,7 +913,7 @@
             padding_shape = (noise.shape[0], 16, noise.shape[2] - 1, noise.shape[3], noise.shape[4])
             latent_padding = torch.zeros(padding_shape, device=noise.device, dtype=noise.dtype)
             image_latents = torch.cat([image.to(noise), latent_padding], dim=2)
-            out['c_concat'] = comfy.conds.CONDNoiseShape(self.process_latent_in(image_latents))
+            out['c_concat'] = conds.CONDNoiseShape(self.process_latent_in(image_latents))
 
         guidance = kwargs.get("guidance", 6.0)
         if guidance is not None:
@@ -974,16 +950,16 @@
 
 class Lumina2(BaseModel):
     def __init__(self, model_config, model_type=ModelType.FLOW, device=None):
-        super().__init__(model_config, model_type, device=device, unet_model=comfy.ldm.lumina.model.NextDiT)
+        super().__init__(model_config, model_type, device=device, unet_model=NextDiT)
 
     def extra_conds(self, **kwargs):
         out = super().extra_conds(**kwargs)
         attention_mask = kwargs.get("attention_mask", None)
         if attention_mask is not None:
             if torch.numel(attention_mask) != attention_mask.sum():
-                out['attention_mask'] = comfy.conds.CONDRegular(attention_mask)
-            out['num_tokens'] = comfy.conds.CONDConstant(max(1, torch.sum(attention_mask).item()))
-        cross_attn = kwargs.get("cross_attn", None)
-        if cross_attn is not None:
-            out['c_crossattn'] = comfy.conds.CONDRegular(cross_attn)
+                out['attention_mask'] = conds.CONDRegular(attention_mask)
+            out['num_tokens'] = conds.CONDConstant(max(1, torch.sum(attention_mask).item()))
+        cross_attn = kwargs.get("cross_attn", None)
+        if cross_attn is not None:
+            out['c_crossattn'] = conds.CONDRegular(cross_attn)
         return out