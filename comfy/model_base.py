import torch
<<<<<<< HEAD
from .ldm.modules.diffusionmodules.openaimodel import UNetModel, Timestep
from .ldm.modules.encoders.noise_aug_modules import CLIPEmbeddingNoiseAugmentation
from .ldm.modules.diffusionmodules.upscaling import ImageConcatWithNoiseAugmentation
from . import model_management
from . import conds
from . import ops
from .ldm.cascade.stage_c import StageC
from .ldm.cascade.stage_b import StageB
=======
import logging
from comfy.ldm.modules.diffusionmodules.openaimodel import UNetModel, Timestep
from comfy.ldm.cascade.stage_c import StageC
from comfy.ldm.cascade.stage_b import StageB
from comfy.ldm.modules.encoders.noise_aug_modules import CLIPEmbeddingNoiseAugmentation
from comfy.ldm.modules.diffusionmodules.upscaling import ImageConcatWithNoiseAugmentation
import comfy.model_management
import comfy.conds
import comfy.ops
>>>>>>> 65397ce6
from enum import Enum
from . import utils

class ModelType(Enum):
    EPS = 1
    V_PREDICTION = 2
    V_PREDICTION_EDM = 3
    STABLE_CASCADE = 4
    EDM = 5


from .model_sampling import EPS, V_PREDICTION, EDM, ModelSamplingDiscrete, ModelSamplingContinuousEDM, StableCascadeSampling


def model_sampling(model_config, model_type):
    s = ModelSamplingDiscrete

    if model_type == ModelType.EPS:
        c = EPS
    elif model_type == ModelType.V_PREDICTION:
        c = V_PREDICTION
    elif model_type == ModelType.V_PREDICTION_EDM:
        c = V_PREDICTION
        s = ModelSamplingContinuousEDM
    elif model_type == ModelType.STABLE_CASCADE:
        c = EPS
        s = StableCascadeSampling
    elif model_type == ModelType.EDM:
        c = EDM
        s = ModelSamplingContinuousEDM

    class ModelSampling(s, c):
        pass

    return ModelSampling(model_config)


class BaseModel(torch.nn.Module):
    def __init__(self, model_config, model_type=ModelType.EPS, device=None, unet_model=UNetModel):
        super().__init__()

        unet_config = model_config.unet_config
        self.latent_format = model_config.latent_format
        self.model_config = model_config
        self.manual_cast_dtype = model_config.manual_cast_dtype

        if not unet_config.get("disable_unet_model_creation", False):
            if self.manual_cast_dtype is not None:
                operations = ops.manual_cast
            else:
                operations = ops.disable_weight_init
            self.diffusion_model = unet_model(**unet_config, device=device, operations=operations)
        self.model_type = model_type
        self.model_sampling = model_sampling(model_config, model_type)

        self.adm_channels = unet_config.get("adm_in_channels", None)
        if self.adm_channels is None:
            self.adm_channels = 0
        self.inpaint_model = False
        logging.warning("model_type {}".format(model_type.name))
        logging.info("adm {}".format(self.adm_channels))

    def apply_model(self, x, t, c_concat=None, c_crossattn=None, control=None, transformer_options={}, **kwargs):
        sigma = t
        xc = self.model_sampling.calculate_input(sigma, x)
        if c_concat is not None:
            xc = torch.cat([xc] + [c_concat], dim=1)

        context = c_crossattn
        dtype = self.get_dtype()

        if self.manual_cast_dtype is not None:
            dtype = self.manual_cast_dtype

        xc = xc.to(dtype)
        t = self.model_sampling.timestep(t).float()
        context = context.to(dtype)
        extra_conds = {}
        for o in kwargs:
            extra = kwargs[o]
            if hasattr(extra, "dtype"):
                if extra.dtype != torch.int and extra.dtype != torch.long:
                    extra = extra.to(dtype)
            extra_conds[o] = extra

        model_output = self.diffusion_model(xc, t, context=context, control=control, transformer_options=transformer_options, **extra_conds).float()
        return self.model_sampling.calculate_denoised(sigma, model_output, x)

    def get_dtype(self):
        return self.diffusion_model.dtype

    def is_adm(self):
        return self.adm_channels > 0

    def encode_adm(self, **kwargs):
        return None

    def extra_conds(self, **kwargs):
        out = {}
        if self.inpaint_model:
            concat_keys = ("mask", "masked_image")
            cond_concat = []
            denoise_mask = kwargs.get("concat_mask", kwargs.get("denoise_mask", None))
            concat_latent_image = kwargs.get("concat_latent_image", None)
            if concat_latent_image is None:
                concat_latent_image = kwargs.get("latent_image", None)
            else:
                concat_latent_image = self.process_latent_in(concat_latent_image)

            noise = kwargs.get("noise", None)
            device = kwargs["device"]

            if concat_latent_image.shape[1:] != noise.shape[1:]:
                concat_latent_image = utils.common_upscale(concat_latent_image, noise.shape[-1], noise.shape[-2], "bilinear", "center")

            concat_latent_image = utils.resize_to_batch_size(concat_latent_image, noise.shape[0])

            if len(denoise_mask.shape) == len(noise.shape):
                denoise_mask = denoise_mask[:,:1]

            denoise_mask = denoise_mask.reshape((-1, 1, denoise_mask.shape[-2], denoise_mask.shape[-1]))
            if denoise_mask.shape[-2:] != noise.shape[-2:]:
                denoise_mask = utils.common_upscale(denoise_mask, noise.shape[-1], noise.shape[-2], "bilinear", "center")
            denoise_mask = utils.resize_to_batch_size(denoise_mask.round(), noise.shape[0])

            def blank_inpaint_image_like(latent_image):
                blank_image = torch.ones_like(latent_image)
                # these are the values for "zero" in pixel space translated to latent space
                blank_image[:,0] *= 0.8223
                blank_image[:,1] *= -0.6876
                blank_image[:,2] *= 0.6364
                blank_image[:,3] *= 0.1380
                return blank_image

            for ck in concat_keys:
                if denoise_mask is not None:
                    if ck == "mask":
                        cond_concat.append(denoise_mask.to(device))
                    elif ck == "masked_image":
                        cond_concat.append(concat_latent_image.to(device)) #NOTE: the latent_image should be masked by the mask in pixel space
                else:
                    if ck == "mask":
                        cond_concat.append(torch.ones_like(noise)[:,:1])
                    elif ck == "masked_image":
                        cond_concat.append(blank_inpaint_image_like(noise))
            data = torch.cat(cond_concat, dim=1)
            out['c_concat'] = conds.CONDNoiseShape(data)
        adm = self.encode_adm(**kwargs)
        if adm is not None:
            out['y'] = conds.CONDRegular(adm)

        cross_attn = kwargs.get("cross_attn", None)
        if cross_attn is not None:
            out['c_crossattn'] = conds.CONDCrossAttn(cross_attn)

        cross_attn_cnet = kwargs.get("cross_attn_controlnet", None)
        if cross_attn_cnet is not None:
            out['crossattn_controlnet'] = conds.CONDCrossAttn(cross_attn_cnet)

        c_concat = kwargs.get("noise_concat", None)
        if c_concat is not None:
            out['c_concat'] = comfy.conds.CONDNoiseShape(data)

        return out

    def load_model_weights(self, sd, unet_prefix=""):
        to_load = {}
        keys = list(sd.keys())
        for k in keys:
            if k.startswith(unet_prefix):
                to_load[k[len(unet_prefix):]] = sd.pop(k)

        to_load = self.model_config.process_unet_state_dict(to_load)
        m, u = self.diffusion_model.load_state_dict(to_load, strict=False)
        if len(m) > 0:
            logging.warning("unet missing: {}".format(m))

        if len(u) > 0:
            logging.warning("unet unexpected: {}".format(u))
        del to_load
        return self

    def process_latent_in(self, latent):
        return self.latent_format.process_in(latent)

    def process_latent_out(self, latent):
        return self.latent_format.process_out(latent)

    def state_dict_for_saving(self, clip_state_dict=None, vae_state_dict=None, clip_vision_state_dict=None):
        extra_sds = []
        if clip_state_dict is not None:
            extra_sds.append(self.model_config.process_clip_state_dict_for_saving(clip_state_dict))
        if vae_state_dict is not None:
            extra_sds.append(self.model_config.process_vae_state_dict_for_saving(vae_state_dict))
        if clip_vision_state_dict is not None:
            extra_sds.append(self.model_config.process_clip_vision_state_dict_for_saving(clip_vision_state_dict))

        unet_state_dict = self.diffusion_model.state_dict()
        unet_state_dict = self.model_config.process_unet_state_dict_for_saving(unet_state_dict)

        if self.get_dtype() == torch.float16:
            extra_sds = map(lambda sd: utils.convert_sd_to(sd, torch.float16), extra_sds)

        if self.model_type == ModelType.V_PREDICTION:
            unet_state_dict["v_pred"] = torch.tensor([])

        for sd in extra_sds:
            unet_state_dict.update(sd)

        return unet_state_dict

    def set_inpaint(self):
        self.inpaint_model = True

    def memory_required(self, input_shape):
        if model_management.xformers_enabled() or model_management.pytorch_attention_flash_attention():
            dtype = self.get_dtype()
            if self.manual_cast_dtype is not None:
                dtype = self.manual_cast_dtype
            #TODO: this needs to be tweaked
            area = input_shape[0] * input_shape[2] * input_shape[3]
            return (area * model_management.dtype_size(dtype) / 50) * (1024 * 1024)
        else:
            #TODO: this formula might be too aggressive since I tweaked the sub-quad and split algorithms to use less memory.
            area = input_shape[0] * input_shape[2] * input_shape[3]
            return (((area * 0.6) / 0.9) + 1024) * (1024 * 1024)


def unclip_adm(unclip_conditioning, device, noise_augmentor, noise_augment_merge=0.0, seed=None):
    adm_inputs = []
    weights = []
    noise_aug = []
    for unclip_cond in unclip_conditioning:
        for adm_cond in unclip_cond["clip_vision_output"].image_embeds:
            weight = unclip_cond["strength"]
            noise_augment = unclip_cond["noise_augmentation"]
            noise_level = round((noise_augmentor.max_noise_level - 1) * noise_augment)
            c_adm, noise_level_emb = noise_augmentor(adm_cond.to(device), noise_level=torch.tensor([noise_level], device=device), seed=seed)
            adm_out = torch.cat((c_adm, noise_level_emb), 1) * weight
            weights.append(weight)
            noise_aug.append(noise_augment)
            adm_inputs.append(adm_out)

    if len(noise_aug) > 1:
        adm_out = torch.stack(adm_inputs).sum(0)
        noise_augment = noise_augment_merge
        noise_level = round((noise_augmentor.max_noise_level - 1) * noise_augment)
        c_adm, noise_level_emb = noise_augmentor(adm_out[:, :noise_augmentor.time_embed.dim], noise_level=torch.tensor([noise_level], device=device))
        adm_out = torch.cat((c_adm, noise_level_emb), 1)

    return adm_out

class SD21UNCLIP(BaseModel):
    def __init__(self, model_config, noise_aug_config, model_type=ModelType.V_PREDICTION, device=None):
        super().__init__(model_config, model_type, device=device)
        self.noise_augmentor = CLIPEmbeddingNoiseAugmentation(**noise_aug_config)

    def encode_adm(self, **kwargs):
        unclip_conditioning = kwargs.get("unclip_conditioning", None)
        device = kwargs["device"]
        if unclip_conditioning is None:
            return torch.zeros((1, self.adm_channels))
        else:
            return unclip_adm(unclip_conditioning, device, self.noise_augmentor, kwargs.get("unclip_noise_augment_merge", 0.05), kwargs.get("seed", 0) - 10)

def sdxl_pooled(args, noise_augmentor):
    if "unclip_conditioning" in args:
        return unclip_adm(args.get("unclip_conditioning", None), args["device"], noise_augmentor, seed=args.get("seed", 0) - 10)[:,:1280]
    else:
        return args["pooled_output"]

class SDXLRefiner(BaseModel):
    def __init__(self, model_config, model_type=ModelType.EPS, device=None):
        super().__init__(model_config, model_type, device=device)
        self.embedder = Timestep(256)
        self.noise_augmentor = CLIPEmbeddingNoiseAugmentation(**{"noise_schedule_config": {"timesteps": 1000, "beta_schedule": "squaredcos_cap_v2"}, "timestep_dim": 1280})

    def encode_adm(self, **kwargs):
        clip_pooled = sdxl_pooled(kwargs, self.noise_augmentor)
        width = kwargs.get("width", 768)
        height = kwargs.get("height", 768)
        crop_w = kwargs.get("crop_w", 0)
        crop_h = kwargs.get("crop_h", 0)

        if kwargs.get("prompt_type", "") == "negative":
            aesthetic_score = kwargs.get("aesthetic_score", 2.5)
        else:
            aesthetic_score = kwargs.get("aesthetic_score", 6)

        out = []
        out.append(self.embedder(torch.Tensor([height])))
        out.append(self.embedder(torch.Tensor([width])))
        out.append(self.embedder(torch.Tensor([crop_h])))
        out.append(self.embedder(torch.Tensor([crop_w])))
        out.append(self.embedder(torch.Tensor([aesthetic_score])))
        flat = torch.flatten(torch.cat(out)).unsqueeze(dim=0).repeat(clip_pooled.shape[0], 1)
        return torch.cat((clip_pooled.to(flat.device), flat), dim=1)

class SDXL(BaseModel):
    def __init__(self, model_config, model_type=ModelType.EPS, device=None):
        super().__init__(model_config, model_type, device=device)
        self.embedder = Timestep(256)
        self.noise_augmentor = CLIPEmbeddingNoiseAugmentation(**{"noise_schedule_config": {"timesteps": 1000, "beta_schedule": "squaredcos_cap_v2"}, "timestep_dim": 1280})

    def encode_adm(self, **kwargs):
        clip_pooled = sdxl_pooled(kwargs, self.noise_augmentor)
        width = kwargs.get("width", 768)
        height = kwargs.get("height", 768)
        crop_w = kwargs.get("crop_w", 0)
        crop_h = kwargs.get("crop_h", 0)
        target_width = kwargs.get("target_width", width)
        target_height = kwargs.get("target_height", height)

        out = []
        out.append(self.embedder(torch.Tensor([height])))
        out.append(self.embedder(torch.Tensor([width])))
        out.append(self.embedder(torch.Tensor([crop_h])))
        out.append(self.embedder(torch.Tensor([crop_w])))
        out.append(self.embedder(torch.Tensor([target_height])))
        out.append(self.embedder(torch.Tensor([target_width])))
        flat = torch.flatten(torch.cat(out)).unsqueeze(dim=0).repeat(clip_pooled.shape[0], 1)
        return torch.cat((clip_pooled.to(flat.device), flat), dim=1)

class SVD_img2vid(BaseModel):
    def __init__(self, model_config, model_type=ModelType.V_PREDICTION_EDM, device=None):
        super().__init__(model_config, model_type, device=device)
        self.embedder = Timestep(256)

    def encode_adm(self, **kwargs):
        fps_id = kwargs.get("fps", 6) - 1
        motion_bucket_id = kwargs.get("motion_bucket_id", 127)
        augmentation = kwargs.get("augmentation_level", 0)

        out = []
        out.append(self.embedder(torch.Tensor([fps_id])))
        out.append(self.embedder(torch.Tensor([motion_bucket_id])))
        out.append(self.embedder(torch.Tensor([augmentation])))

        flat = torch.flatten(torch.cat(out)).unsqueeze(dim=0)
        return flat

    def extra_conds(self, **kwargs):
        out = {}
        adm = self.encode_adm(**kwargs)
        if adm is not None:
            out['y'] = conds.CONDRegular(adm)

        latent_image = kwargs.get("concat_latent_image", None)
        noise = kwargs.get("noise", None)
        device = kwargs["device"]

        if latent_image is None:
            latent_image = torch.zeros_like(noise)

        if latent_image.shape[1:] != noise.shape[1:]:
            latent_image = utils.common_upscale(latent_image, noise.shape[-1], noise.shape[-2], "bilinear", "center")

        latent_image = utils.resize_to_batch_size(latent_image, noise.shape[0])

        out['c_concat'] = conds.CONDNoiseShape(latent_image)

        cross_attn = kwargs.get("cross_attn", None)
        if cross_attn is not None:
            out['c_crossattn'] = conds.CONDCrossAttn(cross_attn)

        if "time_conditioning" in kwargs:
            out["time_context"] = conds.CONDCrossAttn(kwargs["time_conditioning"])

        out['num_video_frames'] = conds.CONDConstant(noise.shape[0])
        return out

class Stable_Zero123(BaseModel):
    def __init__(self, model_config, model_type=ModelType.EPS, device=None, cc_projection_weight=None, cc_projection_bias=None):
        super().__init__(model_config, model_type, device=device)
        self.cc_projection = ops.manual_cast.Linear(cc_projection_weight.shape[1], cc_projection_weight.shape[0], dtype=self.get_dtype(), device=device)
        self.cc_projection.weight.copy_(cc_projection_weight)
        self.cc_projection.bias.copy_(cc_projection_bias)

    def extra_conds(self, **kwargs):
        out = {}

        latent_image = kwargs.get("concat_latent_image", None)
        noise = kwargs.get("noise", None)

        if latent_image is None:
            latent_image = torch.zeros_like(noise)

        if latent_image.shape[1:] != noise.shape[1:]:
            latent_image = utils.common_upscale(latent_image, noise.shape[-1], noise.shape[-2], "bilinear", "center")

        latent_image = utils.resize_to_batch_size(latent_image, noise.shape[0])

        out['c_concat'] = conds.CONDNoiseShape(latent_image)

        cross_attn = kwargs.get("cross_attn", None)
        if cross_attn is not None:
            if cross_attn.shape[-1] != 768:
                cross_attn = self.cc_projection(cross_attn)
            out['c_crossattn'] = conds.CONDCrossAttn(cross_attn)
        return out

class SD_X4Upscaler(BaseModel):
    def __init__(self, model_config, model_type=ModelType.V_PREDICTION, device=None):
        super().__init__(model_config, model_type, device=device)
        self.noise_augmentor = ImageConcatWithNoiseAugmentation(noise_schedule_config={"linear_start": 0.0001, "linear_end": 0.02}, max_noise_level=350)

    def extra_conds(self, **kwargs):
        out = {}

        image = kwargs.get("concat_image", None)
        noise = kwargs.get("noise", None)
        noise_augment = kwargs.get("noise_augmentation", 0.0)
        device = kwargs["device"]
        seed = kwargs["seed"] - 10

        noise_level = round((self.noise_augmentor.max_noise_level) * noise_augment)

        if image is None:
            image = torch.zeros_like(noise)[:,:3]

        if image.shape[1:] != noise.shape[1:]:
            image = utils.common_upscale(image.to(device), noise.shape[-1], noise.shape[-2], "bilinear", "center")

        noise_level = torch.tensor([noise_level], device=device)
        if noise_augment > 0:
            image, noise_level = self.noise_augmentor(image.to(device), noise_level=noise_level, seed=seed)

        image = utils.resize_to_batch_size(image, noise.shape[0])

        out['c_concat'] = conds.CONDNoiseShape(image)
        out['y'] = conds.CONDRegular(noise_level)
        return out

class StableCascade_C(BaseModel):
    def __init__(self, model_config, model_type=ModelType.STABLE_CASCADE, device=None):
        super().__init__(model_config, model_type, device=device, unet_model=StageC)
        self.diffusion_model.eval().requires_grad_(False)

    def extra_conds(self, **kwargs):
        out = {}
        clip_text_pooled = kwargs["pooled_output"]
        if clip_text_pooled is not None:
            out['clip_text_pooled'] = conds.CONDRegular(clip_text_pooled)

        if "unclip_conditioning" in kwargs:
            embeds = []
            for unclip_cond in kwargs["unclip_conditioning"]:
                weight = unclip_cond["strength"]
                embeds.append(unclip_cond["clip_vision_output"].image_embeds.unsqueeze(0) * weight)
            clip_img = torch.cat(embeds, dim=1)
        else:
            clip_img = torch.zeros((1, 1, 768))
        out["clip_img"] = conds.CONDRegular(clip_img)
        out["sca"] = conds.CONDRegular(torch.zeros((1,)))
        out["crp"] = conds.CONDRegular(torch.zeros((1,)))

        cross_attn = kwargs.get("cross_attn", None)
        if cross_attn is not None:
            out['clip_text'] = conds.CONDCrossAttn(cross_attn)
        return out


class StableCascade_B(BaseModel):
    def __init__(self, model_config, model_type=ModelType.STABLE_CASCADE, device=None):
        super().__init__(model_config, model_type, device=device, unet_model=StageB)
        self.diffusion_model.eval().requires_grad_(False)

    def extra_conds(self, **kwargs):
        out = {}
        noise = kwargs.get("noise", None)

        clip_text_pooled = kwargs["pooled_output"]
        if clip_text_pooled is not None:
            out['clip'] = conds.CONDRegular(clip_text_pooled)

        #size of prior doesn't really matter if zeros because it gets resized but I still want it to get batched
        prior = kwargs.get("stable_cascade_prior", torch.zeros((1, 16, (noise.shape[2] * 4) // 42, (noise.shape[3] * 4) // 42), dtype=noise.dtype, layout=noise.layout, device=noise.device))

        out["effnet"] = conds.CONDRegular(prior)
        out["sca"] = conds.CONDRegular(torch.zeros((1,)))
        return out<|MERGE_RESOLUTION|>--- conflicted
+++ resolved
@@ -1,5 +1,5 @@
 import torch
-<<<<<<< HEAD
+import logging
 from .ldm.modules.diffusionmodules.openaimodel import UNetModel, Timestep
 from .ldm.modules.encoders.noise_aug_modules import CLIPEmbeddingNoiseAugmentation
 from .ldm.modules.diffusionmodules.upscaling import ImageConcatWithNoiseAugmentation
@@ -8,17 +8,6 @@
 from . import ops
 from .ldm.cascade.stage_c import StageC
 from .ldm.cascade.stage_b import StageB
-=======
-import logging
-from comfy.ldm.modules.diffusionmodules.openaimodel import UNetModel, Timestep
-from comfy.ldm.cascade.stage_c import StageC
-from comfy.ldm.cascade.stage_b import StageB
-from comfy.ldm.modules.encoders.noise_aug_modules import CLIPEmbeddingNoiseAugmentation
-from comfy.ldm.modules.diffusionmodules.upscaling import ImageConcatWithNoiseAugmentation
-import comfy.model_management
-import comfy.conds
-import comfy.ops
->>>>>>> 65397ce6
 from enum import Enum
 from . import utils
 
@@ -180,7 +169,7 @@
 
         c_concat = kwargs.get("noise_concat", None)
         if c_concat is not None:
-            out['c_concat'] = comfy.conds.CONDNoiseShape(data)
+            out['c_concat'] = conds.CONDNoiseShape(data)
 
         return out
 
