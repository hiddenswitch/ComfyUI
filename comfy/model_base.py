"""
    This file is part of ComfyUI.
    Copyright (C) 2024 Comfy

    This program is free software: you can redistribute it and/or modify
    it under the terms of the GNU General Public License as published by
    the Free Software Foundation, either version 3 of the License, or
    (at your option) any later version.

    This program is distributed in the hope that it will be useful,
    but WITHOUT ANY WARRANTY; without even the implied warranty of
    MERCHANTABILITY or FITNESS FOR A PARTICULAR PURPOSE.  See the
    GNU General Public License for more details.

    You should have received a copy of the GNU General Public License
    along with this program.  If not, see <https://www.gnu.org/licenses/>.
"""

import logging
<<<<<<< HEAD
import math
=======
from comfy.ldm.modules.diffusionmodules.openaimodel import UNetModel, Timestep
from comfy.ldm.cascade.stage_c import StageC
from comfy.ldm.cascade.stage_b import StageB
from comfy.ldm.modules.encoders.noise_aug_modules import CLIPEmbeddingNoiseAugmentation
from comfy.ldm.modules.diffusionmodules.upscaling import ImageConcatWithNoiseAugmentation
from comfy.ldm.modules.diffusionmodules.mmdit import OpenAISignatureMMDITWrapper
import comfy.ldm.genmo.joint_model.asymm_models_joint
import comfy.ldm.aura.mmdit
import comfy.ldm.hydit.models
import comfy.ldm.audio.dit
import comfy.ldm.audio.embedders
import comfy.ldm.flux.model
import comfy.ldm.lightricks.model

import comfy.model_management
import comfy.patcher_extension
import comfy.conds
import comfy.ops
>>>>>>> 0fd4e6c7
from enum import Enum
from typing import TypeVar, Type, Protocol, Any, Optional

import torch

from . import conds
from . import latent_formats
from . import model_management
from . import ops
from . import utils
<<<<<<< HEAD
from .ldm.audio.dit import AudioDiffusionTransformer
from .ldm.audio.embedders import NumberConditioner
from .ldm.aura.mmdit import MMDiT as AuraMMDiT
from .ldm.cascade.stage_b import StageB
from .ldm.cascade.stage_c import StageC
from .ldm.flux import model as flux_model
from .ldm.lightricks.model import LTXVModel
from .ldm.genmo.joint_model.asymm_models_joint import AsymmDiTJoint
from .ldm.hydit.models import HunYuanDiT
from .ldm.modules.diffusionmodules.mmdit import OpenAISignatureMMDITWrapper
from .ldm.modules.diffusionmodules.openaimodel import UNetModel, Timestep
from .ldm.modules.diffusionmodules.upscaling import ImageConcatWithNoiseAugmentation
from .ldm.modules.encoders.noise_aug_modules import CLIPEmbeddingNoiseAugmentation
from .ops import Operations

=======
import comfy.latent_formats
import math
from typing import TYPE_CHECKING
if TYPE_CHECKING:
    from comfy.model_patcher import ModelPatcher
>>>>>>> 0fd4e6c7

class ModelType(Enum):
    EPS = 1
    V_PREDICTION = 2
    V_PREDICTION_EDM = 3
    STABLE_CASCADE = 4
    EDM = 5
    FLOW = 6
    V_PREDICTION_CONTINUOUS = 7
    FLUX = 8


from .model_sampling import EPS, V_PREDICTION, EDM, ModelSamplingDiscrete, ModelSamplingContinuousEDM, StableCascadeSampling, CONST, ModelSamplingDiscreteFlow, ModelSamplingContinuousV, ModelSamplingFlux


def model_sampling(model_config, model_type):
    c = EPS
    s = ModelSamplingDiscrete

    if model_type == ModelType.EPS:
        c = EPS
    elif model_type == ModelType.V_PREDICTION:
        c = V_PREDICTION
    elif model_type == ModelType.V_PREDICTION_EDM:
        c = V_PREDICTION
        s = ModelSamplingContinuousEDM
    elif model_type == ModelType.STABLE_CASCADE:
        c = EPS
        s = StableCascadeSampling
    elif model_type == ModelType.EDM:
        c = EDM
        s = ModelSamplingContinuousEDM
    elif model_type == ModelType.FLOW:
        c = CONST
        s = ModelSamplingDiscreteFlow
    elif model_type == ModelType.V_PREDICTION_CONTINUOUS:
        c = V_PREDICTION
        s = ModelSamplingContinuousV
    elif model_type == ModelType.FLUX:
        c = CONST
        s = ModelSamplingFlux

    class ModelSampling(s, c):
        pass

    return ModelSampling(model_config)


TModule = TypeVar('TModule', bound=torch.nn.Module)


class ComfyUIModel(Protocol):
    def __call__(self, xc: torch.Tensor, t: torch.Tensor, context: Any = None, control: Any = None, transformer_options: Optional[dict] = None, **extra_conds: dict[str, Any]) -> Any:
        ...


class BaseModel(torch.nn.Module):
    def __init__(self, model_config, model_type=ModelType.EPS, device: torch.device = None, unet_model: Type[TModule] = UNetModel):
        super().__init__()

        unet_config = model_config.unet_config
        self.latent_format = model_config.latent_format
        self.model_config = model_config
        self.manual_cast_dtype = model_config.manual_cast_dtype
<<<<<<< HEAD
        self.device: torch.device = device
        self.operations: Optional[Operations]
=======
        self.device = device
        self.current_patcher: 'ModelPatcher' = None

>>>>>>> 0fd4e6c7
        if not unet_config.get("disable_unet_model_creation", False):
            if model_config.custom_operations is None:
                fp8 = model_config.optimizations.get("fp8", model_config.scaled_fp8 is not None)
                operations = ops.pick_operations(unet_config.get("dtype", None), self.manual_cast_dtype, fp8_optimizations=fp8, scaled_fp8=model_config.scaled_fp8)
            else:
                operations = model_config.custom_operations
            self.operations = operations
            self.diffusion_model = unet_model(**unet_config, device=device, operations=operations)
            if model_management.force_channels_last():
                self.diffusion_model.to(memory_format=torch.channels_last)
                logging.debug("using channels last mode for diffusion model")
            logging.debug("model weight dtype {}, manual cast: {}".format(self.get_dtype(), self.manual_cast_dtype))
        else:
            self.operations = None
        self.model_type = model_type
        self.model_sampling = model_sampling(model_config, model_type)

        self.adm_channels = unet_config.get("adm_in_channels", None)
        if self.adm_channels is None:
            self.adm_channels = 0

        self.concat_keys = ()
        logging.debug("model_type {}".format(model_type.name))
        logging.debug("adm {}".format(self.adm_channels))
        self.memory_usage_factor = model_config.memory_usage_factor
        self.training = False

    def apply_model(self, x, t, c_concat=None, c_crossattn=None, control=None, transformer_options={}, **kwargs):
        return comfy.patcher_extension.WrapperExecutor.new_class_executor(
            self._apply_model,
            self,
            comfy.patcher_extension.get_all_wrappers(comfy.patcher_extension.WrappersMP.APPLY_MODEL, transformer_options)
        ).execute(x, t, c_concat, c_crossattn, control, transformer_options, **kwargs)

    def _apply_model(self, x, t, c_concat=None, c_crossattn=None, control=None, transformer_options={}, **kwargs):
        sigma = t
        xc = self.model_sampling.calculate_input(sigma, x)
        if c_concat is not None:
            xc = torch.cat([xc] + [c_concat], dim=1)

        context = c_crossattn
        dtype = self.get_dtype()

        if self.manual_cast_dtype is not None:
            dtype = self.manual_cast_dtype

        xc = xc.to(dtype)
        t = self.model_sampling.timestep(t).float()
        context = context.to(dtype)
        extra_conds = {}
        for o in kwargs:
            extra = kwargs[o]
            if hasattr(extra, "dtype"):
                if extra.dtype != torch.int and extra.dtype != torch.long:
                    extra = extra.to(dtype)
            extra_conds[o] = extra

        model_output = self.diffusion_model(xc, t, context=context, control=control, transformer_options=transformer_options, **extra_conds).float()
        return self.model_sampling.calculate_denoised(sigma, model_output, x)

    def get_dtype(self):
        return self.diffusion_model.dtype

    def is_adm(self):
        return self.adm_channels > 0

    def encode_adm(self, **kwargs):
        return None

    def concat_cond(self, **kwargs):
        if len(self.concat_keys) > 0:
            cond_concat = []
            denoise_mask = kwargs.get("concat_mask", kwargs.get("denoise_mask", None))
            concat_latent_image = kwargs.get("concat_latent_image", None)
            if concat_latent_image is None:
                concat_latent_image = kwargs.get("latent_image", None)
            else:
                concat_latent_image = self.process_latent_in(concat_latent_image)

            noise = kwargs.get("noise", None)
            device = kwargs["device"]

            if concat_latent_image.shape[1:] != noise.shape[1:]:
                concat_latent_image = utils.common_upscale(concat_latent_image, noise.shape[-1], noise.shape[-2], "bilinear", "center")

            concat_latent_image = utils.resize_to_batch_size(concat_latent_image, noise.shape[0])

            if denoise_mask is not None:
                if len(denoise_mask.shape) == len(noise.shape):
                    denoise_mask = denoise_mask[:, :1]

                denoise_mask = denoise_mask.reshape((-1, 1, denoise_mask.shape[-2], denoise_mask.shape[-1]))
                if denoise_mask.shape[-2:] != noise.shape[-2:]:
                    denoise_mask = utils.common_upscale(denoise_mask, noise.shape[-1], noise.shape[-2], "bilinear", "center")
                denoise_mask = utils.resize_to_batch_size(denoise_mask.round(), noise.shape[0])

            for ck in self.concat_keys:
                if denoise_mask is not None:
                    if ck == "mask":
                        cond_concat.append(denoise_mask.to(device))
                    elif ck == "masked_image":
                        cond_concat.append(concat_latent_image.to(device))  # NOTE: the latent_image should be masked by the mask in pixel space
                else:
                    if ck == "mask":
                        cond_concat.append(torch.ones_like(noise)[:, :1])
                    elif ck == "masked_image":
                        cond_concat.append(self.blank_inpaint_image_like(noise))
            data = torch.cat(cond_concat, dim=1)
            return data
        return None

    def extra_conds(self, **kwargs):
        out = {}
        concat_cond = self.concat_cond(**kwargs)
        if concat_cond is not None:
            out['c_concat'] = conds.CONDNoiseShape(concat_cond)

        # pylint: disable=assignment-from-none
        adm = self.encode_adm(**kwargs)
        if adm is not None:
            out['y'] = conds.CONDRegular(adm)

        cross_attn = kwargs.get("cross_attn", None)
        if cross_attn is not None:
            out['c_crossattn'] = conds.CONDCrossAttn(cross_attn)

        cross_attn_cnet = kwargs.get("cross_attn_controlnet", None)
        if cross_attn_cnet is not None:
            out['crossattn_controlnet'] = conds.CONDCrossAttn(cross_attn_cnet)

        c_concat = kwargs.get("noise_concat", None)
        if c_concat is not None:
            out['c_concat'] = conds.CONDNoiseShape(c_concat)

        return out

    def load_model_weights(self, sd, unet_prefix=""):
        to_load = {}
        keys = list(sd.keys())
        for k in keys:
            if k.startswith(unet_prefix):
                to_load[k[len(unet_prefix):]] = sd.pop(k)

        to_load = self.model_config.process_unet_state_dict(to_load)
        m, u = self.diffusion_model.load_state_dict(to_load, strict=False)
        if len(m) > 0:
            logging.warning("unet missing: {}".format(m))

        if len(u) > 0:
            logging.warning("unet unexpected: {}".format(u))
        del to_load
        return self

    def process_latent_in(self, latent):
        return self.latent_format.process_in(latent)

    def process_latent_out(self, latent):
        return self.latent_format.process_out(latent)

    def state_dict_for_saving(self, clip_state_dict=None, vae_state_dict=None, clip_vision_state_dict=None):
        extra_sds = []
        if clip_state_dict is not None:
            extra_sds.append(self.model_config.process_clip_state_dict_for_saving(clip_state_dict))
        if vae_state_dict is not None:
            extra_sds.append(self.model_config.process_vae_state_dict_for_saving(vae_state_dict))
        if clip_vision_state_dict is not None:
            extra_sds.append(self.model_config.process_clip_vision_state_dict_for_saving(clip_vision_state_dict))

        unet_state_dict = self.diffusion_model.state_dict()

        if self.model_config.scaled_fp8 is not None:
            unet_state_dict["scaled_fp8"] = torch.tensor([], dtype=self.model_config.scaled_fp8)

        unet_state_dict = self.model_config.process_unet_state_dict_for_saving(unet_state_dict)

        if self.model_type == ModelType.V_PREDICTION:
            unet_state_dict["v_pred"] = torch.tensor([])

        for sd in extra_sds:
            unet_state_dict.update(sd)

        return unet_state_dict

    def set_inpaint(self):
        self.concat_keys = ("mask", "masked_image")

        def blank_inpaint_image_like(latent_image):
            blank_image = torch.ones_like(latent_image)
            # these are the values for "zero" in pixel space translated to latent space
            blank_image[:, 0] *= 0.8223
            blank_image[:, 1] *= -0.6876
            blank_image[:, 2] *= 0.6364
            blank_image[:, 3] *= 0.1380
            return blank_image

        self.blank_inpaint_image_like = blank_inpaint_image_like

    def memory_required(self, input_shape):
        if model_management.xformers_enabled() or model_management.pytorch_attention_flash_attention():
            dtype = self.get_dtype()
            if self.manual_cast_dtype is not None:
                dtype = self.manual_cast_dtype
            # TODO: this needs to be tweaked
            area = input_shape[0] * math.prod(input_shape[2:])
            return (area * model_management.dtype_size(dtype) * 0.01 * self.memory_usage_factor) * (1024 * 1024)
        else:
            # TODO: this formula might be too aggressive since I tweaked the sub-quad and split algorithms to use less memory.
            area = input_shape[0] * math.prod(input_shape[2:])
            return (area * 0.15 * self.memory_usage_factor) * (1024 * 1024)


def unclip_adm(unclip_conditioning, device, noise_augmentor, noise_augment_merge=0.0, seed=None):
    adm_inputs = []
    weights = []
    noise_aug = []
    for unclip_cond in unclip_conditioning:
        for adm_cond in unclip_cond["clip_vision_output"].image_embeds:
            weight = unclip_cond["strength"]
            noise_augment = unclip_cond["noise_augmentation"]
            noise_level = round((noise_augmentor.max_noise_level - 1) * noise_augment)
            c_adm, noise_level_emb = noise_augmentor(adm_cond.to(device), noise_level=torch.tensor([noise_level], device=device), seed=seed)
            adm_out = torch.cat((c_adm, noise_level_emb), 1) * weight
            weights.append(weight)
            noise_aug.append(noise_augment)
            adm_inputs.append(adm_out)

    if len(noise_aug) > 1:
        adm_out = torch.stack(adm_inputs).sum(0)
        noise_augment = noise_augment_merge
        noise_level = round((noise_augmentor.max_noise_level - 1) * noise_augment)
        c_adm, noise_level_emb = noise_augmentor(adm_out[:, :noise_augmentor.time_embed.dim], noise_level=torch.tensor([noise_level], device=device))
        adm_out = torch.cat((c_adm, noise_level_emb), 1)

    return adm_out


class SD21UNCLIP(BaseModel):
    def __init__(self, model_config, noise_aug_config, model_type=ModelType.V_PREDICTION, device=None):
        super().__init__(model_config, model_type, device=device)
        self.noise_augmentor = CLIPEmbeddingNoiseAugmentation(**noise_aug_config)

    def encode_adm(self, **kwargs):
        unclip_conditioning = kwargs.get("unclip_conditioning", None)
        device = kwargs["device"]
        if unclip_conditioning is None:
            return torch.zeros((1, self.adm_channels))
        else:
            return unclip_adm(unclip_conditioning, device, self.noise_augmentor, kwargs.get("unclip_noise_augment_merge", 0.05), kwargs.get("seed", 0) - 10)


def sdxl_pooled(args, noise_augmentor):
    if "unclip_conditioning" in args:
        return unclip_adm(args.get("unclip_conditioning", None), args["device"], noise_augmentor, seed=args.get("seed", 0) - 10)[:, :1280]
    else:
        return args["pooled_output"]


class SDXLRefiner(BaseModel):
    def __init__(self, model_config, model_type=ModelType.EPS, device=None):
        super().__init__(model_config, model_type, device=device)
        self.embedder = Timestep(256)
        self.noise_augmentor = CLIPEmbeddingNoiseAugmentation(**{"noise_schedule_config": {"timesteps": 1000, "beta_schedule": "squaredcos_cap_v2"}, "timestep_dim": 1280})

    def encode_adm(self, **kwargs):
        clip_pooled = sdxl_pooled(kwargs, self.noise_augmentor)
        width = kwargs.get("width", 768)
        height = kwargs.get("height", 768)
        crop_w = kwargs.get("crop_w", 0)
        crop_h = kwargs.get("crop_h", 0)

        if kwargs.get("prompt_type", "") == "negative":
            aesthetic_score = kwargs.get("aesthetic_score", 2.5)
        else:
            aesthetic_score = kwargs.get("aesthetic_score", 6)

        out = []
        out.append(self.embedder(torch.Tensor([height])))
        out.append(self.embedder(torch.Tensor([width])))
        out.append(self.embedder(torch.Tensor([crop_h])))
        out.append(self.embedder(torch.Tensor([crop_w])))
        out.append(self.embedder(torch.Tensor([aesthetic_score])))
        flat = torch.flatten(torch.cat(out)).unsqueeze(dim=0).repeat(clip_pooled.shape[0], 1)
        return torch.cat((clip_pooled.to(flat.device), flat), dim=1)


class SDXL(BaseModel):
    def __init__(self, model_config, model_type=ModelType.EPS, device=None):
        super().__init__(model_config, model_type, device=device)
        self.embedder = Timestep(256)
        self.noise_augmentor = CLIPEmbeddingNoiseAugmentation(**{"noise_schedule_config": {"timesteps": 1000, "beta_schedule": "squaredcos_cap_v2"}, "timestep_dim": 1280})

    def encode_adm(self, **kwargs):
        clip_pooled = sdxl_pooled(kwargs, self.noise_augmentor)
        width = kwargs.get("width", 768)
        height = kwargs.get("height", 768)
        crop_w = kwargs.get("crop_w", 0)
        crop_h = kwargs.get("crop_h", 0)
        target_width = kwargs.get("target_width", width)
        target_height = kwargs.get("target_height", height)

        out = []
        out.append(self.embedder(torch.Tensor([height])))
        out.append(self.embedder(torch.Tensor([width])))
        out.append(self.embedder(torch.Tensor([crop_h])))
        out.append(self.embedder(torch.Tensor([crop_w])))
        out.append(self.embedder(torch.Tensor([target_height])))
        out.append(self.embedder(torch.Tensor([target_width])))
        flat = torch.flatten(torch.cat(out)).unsqueeze(dim=0).repeat(clip_pooled.shape[0], 1)
        return torch.cat((clip_pooled.to(flat.device), flat), dim=1)


class SVD_img2vid(BaseModel):
    def __init__(self, model_config, model_type=ModelType.V_PREDICTION_EDM, device=None):
        super().__init__(model_config, model_type, device=device)
        self.embedder = Timestep(256)

    def encode_adm(self, **kwargs):
        fps_id = kwargs.get("fps", 6) - 1
        motion_bucket_id = kwargs.get("motion_bucket_id", 127)
        augmentation = kwargs.get("augmentation_level", 0)

        out = []
        out.append(self.embedder(torch.Tensor([fps_id])))
        out.append(self.embedder(torch.Tensor([motion_bucket_id])))
        out.append(self.embedder(torch.Tensor([augmentation])))

        flat = torch.flatten(torch.cat(out)).unsqueeze(dim=0)
        return flat

    def extra_conds(self, **kwargs):
        out = {}
        adm = self.encode_adm(**kwargs)
        if adm is not None:
            out['y'] = conds.CONDRegular(adm)

        latent_image = kwargs.get("concat_latent_image", None)
        noise = kwargs.get("noise", None)
        device = kwargs["device"]

        if latent_image is None:
            latent_image = torch.zeros_like(noise)

        if latent_image.shape[1:] != noise.shape[1:]:
            latent_image = utils.common_upscale(latent_image, noise.shape[-1], noise.shape[-2], "bilinear", "center")

        latent_image = utils.resize_to_batch_size(latent_image, noise.shape[0])

        out['c_concat'] = conds.CONDNoiseShape(latent_image)

        cross_attn = kwargs.get("cross_attn", None)
        if cross_attn is not None:
            out['c_crossattn'] = conds.CONDCrossAttn(cross_attn)

        if "time_conditioning" in kwargs:
            out["time_context"] = conds.CONDCrossAttn(kwargs["time_conditioning"])

        out['num_video_frames'] = conds.CONDConstant(noise.shape[0])
        return out


class SV3D_u(SVD_img2vid):
    def encode_adm(self, **kwargs):
        augmentation = kwargs.get("augmentation_level", 0)

        out = []
        out.append(self.embedder(torch.flatten(torch.Tensor([augmentation]))))

        flat = torch.flatten(torch.cat(out)).unsqueeze(dim=0)
        return flat


class SV3D_p(SVD_img2vid):
    def __init__(self, model_config, model_type=ModelType.V_PREDICTION_EDM, device=None):
        super().__init__(model_config, model_type, device=device)
        self.embedder_512 = Timestep(512)

    def encode_adm(self, **kwargs):
        augmentation = kwargs.get("augmentation_level", 0)
        elevation = kwargs.get("elevation", 0)  # elevation and azimuth are in degrees here
        azimuth = kwargs.get("azimuth", 0)
        noise = kwargs.get("noise", None)

        out = []
        out.append(self.embedder(torch.flatten(torch.Tensor([augmentation]))))
        out.append(self.embedder_512(torch.deg2rad(torch.fmod(torch.flatten(90 - torch.Tensor([elevation])), 360.0))))
        out.append(self.embedder_512(torch.deg2rad(torch.fmod(torch.flatten(torch.Tensor([azimuth])), 360.0))))

        out = list(map(lambda a: utils.resize_to_batch_size(a, noise.shape[0]), out))
        return torch.cat(out, dim=1)


class Stable_Zero123(BaseModel):
    def __init__(self, model_config, model_type=ModelType.EPS, device=None, cc_projection_weight=None, cc_projection_bias=None):
        super().__init__(model_config, model_type, device=device)
        self.cc_projection = ops.manual_cast.Linear(cc_projection_weight.shape[1], cc_projection_weight.shape[0], dtype=self.get_dtype(), device=device)
        self.cc_projection.weight.copy_(cc_projection_weight)
        self.cc_projection.bias.copy_(cc_projection_bias)

    def extra_conds(self, **kwargs):
        out = {}

        latent_image = kwargs.get("concat_latent_image", None)
        noise = kwargs.get("noise", None)

        if latent_image is None:
            latent_image = torch.zeros_like(noise)

        if latent_image.shape[1:] != noise.shape[1:]:
            latent_image = utils.common_upscale(latent_image, noise.shape[-1], noise.shape[-2], "bilinear", "center")

        latent_image = utils.resize_to_batch_size(latent_image, noise.shape[0])

        out['c_concat'] = conds.CONDNoiseShape(latent_image)

        cross_attn = kwargs.get("cross_attn", None)
        if cross_attn is not None:
            if cross_attn.shape[-1] != 768:
                cross_attn = self.cc_projection(cross_attn)
            out['c_crossattn'] = conds.CONDCrossAttn(cross_attn)
        return out


class SD_X4Upscaler(BaseModel):
    def __init__(self, model_config, model_type=ModelType.V_PREDICTION, device=None):
        super().__init__(model_config, model_type, device=device)
        self.noise_augmentor = ImageConcatWithNoiseAugmentation(noise_schedule_config={"linear_start": 0.0001, "linear_end": 0.02}, max_noise_level=350)

    def extra_conds(self, **kwargs):
        out = {}

        image = kwargs.get("concat_image", None)
        noise = kwargs.get("noise", None)
        noise_augment = kwargs.get("noise_augmentation", 0.0)
        device = kwargs["device"]
        seed = kwargs["seed"] - 10

        noise_level = round((self.noise_augmentor.max_noise_level) * noise_augment)

        if image is None:
            image = torch.zeros_like(noise)[:, :3]

        if image.shape[1:] != noise.shape[1:]:
            image = utils.common_upscale(image.to(device), noise.shape[-1], noise.shape[-2], "bilinear", "center")

        noise_level = torch.tensor([noise_level], device=device)
        if noise_augment > 0:
            image, noise_level = self.noise_augmentor(image.to(device), noise_level=noise_level, seed=seed)

        image = utils.resize_to_batch_size(image, noise.shape[0])

        out['c_concat'] = conds.CONDNoiseShape(image)
        out['y'] = conds.CONDRegular(noise_level)
        return out


class IP2P(BaseModel):
    def process_ip2p_image_in(self, image):
        return None

    def concat_cond(self, **kwargs):
        image = kwargs.get("concat_latent_image", None)
        noise = kwargs.get("noise", None)
        device = kwargs["device"]

        if image is None:
            image = torch.zeros_like(noise)

        if image.shape[1:] != noise.shape[1:]:
            image = utils.common_upscale(image.to(device), noise.shape[-1], noise.shape[-2], "bilinear", "center")

        image = utils.resize_to_batch_size(image, noise.shape[0])
        return self.process_ip2p_image_in(image)



class SD15_instructpix2pix(IP2P, BaseModel):
    def __init__(self, model_config, model_type=ModelType.EPS, device=None):
        super().__init__(model_config, model_type, device=device)
        self.process_ip2p_image_in = lambda image: image


class SDXL_instructpix2pix(IP2P, SDXL):
    def __init__(self, model_config, model_type=ModelType.EPS, device=None):
        super().__init__(model_config, model_type, device=device)
        if model_type == ModelType.V_PREDICTION_EDM:
            self.process_ip2p_image_in = lambda image: latent_formats.SDXL().process_in(image)  # cosxl ip2p
        else:
            self.process_ip2p_image_in = lambda image: image  # diffusers ip2p


class StableCascade_C(BaseModel):
    def __init__(self, model_config, model_type=ModelType.STABLE_CASCADE, device=None):
        super().__init__(model_config, model_type, device=device, unet_model=StageC)
        self.diffusion_model.eval().requires_grad_(False)

    def extra_conds(self, **kwargs):
        out = {}
        clip_text_pooled = kwargs["pooled_output"]
        if clip_text_pooled is not None:
            out['clip_text_pooled'] = conds.CONDRegular(clip_text_pooled)

        if "unclip_conditioning" in kwargs:
            embeds = []
            for unclip_cond in kwargs["unclip_conditioning"]:
                weight = unclip_cond["strength"]
                embeds.append(unclip_cond["clip_vision_output"].image_embeds.unsqueeze(0) * weight)
            clip_img = torch.cat(embeds, dim=1)
        else:
            clip_img = torch.zeros((1, 1, 768))
        out["clip_img"] = conds.CONDRegular(clip_img)
        out["sca"] = conds.CONDRegular(torch.zeros((1,)))
        out["crp"] = conds.CONDRegular(torch.zeros((1,)))

        cross_attn = kwargs.get("cross_attn", None)
        if cross_attn is not None:
            out['clip_text'] = conds.CONDCrossAttn(cross_attn)
        return out


class StableCascade_B(BaseModel):
    def __init__(self, model_config, model_type=ModelType.STABLE_CASCADE, device=None):
        super().__init__(model_config, model_type, device=device, unet_model=StageB)
        self.diffusion_model.eval().requires_grad_(False)

    def extra_conds(self, **kwargs):
        out = {}
        noise = kwargs.get("noise", None)

        clip_text_pooled = kwargs["pooled_output"]
        if clip_text_pooled is not None:
            out['clip'] = conds.CONDRegular(clip_text_pooled)

        # size of prior doesn't really matter if zeros because it gets resized but I still want it to get batched
        prior = kwargs.get("stable_cascade_prior", torch.zeros((1, 16, (noise.shape[2] * 4) // 42, (noise.shape[3] * 4) // 42), dtype=noise.dtype, layout=noise.layout, device=noise.device))

        out["effnet"] = conds.CONDRegular(prior)
        out["sca"] = conds.CONDRegular(torch.zeros((1,)))
        return out


class SD3(BaseModel):
    def __init__(self, model_config, model_type=ModelType.FLOW, device=None):
        super().__init__(model_config, model_type, device=device, unet_model=OpenAISignatureMMDITWrapper)

    def encode_adm(self, **kwargs):
        return kwargs["pooled_output"]

    def extra_conds(self, **kwargs):
        out = super().extra_conds(**kwargs)
        cross_attn = kwargs.get("cross_attn", None)
        if cross_attn is not None:
            out['c_crossattn'] = conds.CONDRegular(cross_attn)
        return out


class AuraFlow(BaseModel):
    def __init__(self, model_config, model_type=ModelType.FLOW, device=None):
        super().__init__(model_config, model_type, device=device, unet_model=AuraMMDiT)

    def extra_conds(self, **kwargs):
        out = super().extra_conds(**kwargs)
        cross_attn = kwargs.get("cross_attn", None)
        if cross_attn is not None:
            out['c_crossattn'] = conds.CONDRegular(cross_attn)
        return out


class StableAudio1(BaseModel):
    def __init__(self, model_config, seconds_start_embedder_weights, seconds_total_embedder_weights, model_type=ModelType.V_PREDICTION_CONTINUOUS, device=None):
        super().__init__(model_config, model_type, device=device, unet_model=AudioDiffusionTransformer)
        self.seconds_start_embedder = NumberConditioner(768, min_val=0, max_val=512)
        self.seconds_total_embedder = NumberConditioner(768, min_val=0, max_val=512)
        self.seconds_start_embedder.load_state_dict(seconds_start_embedder_weights)
        self.seconds_total_embedder.load_state_dict(seconds_total_embedder_weights)

    def extra_conds(self, **kwargs):
        out = {}

        noise = kwargs.get("noise", None)
        device = kwargs["device"]

        seconds_start = kwargs.get("seconds_start", 0)
        seconds_total = kwargs.get("seconds_total", int(noise.shape[-1] / 21.53))

        seconds_start_embed = self.seconds_start_embedder([seconds_start])[0].to(device)
        seconds_total_embed = self.seconds_total_embedder([seconds_total])[0].to(device)

        global_embed = torch.cat([seconds_start_embed, seconds_total_embed], dim=-1).reshape((1, -1))
        out['global_embed'] = conds.CONDRegular(global_embed)

        cross_attn = kwargs.get("cross_attn", None)
        if cross_attn is not None:
            cross_attn = torch.cat([cross_attn.to(device), seconds_start_embed.repeat((cross_attn.shape[0], 1, 1)), seconds_total_embed.repeat((cross_attn.shape[0], 1, 1))], dim=1)
            out['c_crossattn'] = conds.CONDRegular(cross_attn)
        return out

    def state_dict_for_saving(self, clip_state_dict=None, vae_state_dict=None, clip_vision_state_dict=None):
        sd = super().state_dict_for_saving(clip_state_dict=clip_state_dict, vae_state_dict=vae_state_dict, clip_vision_state_dict=clip_vision_state_dict)
        d = {"conditioner.conditioners.seconds_start.": self.seconds_start_embedder.state_dict(), "conditioner.conditioners.seconds_total.": self.seconds_total_embedder.state_dict()}
        for k in d:
            s = d[k]
            for l in s:
                sd["{}{}".format(k, l)] = s[l]
        return sd


class HunyuanDiT(BaseModel):
    def __init__(self, model_config, model_type=ModelType.V_PREDICTION, device=None):
        super().__init__(model_config, model_type, device=device, unet_model=HunYuanDiT)

    def extra_conds(self, **kwargs):
        out = super().extra_conds(**kwargs)
        cross_attn = kwargs.get("cross_attn", None)
        if cross_attn is not None:
            out['c_crossattn'] = conds.CONDRegular(cross_attn)

        attention_mask = kwargs.get("attention_mask", None)
        if attention_mask is not None:
            out['text_embedding_mask'] = conds.CONDRegular(attention_mask)

        conditioning_mt5xl = kwargs.get("conditioning_mt5xl", None)
        if conditioning_mt5xl is not None:
            out['encoder_hidden_states_t5'] = conds.CONDRegular(conditioning_mt5xl)

        attention_mask_mt5xl = kwargs.get("attention_mask_mt5xl", None)
        if attention_mask_mt5xl is not None:
            out['text_embedding_mask_t5'] = conds.CONDRegular(attention_mask_mt5xl)

        width = kwargs.get("width", 768)
        height = kwargs.get("height", 768)
        crop_w = kwargs.get("crop_w", 0)
        crop_h = kwargs.get("crop_h", 0)
        target_width = kwargs.get("target_width", width)
        target_height = kwargs.get("target_height", height)

        out['image_meta_size'] = conds.CONDRegular(torch.FloatTensor([[height, width, target_height, target_width, 0, 0]]))
        return out


class Flux(BaseModel):
    def __init__(self, model_config, model_type=ModelType.FLUX, device=None):
        super().__init__(model_config, model_type, device=device, unet_model=flux_model.Flux)

    def concat_cond(self, **kwargs):
        try:
            #Handle Flux control loras dynamically changing the img_in weight.
            num_channels = self.diffusion_model.img_in.weight.shape[1] // (self.diffusion_model.patch_size * self.diffusion_model.patch_size)
        except:
            #Some cases like tensorrt might not have the weights accessible
            num_channels = self.model_config.unet_config["in_channels"]

        out_channels = self.model_config.unet_config["out_channels"]

        if num_channels <= out_channels:
            return None

        image = kwargs.get("concat_latent_image", None)
        noise = kwargs.get("noise", None)
        device = kwargs["device"]

        if image is None:
            image = torch.zeros_like(noise)

        image = utils.common_upscale(image.to(device), noise.shape[-1], noise.shape[-2], "bilinear", "center")
        image = utils.resize_to_batch_size(image, noise.shape[0])
        image = self.process_latent_in(image)
        if num_channels <= out_channels * 2:
            return image

        #inpaint model
        mask = kwargs.get("concat_mask", kwargs.get("denoise_mask", None))
        if mask is None:
            mask = torch.ones_like(noise)[:, :1]

        mask = torch.mean(mask, dim=1, keepdim=True)
        print(mask.shape)
        mask = utils.common_upscale(mask.to(device), noise.shape[-1] * 8, noise.shape[-2] * 8, "bilinear", "center")
        mask = mask.view(mask.shape[0], mask.shape[2] // 8, 8, mask.shape[3] // 8, 8).permute(0, 2, 4, 1, 3).reshape(mask.shape[0], -1, mask.shape[2] // 8, mask.shape[3] // 8)
        mask = utils.resize_to_batch_size(mask, noise.shape[0])
        return torch.cat((image, mask), dim=1)

    def encode_adm(self, **kwargs):
        return kwargs["pooled_output"]

    def extra_conds(self, **kwargs):
        out = super().extra_conds(**kwargs)
        cross_attn = kwargs.get("cross_attn", None)
        if cross_attn is not None:
            out['c_crossattn'] = conds.CONDRegular(cross_attn)
        out['guidance'] = conds.CONDRegular(torch.FloatTensor([kwargs.get("guidance", 3.5)]))
        return out

class GenmoMochi(BaseModel):
    def __init__(self, model_config, model_type=ModelType.FLOW, device=None):
        super().__init__(model_config, model_type, device=device, unet_model=AsymmDiTJoint)

    def extra_conds(self, **kwargs):
        out = super().extra_conds(**kwargs)
        attention_mask = kwargs.get("attention_mask", None)
        if attention_mask is not None:
            out['attention_mask'] = conds.CONDRegular(attention_mask)
            out['num_tokens'] = conds.CONDConstant(max(1, torch.sum(attention_mask).item()))
        cross_attn = kwargs.get("cross_attn", None)
        if cross_attn is not None:
            out['c_crossattn'] = conds.CONDRegular(cross_attn)
        return out

class LTXV(BaseModel):
    def __init__(self, model_config, model_type=ModelType.FLUX, device=None):
        super().__init__(model_config, model_type, device=device, unet_model=LTXVModel) #TODO

    def extra_conds(self, **kwargs):
        out = super().extra_conds(**kwargs)
        attention_mask = kwargs.get("attention_mask", None)
        if attention_mask is not None:
            out['attention_mask'] = conds.CONDRegular(attention_mask)
        cross_attn = kwargs.get("cross_attn", None)
        if cross_attn is not None:
            out['c_crossattn'] = conds.CONDRegular(cross_attn)

        guiding_latent = kwargs.get("guiding_latent", None)
        if guiding_latent is not None:
            out['guiding_latent'] = conds.CONDRegular(guiding_latent)

<<<<<<< HEAD
        out['frame_rate'] = conds.CONDConstant(kwargs.get("frame_rate", 25))
=======
        guiding_latent_noise_scale = kwargs.get("guiding_latent_noise_scale", None)
        if guiding_latent_noise_scale is not None:
            out["guiding_latent_noise_scale"] = comfy.conds.CONDConstant(guiding_latent_noise_scale)

        out['frame_rate'] = comfy.conds.CONDConstant(kwargs.get("frame_rate", 25))
>>>>>>> 0fd4e6c7
        return out<|MERGE_RESOLUTION|>--- conflicted
+++ resolved
@@ -17,28 +17,7 @@
 """
 
 import logging
-<<<<<<< HEAD
 import math
-=======
-from comfy.ldm.modules.diffusionmodules.openaimodel import UNetModel, Timestep
-from comfy.ldm.cascade.stage_c import StageC
-from comfy.ldm.cascade.stage_b import StageB
-from comfy.ldm.modules.encoders.noise_aug_modules import CLIPEmbeddingNoiseAugmentation
-from comfy.ldm.modules.diffusionmodules.upscaling import ImageConcatWithNoiseAugmentation
-from comfy.ldm.modules.diffusionmodules.mmdit import OpenAISignatureMMDITWrapper
-import comfy.ldm.genmo.joint_model.asymm_models_joint
-import comfy.ldm.aura.mmdit
-import comfy.ldm.hydit.models
-import comfy.ldm.audio.dit
-import comfy.ldm.audio.embedders
-import comfy.ldm.flux.model
-import comfy.ldm.lightricks.model
-
-import comfy.model_management
-import comfy.patcher_extension
-import comfy.conds
-import comfy.ops
->>>>>>> 0fd4e6c7
 from enum import Enum
 from typing import TypeVar, Type, Protocol, Any, Optional
 
@@ -49,29 +28,23 @@
 from . import model_management
 from . import ops
 from . import utils
-<<<<<<< HEAD
 from .ldm.audio.dit import AudioDiffusionTransformer
 from .ldm.audio.embedders import NumberConditioner
 from .ldm.aura.mmdit import MMDiT as AuraMMDiT
 from .ldm.cascade.stage_b import StageB
 from .ldm.cascade.stage_c import StageC
 from .ldm.flux import model as flux_model
-from .ldm.lightricks.model import LTXVModel
 from .ldm.genmo.joint_model.asymm_models_joint import AsymmDiTJoint
 from .ldm.hydit.models import HunYuanDiT
+from .ldm.lightricks.model import LTXVModel
 from .ldm.modules.diffusionmodules.mmdit import OpenAISignatureMMDITWrapper
 from .ldm.modules.diffusionmodules.openaimodel import UNetModel, Timestep
 from .ldm.modules.diffusionmodules.upscaling import ImageConcatWithNoiseAugmentation
 from .ldm.modules.encoders.noise_aug_modules import CLIPEmbeddingNoiseAugmentation
+from .model_management_types import ModelManageable
 from .ops import Operations
-
-=======
-import comfy.latent_formats
-import math
-from typing import TYPE_CHECKING
-if TYPE_CHECKING:
-    from comfy.model_patcher import ModelPatcher
->>>>>>> 0fd4e6c7
+from .patcher_extension import WrapperExecutor, WrappersMP, get_all_wrappers
+
 
 class ModelType(Enum):
     EPS = 1
@@ -136,14 +109,10 @@
         self.latent_format = model_config.latent_format
         self.model_config = model_config
         self.manual_cast_dtype = model_config.manual_cast_dtype
-<<<<<<< HEAD
         self.device: torch.device = device
         self.operations: Optional[Operations]
-=======
-        self.device = device
-        self.current_patcher: 'ModelPatcher' = None
-
->>>>>>> 0fd4e6c7
+        self.current_patcher: Optional[ModelManageable] = None
+
         if not unet_config.get("disable_unet_model_creation", False):
             if model_config.custom_operations is None:
                 fp8 = model_config.optimizations.get("fp8", model_config.scaled_fp8 is not None)
@@ -172,10 +141,10 @@
         self.training = False
 
     def apply_model(self, x, t, c_concat=None, c_crossattn=None, control=None, transformer_options={}, **kwargs):
-        return comfy.patcher_extension.WrapperExecutor.new_class_executor(
+        return WrapperExecutor.new_class_executor(
             self._apply_model,
             self,
-            comfy.patcher_extension.get_all_wrappers(comfy.patcher_extension.WrappersMP.APPLY_MODEL, transformer_options)
+            get_all_wrappers(WrappersMP.APPLY_MODEL, transformer_options)
         ).execute(x, t, c_concat, c_crossattn, control, transformer_options, **kwargs)
 
     def _apply_model(self, x, t, c_concat=None, c_crossattn=None, control=None, transformer_options={}, **kwargs):
@@ -618,7 +587,6 @@
         return self.process_ip2p_image_in(image)
 
 
-
 class SD15_instructpix2pix(IP2P, BaseModel):
     def __init__(self, model_config, model_type=ModelType.EPS, device=None):
         super().__init__(model_config, model_type, device=device)
@@ -789,10 +757,10 @@
 
     def concat_cond(self, **kwargs):
         try:
-            #Handle Flux control loras dynamically changing the img_in weight.
+            # Handle Flux control loras dynamically changing the img_in weight.
             num_channels = self.diffusion_model.img_in.weight.shape[1] // (self.diffusion_model.patch_size * self.diffusion_model.patch_size)
         except:
-            #Some cases like tensorrt might not have the weights accessible
+            # Some cases like tensorrt might not have the weights accessible
             num_channels = self.model_config.unet_config["in_channels"]
 
         out_channels = self.model_config.unet_config["out_channels"]
@@ -813,7 +781,7 @@
         if num_channels <= out_channels * 2:
             return image
 
-        #inpaint model
+        # inpaint model
         mask = kwargs.get("concat_mask", kwargs.get("denoise_mask", None))
         if mask is None:
             mask = torch.ones_like(noise)[:, :1]
@@ -836,6 +804,7 @@
         out['guidance'] = conds.CONDRegular(torch.FloatTensor([kwargs.get("guidance", 3.5)]))
         return out
 
+
 class GenmoMochi(BaseModel):
     def __init__(self, model_config, model_type=ModelType.FLOW, device=None):
         super().__init__(model_config, model_type, device=device, unet_model=AsymmDiTJoint)
@@ -851,9 +820,10 @@
             out['c_crossattn'] = conds.CONDRegular(cross_attn)
         return out
 
+
 class LTXV(BaseModel):
     def __init__(self, model_config, model_type=ModelType.FLUX, device=None):
-        super().__init__(model_config, model_type, device=device, unet_model=LTXVModel) #TODO
+        super().__init__(model_config, model_type, device=device, unet_model=LTXVModel)  # TODO
 
     def extra_conds(self, **kwargs):
         out = super().extra_conds(**kwargs)
@@ -868,13 +838,9 @@
         if guiding_latent is not None:
             out['guiding_latent'] = conds.CONDRegular(guiding_latent)
 
-<<<<<<< HEAD
-        out['frame_rate'] = conds.CONDConstant(kwargs.get("frame_rate", 25))
-=======
         guiding_latent_noise_scale = kwargs.get("guiding_latent_noise_scale", None)
         if guiding_latent_noise_scale is not None:
-            out["guiding_latent_noise_scale"] = comfy.conds.CONDConstant(guiding_latent_noise_scale)
-
-        out['frame_rate'] = comfy.conds.CONDConstant(kwargs.get("frame_rate", 25))
->>>>>>> 0fd4e6c7
+            out["guiding_latent_noise_scale"] = conds.CONDConstant(guiding_latent_noise_scale)
+
+        out['frame_rate'] = conds.CONDConstant(kwargs.get("frame_rate", 25))
         return out