--- conflicted
+++ resolved
@@ -17,37 +17,7 @@
 """
 
 import logging
-<<<<<<< HEAD
 import math
-=======
-from comfy.ldm.modules.diffusionmodules.openaimodel import UNetModel, Timestep
-from comfy.ldm.cascade.stage_c import StageC
-from comfy.ldm.cascade.stage_b import StageB
-from comfy.ldm.modules.encoders.noise_aug_modules import CLIPEmbeddingNoiseAugmentation
-from comfy.ldm.modules.diffusionmodules.upscaling import ImageConcatWithNoiseAugmentation
-from comfy.ldm.modules.diffusionmodules.mmdit import OpenAISignatureMMDITWrapper
-import comfy.ldm.genmo.joint_model.asymm_models_joint
-import comfy.ldm.aura.mmdit
-import comfy.ldm.pixart.pixartms
-import comfy.ldm.hydit.models
-import comfy.ldm.audio.dit
-import comfy.ldm.audio.embedders
-import comfy.ldm.flux.model
-import comfy.ldm.lightricks.model
-import comfy.ldm.hunyuan_video.model
-import comfy.ldm.cosmos.model
-import comfy.ldm.lumina.model
-import comfy.ldm.wan.model
-import comfy.ldm.hunyuan3d.model
-import comfy.ldm.hidream.model
-import comfy.ldm.chroma.model
-import comfy.ldm.ace.model
-
-import comfy.model_management
-import comfy.patcher_extension
-import comfy.conds
-import comfy.ops
->>>>>>> c7b25784
 from enum import Enum
 from typing import TypeVar, Type, Protocol, Any, Optional
 
@@ -58,6 +28,7 @@
 from . import model_management
 from . import ops
 from . import utils
+from .ldm.ace.model import ACEStepTransformer2DModel
 from .ldm.audio.dit import AudioDiffusionTransformer
 from .ldm.audio.embedders import NumberConditioner
 from .ldm.aura.mmdit import MMDiT as AuraMMDiT
@@ -77,7 +48,8 @@
 from .ldm.modules.diffusionmodules.upscaling import ImageConcatWithNoiseAugmentation
 from .ldm.modules.encoders.noise_aug_modules import CLIPEmbeddingNoiseAugmentation
 from .ldm.pixart.pixartms import PixArtMS
-from .ldm.wan.model import WanModel, VaceWanModel
+from .ldm.wan.model import WanModel, VaceWanModel, CameraWanModel
+from .ldm.chroma import model as chroma_model
 from .model_management_types import ModelManageable
 from .ops import Operations
 from .patcher_extension import WrapperExecutor, WrappersMP, get_all_wrappers
@@ -133,20 +105,19 @@
     return ModelSampling(model_config)
 
 
-<<<<<<< HEAD
 TModule = TypeVar('TModule', bound=torch.nn.Module)
 
 
 class ComfyUIModel(Protocol):
     def __call__(self, xc: torch.Tensor, t: torch.Tensor, context: Any = None, control: Any = None, transformer_options: Optional[dict] = None, **extra_conds: dict[str, Any]) -> Any:
         ...
-=======
+
+
 def convert_tensor(extra, dtype):
     if hasattr(extra, "dtype"):
         if extra.dtype != torch.int and extra.dtype != torch.long:
             extra = extra.to(dtype)
     return extra
->>>>>>> c7b25784
 
 
 class BaseModel(torch.nn.Module):
@@ -186,11 +157,8 @@
         logging.debug("model_type {}".format(model_type.name))
         logging.debug("adm {}".format(self.adm_channels))
         self.memory_usage_factor = model_config.memory_usage_factor
-<<<<<<< HEAD
+        self.memory_usage_factor_conds = ()
         self.training = False
-=======
-        self.memory_usage_factor_conds = ()
->>>>>>> c7b25784
 
     def apply_model(self, x, t, c_concat=None, c_crossattn=None, control=None, transformer_options={}, **kwargs):
         return WrapperExecutor.new_class_executor(
@@ -389,19 +357,6 @@
     def scale_latent_inpaint(self, sigma, noise, latent_image, **kwargs):
         return self.model_sampling.noise_scaling(sigma.reshape([sigma.shape[0]] + [1] * (len(noise.shape) - 1)), noise, latent_image)
 
-<<<<<<< HEAD
-    def memory_required(self, input_shape):
-        if model_management.xformers_enabled() or model_management.pytorch_attention_flash_attention():
-            dtype = self.get_dtype()
-            if self.manual_cast_dtype is not None:
-                dtype = self.manual_cast_dtype
-            # TODO: this needs to be tweaked
-            area = input_shape[0] * math.prod(input_shape[2:])
-            return (area * model_management.dtype_size(dtype) * 0.01 * self.memory_usage_factor) * (1024 * 1024)
-        else:
-            # TODO: this formula might be too aggressive since I tweaked the sub-quad and split algorithms to use less memory.
-            area = input_shape[0] * math.prod(input_shape[2:])
-=======
     def memory_required(self, input_shape, cond_shapes={}):
         input_shapes = [input_shape]
         for c in self.memory_usage_factor_conds:
@@ -409,17 +364,16 @@
             if shape is not None and len(shape) > 0:
                 input_shapes += shape
 
-        if comfy.model_management.xformers_enabled() or comfy.model_management.pytorch_attention_flash_attention():
+        if model_management.xformers_enabled() or model_management.pytorch_attention_flash_attention():
             dtype = self.get_dtype()
             if self.manual_cast_dtype is not None:
                 dtype = self.manual_cast_dtype
-            #TODO: this needs to be tweaked
+            # TODO: this needs to be tweaked
             area = sum(map(lambda input_shape: input_shape[0] * math.prod(input_shape[2:]), input_shapes))
-            return (area * comfy.model_management.dtype_size(dtype) * 0.01 * self.memory_usage_factor) * (1024 * 1024)
+            return (area * model_management.dtype_size(dtype) * 0.01 * self.memory_usage_factor) * (1024 * 1024)
         else:
-            #TODO: this formula might be too aggressive since I tweaked the sub-quad and split algorithms to use less memory.
+            # TODO: this formula might be too aggressive since I tweaked the sub-quad and split algorithms to use less memory.
             area = sum(map(lambda input_shape: input_shape[0] * math.prod(input_shape[2:]), input_shapes))
->>>>>>> c7b25784
             return (area * 0.15 * self.memory_usage_factor) * (1024 * 1024)
 
     def extra_conds_shapes(self, **kwargs):
@@ -890,13 +844,8 @@
 
 
 class Flux(BaseModel):
-<<<<<<< HEAD
-    def __init__(self, model_config, model_type=ModelType.FLUX, device=None):
-        super().__init__(model_config, model_type, device=device, unet_model=flux_model.Flux)
-=======
-    def __init__(self, model_config, model_type=ModelType.FLUX, device=None, unet_model=comfy.ldm.flux.model.Flux):
+    def __init__(self, model_config, model_type=ModelType.FLUX, device=None, unet_model=flux_model.Flux):
         super().__init__(model_config, model_type, device=device, unet_model=unet_model)
->>>>>>> c7b25784
 
     def concat_cond(self, **kwargs):
         try:
@@ -1032,16 +981,11 @@
 
         guiding_frame_index = kwargs.get("guiding_frame_index", None)
         if guiding_frame_index is not None:
-<<<<<<< HEAD
             out['guiding_frame_index'] = conds.CONDRegular(torch.FloatTensor([guiding_frame_index]))
-=======
-            out['guiding_frame_index'] = comfy.conds.CONDRegular(torch.FloatTensor([guiding_frame_index]))
 
         ref_latent = kwargs.get("ref_latent", None)
         if ref_latent is not None:
-            out['ref_latent'] = comfy.conds.CONDRegular(self.process_latent_in(ref_latent))
-
->>>>>>> c7b25784
+            out['ref_latent'] = conds.CONDRegular(self.process_latent_in(ref_latent))
         return out
 
     def scale_latent_inpaint(self, latent_image, **kwargs):
@@ -1165,16 +1109,11 @@
 
         clip_vision_output = kwargs.get("clip_vision_output", None)
         if clip_vision_output is not None:
-<<<<<<< HEAD
             out['clip_fea'] = conds.CONDRegular(clip_vision_output.penultimate_hidden_states)
-=======
-            out['clip_fea'] = comfy.conds.CONDRegular(clip_vision_output.penultimate_hidden_states)
 
         time_dim_concat = kwargs.get("time_dim_concat", None)
         if time_dim_concat is not None:
-            out['time_dim_concat'] = comfy.conds.CONDRegular(self.process_latent_in(time_dim_concat))
-
->>>>>>> c7b25784
+            out['time_dim_concat'] = conds.CONDRegular(self.process_latent_in(time_dim_concat))
         return out
 
 
@@ -1197,9 +1136,6 @@
             noise_shape[1] = 64
             mask = [torch.ones(noise_shape, device=noise.device, dtype=noise.dtype)] * len(vace_frames)
 
-<<<<<<< HEAD
-        out['vace_context'] = conds.CONDRegular(torch.cat([vace_frames.to(noise), mask.to(noise)], dim=1))
-=======
         vace_frames_out = []
         for j in range(len(vace_frames)):
             vf = vace_frames[j].clone()
@@ -1209,23 +1145,22 @@
             vace_frames_out.append(vf)
 
         vace_frames = torch.stack(vace_frames_out, dim=1)
-        out['vace_context'] = comfy.conds.CONDRegular(vace_frames)
+        out['vace_context'] = conds.CONDRegular(vace_frames)
 
         vace_strength = kwargs.get("vace_strength", [1.0] * len(vace_frames_out))
-        out['vace_strength'] = comfy.conds.CONDConstant(vace_strength)
->>>>>>> c7b25784
+        out['vace_strength'] = conds.CONDConstant(vace_strength)
         return out
 
 class WAN21_Camera(WAN21):
     def __init__(self, model_config, model_type=ModelType.FLOW, image_to_video=False, device=None):
-        super(WAN21, self).__init__(model_config, model_type, device=device, unet_model=comfy.ldm.wan.model.CameraWanModel)
+        super(WAN21, self).__init__(model_config, model_type, device=device, unet_model=CameraWanModel)
         self.image_to_video = image_to_video
 
     def extra_conds(self, **kwargs):
         out = super().extra_conds(**kwargs)
         camera_conditions = kwargs.get("camera_conditions", None)
         if camera_conditions is not None:
-            out['camera_conditions'] = comfy.conds.CONDRegular(camera_conditions)
+            out['camera_conditions'] = conds.CONDRegular(camera_conditions)
         return out
 
 class Hunyuan3Dv2(BaseModel):
@@ -1258,30 +1193,27 @@
             out['c_crossattn'] = conds.CONDRegular(cross_attn)
         conditioning_llama3 = kwargs.get("conditioning_llama3", None)
         if conditioning_llama3 is not None:
-<<<<<<< HEAD
             out['encoder_hidden_states_llama3'] = conds.CONDRegular(conditioning_llama3)
-=======
-            out['encoder_hidden_states_llama3'] = comfy.conds.CONDRegular(conditioning_llama3)
         image_cond = kwargs.get("concat_latent_image", None)
         if image_cond is not None:
-            out['image_cond'] = comfy.conds.CONDNoiseShape(self.process_latent_in(image_cond))
+            out['image_cond'] = conds.CONDNoiseShape(self.process_latent_in(image_cond))
         return out
 
 class Chroma(Flux):
     def __init__(self, model_config, model_type=ModelType.FLUX, device=None):
-        super().__init__(model_config, model_type, device=device, unet_model=comfy.ldm.chroma.model.Chroma)
+        super().__init__(model_config, model_type, device=device, unet_model=chroma_model.Chroma)
 
     def extra_conds(self, **kwargs):
         out = super().extra_conds(**kwargs)
 
         guidance = kwargs.get("guidance", 0)
         if guidance is not None:
-            out['guidance'] = comfy.conds.CONDRegular(torch.FloatTensor([guidance]))
+            out['guidance'] = conds.CONDRegular(torch.FloatTensor([guidance]))
         return out
 
 class ACEStep(BaseModel):
     def __init__(self, model_config, model_type=ModelType.FLOW, device=None):
-        super().__init__(model_config, model_type, device=device, unet_model=comfy.ldm.ace.model.ACEStepTransformer2DModel)
+        super().__init__(model_config, model_type, device=device, unet_model=ACEStepTransformer2DModel)
 
     def extra_conds(self, **kwargs):
         out = super().extra_conds(**kwargs)
@@ -1289,12 +1221,11 @@
 
         cross_attn = kwargs.get("cross_attn", None)
         if cross_attn is not None:
-            out['c_crossattn'] = comfy.conds.CONDRegular(cross_attn)
+            out['c_crossattn'] = conds.CONDRegular(cross_attn)
 
         conditioning_lyrics = kwargs.get("conditioning_lyrics", None)
         if cross_attn is not None:
-            out['lyric_token_idx'] = comfy.conds.CONDRegular(conditioning_lyrics)
-        out['speaker_embeds'] = comfy.conds.CONDRegular(torch.zeros(noise.shape[0], 512, device=noise.device, dtype=noise.dtype))
-        out['lyrics_strength'] = comfy.conds.CONDConstant(kwargs.get("lyrics_strength", 1.0))
->>>>>>> c7b25784
+            out['lyric_token_idx'] = conds.CONDRegular(conditioning_lyrics)
+        out['speaker_embeds'] = conds.CONDRegular(torch.zeros(noise.shape[0], 512, device=noise.device, dtype=noise.dtype))
+        out['lyrics_strength'] = conds.CONDConstant(kwargs.get("lyrics_strength", 1.0))
         return out