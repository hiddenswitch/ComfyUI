--- conflicted
+++ resolved
@@ -125,12 +125,8 @@
     lowvram_available = False  # TODO: need to find a way to get free memory in directml before this can be enabled by default.
 
 try:
-<<<<<<< HEAD
-    import intel_extension_for_pytorch as ipex  # pylint: disable=import-error
-
-=======
-    import intel_extension_for_pytorch as ipex  # noqa: F401
->>>>>>> 93bc2f8e
+    import intel_extension_for_pytorch as ipex  # pylint: disable=import-error, noqa: F401
+
     _ = torch.xpu.device_count()
     xpu_available = xpu_available or torch.xpu.is_available()
 except:
@@ -190,14 +186,12 @@
         return True
     return False
 
-<<<<<<< HEAD
-=======
 def is_ixuca():
     global ixuca_available
     if ixuca_available:
         return True
     return False
->>>>>>> 93bc2f8e
+
 
 def get_torch_device():
     global directml_device
@@ -237,15 +231,11 @@
             mem_total = 1024 * 1024 * 1024  # TODO
             mem_total_torch = mem_total
         elif is_intel_xpu():
-<<<<<<< HEAD
-            mem_total = torch.xpu.get_device_properties(dev).total_memory
-=======
             stats = torch.xpu.memory_stats(dev)
             mem_reserved = stats['reserved_bytes.all.current']
             mem_total_xpu = torch.xpu.get_device_properties(dev).total_memory
             mem_total_torch = mem_reserved
             mem_total = mem_total_xpu
->>>>>>> 93bc2f8e
         elif is_ascend_npu():
             stats = torch.npu.memory_stats(dev)
             mem_reserved = stats['reserved_bytes.all.current']
@@ -1075,13 +1065,8 @@
     if is_device_mps(device):
         return False  # pytorch bug? mps doesn't support non blocking
     if is_intel_xpu():
-<<<<<<< HEAD
-        return False
+        return True
     if args.deterministic:  # TODO: figure out why deterministic breaks non blocking from gpu to cpu (previews)
-=======
-        return True
-    if args.deterministic: #TODO: figure out why deterministic breaks non blocking from gpu to cpu (previews)
->>>>>>> 93bc2f8e
         return False
     if directml_device:
         return False
@@ -1201,13 +1186,9 @@
         return False
     if is_mlu():
         return False
-<<<<<<< HEAD
+    if is_ixuca():
+        return False
     if directml_device:
-=======
-    if is_ixuca():
-        return False
-    if directml_enabled:
->>>>>>> 93bc2f8e
         return False
     return XFORMERS_IS_AVAILABLE
 
@@ -1256,13 +1237,9 @@
         if is_mlu():
             return True
         if is_amd():
-<<<<<<< HEAD
             return True  # if you have pytorch attention enabled on AMD it probably supports at least mem efficient attention
-=======
-            return True #if you have pytorch attention enabled on AMD it probably supports at least mem efficient attention
         if is_ixuca():
             return True
->>>>>>> 93bc2f8e
     return False
 
 
@@ -1350,11 +1327,8 @@
 def is_device_mps(device):
     return is_device_type(device, 'mps')
 
-<<<<<<< HEAD
-=======
 def is_device_xpu(device):
     return is_device_type(device, 'xpu')
->>>>>>> 93bc2f8e
 
 def is_device_cuda(device):
     return is_device_type(device, 'cuda')
@@ -1400,18 +1374,10 @@
     if is_mlu():
         return True
 
-<<<<<<< HEAD
+    if is_ixuca():
+        return True
+
     if is_amd():
-=======
-    if is_ixuca():
-        return True
-
-    if torch.version.hip:
-        return True
-
-    props = torch.cuda.get_device_properties(device)
-    if props.major >= 8:
->>>>>>> 93bc2f8e
         return True
     try:
         props = torch.cuda.get_device_properties(device)
