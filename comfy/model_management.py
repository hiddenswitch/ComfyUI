"""
    This file is part of ComfyUI.
    Copyright (C) 2024 Comfy

    This program is free software: you can redistribute it and/or modify
    it under the terms of the GNU General Public License as published by
    the Free Software Foundation, either version 3 of the License, or
    (at your option) any later version.

    This program is distributed in the hope that it will be useful,
    but WITHOUT ANY WARRANTY; without even the implied warranty of
    MERCHANTABILITY or FITNESS FOR A PARTICULAR PURPOSE.  See the
    GNU General Public License for more details.

    You should have received a copy of the GNU General Public License
    along with this program.  If not, see <https://www.gnu.org/licenses/>.
"""
from __future__ import annotations

import gc
import logging
import platform
import sys
import warnings
import weakref
from enum import Enum
from threading import RLock
from typing import List, Sequence, Final

import psutil
import torch
from opentelemetry.trace import get_current_span

from . import interruption
from .cli_args import args
from .cmd.main_pre import tracer
from .component_model.deprecation import _deprecate_method
from .model_management_types import ModelManageable

model_management_lock = RLock()

# https://github.com/sayakpaul/diffusers-torchao/blob/bade7a6abb1cab9ef44782e6bcfab76d0237ae1f/inference/benchmark_image.py#L3
# This setting optimizes performance on NVIDIA GPUs with Ampere architecture (e.g., A100, RTX 30 series) or newer.
torch.set_float32_matmul_precision("high")


class VRAMState(Enum):
    DISABLED = 0  # No vram present: no need to move models to vram
    NO_VRAM = 1  # Very low vram: enable all the options to save vram
    LOW_VRAM = 2
    NORMAL_VRAM = 3
    HIGH_VRAM = 4
    SHARED = 5  # No dedicated vram: memory shared between CPU and GPU but models still need to be moved between both.


class CPUState(Enum):
    GPU = 0
    CPU = 1
    MPS = 2


# Determine VRAM State
vram_state = VRAMState.NORMAL_VRAM
set_vram_to = VRAMState.NORMAL_VRAM
cpu_state = CPUState.GPU

total_vram = 0

xpu_available = False
torch_version = ""
try:
    torch_version = torch.version.__version__
    xpu_available = (int(torch_version[0]) < 2 or (int(torch_version[0]) == 2 and int(torch_version[2]) <= 4)) and torch.xpu.is_available()
except:
    pass

lowvram_available = True
if args.deterministic:
    logging.info("Using deterministic algorithms for pytorch")
    torch.use_deterministic_algorithms(True, warn_only=True)

directml_device = None
if args.directml is not None:
    import torch_directml  # pylint: disable=import-error

    device_index = args.directml
    if device_index < 0:
        directml_device = torch_directml.device()
    else:
        directml_device = torch_directml.device(device_index)
    logging.info("Using directml with device: {}".format(torch_directml.device_name(device_index)))
    # torch_directml.disable_tiled_resources(True)
    lowvram_available = False  # TODO: need to find a way to get free memory in directml before this can be enabled by default.

try:
    import intel_extension_for_pytorch as ipex  # pylint: disable=import-error

    _ = torch.xpu.device_count()
    xpu_available = torch.xpu.is_available()
except:
    xpu_available = xpu_available or (hasattr(torch, "xpu") and torch.xpu.is_available())

try:
    if torch.backends.mps.is_available():
        cpu_state = CPUState.MPS
        import torch.mps
except:
    pass

if args.cpu:
    cpu_state = CPUState.CPU


def is_intel_xpu():
    global cpu_state
    global xpu_available
    if cpu_state == CPUState.GPU:
        if xpu_available:
            return True
    return False


def get_torch_device():
    global directml_device
    global cpu_state
    if directml_device:
        return directml_device
    if cpu_state == CPUState.MPS:
        return torch.device("mps")
    if cpu_state == CPUState.CPU:
        return torch.device("cpu")
    else:
        if is_intel_xpu():
            return torch.device("xpu", torch.xpu.current_device())
        else:
            try:
                return torch.device(f"cuda:{torch.cuda.current_device()}")
            except:
                warnings.warn("torch.cuda.current_device() did not return a device, returning a CPU torch device")
                return torch.device("cpu")


def get_total_memory(dev=None, torch_total_too=False):
    global directml_device
    if dev is None:
        dev = get_torch_device()

    if hasattr(dev, 'type') and (dev.type == 'cpu' or dev.type == 'mps'):
        mem_total = psutil.virtual_memory().total
        mem_total_torch = mem_total
    else:
        if directml_device:
            mem_total = 1024 * 1024 * 1024  # TODO
            mem_total_torch = mem_total
        elif is_intel_xpu():
            mem_total = torch.xpu.get_device_properties(dev).total_memory
            mem_total_torch = mem_total
        else:
            stats = torch.cuda.memory_stats(dev)
            mem_reserved = stats['reserved_bytes.all.current']
            _, mem_total_cuda = torch.cuda.mem_get_info(dev)
            mem_total_torch = mem_reserved
            mem_total = mem_total_cuda
    if torch_total_too:
        return mem_total, mem_total_torch
    else:
        return mem_total


# we're required to call get_device_name early on to initialize the methods get_total_memory will call
if torch.cuda.is_available() and hasattr(torch.version, "hip") and torch.version.hip is not None:
    logging.info(f"Detected HIP device: {torch.cuda.get_device_name(torch.cuda.current_device())}")
total_vram = get_total_memory(get_torch_device()) / (1024 * 1024)
total_ram = psutil.virtual_memory().total / (1024 * 1024)
logging.debug("Total VRAM {:0.0f} MB, total RAM {:0.0f} MB".format(total_vram, total_ram))

try:
    logging.debug("pytorch version: {}".format(torch_version))
except:
    pass


class _ComfyOutOfMemoryException(RuntimeError):
    pass


try:
    OOM_EXCEPTION = torch.cuda.OutOfMemoryError
except:
    OOM_EXCEPTION = _ComfyOutOfMemoryException

XFORMERS_VERSION = ""
XFORMERS_ENABLED_VAE = True
if args.disable_xformers:
    XFORMERS_IS_AVAILABLE = False
else:
    try:
        import xformers  # pylint: disable=import-error
        import xformers.ops  # pylint: disable=import-error

        XFORMERS_IS_AVAILABLE = True
        try:
            XFORMERS_IS_AVAILABLE = xformers._has_cpp_library
        except:
            pass
        try:
            XFORMERS_VERSION = xformers.version.__version__
            logging.debug("xformers version: {}".format(XFORMERS_VERSION))
            if XFORMERS_VERSION.startswith("0.0.18"):
                logging.warning("\nWARNING: This version of xformers has a major bug where you will get black images when generating high resolution images.")
                logging.warning("Please downgrade or upgrade xformers to a different version.\n")
                XFORMERS_ENABLED_VAE = False
        except:
            pass
    except:
        XFORMERS_IS_AVAILABLE = False


def is_nvidia():
    global cpu_state
    if cpu_state == CPUState.GPU:
        if torch.version.cuda:
            return True
    return False


<<<<<<< HEAD
def is_amd():
    global cpu_state
    if cpu_state == CPUState.GPU:
        if torch.version.hip:
            return True
    return False

=======
MIN_WEIGHT_MEMORY_RATIO = 0.4
if is_nvidia():
    MIN_WEIGHT_MEMORY_RATIO = 0.2
>>>>>>> 57f330ca

ENABLE_PYTORCH_ATTENTION = False
if args.use_pytorch_cross_attention:
    ENABLE_PYTORCH_ATTENTION = True
    XFORMERS_IS_AVAILABLE = False

VAE_DTYPES = [torch.float32]

try:
    if is_nvidia() or is_amd():
        if int(torch_version[0]) >= 2:
            if ENABLE_PYTORCH_ATTENTION == False and args.use_split_cross_attention == False and args.use_quad_cross_attention == False:
                ENABLE_PYTORCH_ATTENTION = True
            if torch.cuda.is_bf16_supported() and torch.cuda.get_device_properties(torch.cuda.current_device()).major >= 8:
                VAE_DTYPES = [torch.bfloat16] + VAE_DTYPES
    if is_intel_xpu():
        if args.use_split_cross_attention == False and args.use_quad_cross_attention == False:
            ENABLE_PYTORCH_ATTENTION = True
except:
    pass

if is_intel_xpu():
    VAE_DTYPES = [torch.bfloat16] + VAE_DTYPES

if args.cpu_vae:
    VAE_DTYPES = [torch.float32]

if ENABLE_PYTORCH_ATTENTION:
    torch.backends.cuda.enable_math_sdp(True)
    torch.backends.cuda.enable_flash_sdp(True)
    torch.backends.cuda.enable_mem_efficient_sdp(True)

if args.lowvram:
    set_vram_to = VRAMState.LOW_VRAM
    lowvram_available = True
elif args.novram:
    set_vram_to = VRAMState.NO_VRAM
elif args.highvram or args.gpu_only:
    vram_state = VRAMState.HIGH_VRAM

FORCE_FP32 = False
FORCE_FP16 = False
FORCE_BF16 = False
if args.force_fp32:
    logging.info("Forcing FP32, if this improves things please report it.")
    FORCE_FP32 = True

if args.force_fp16 or cpu_state == CPUState.MPS:
    logging.info("Forcing FP16.")
    FORCE_FP16 = True

if args.force_bf16:
    logging.info("Force BF16")
    FORCE_BF16 = True

if lowvram_available:
    if set_vram_to in (VRAMState.LOW_VRAM, VRAMState.NO_VRAM):
        vram_state = set_vram_to

if cpu_state != CPUState.GPU:
    vram_state = VRAMState.DISABLED

if cpu_state == CPUState.MPS:
    vram_state = VRAMState.SHARED

logging.debug(f"Set vram state to: {vram_state.name}")

DISABLE_SMART_MEMORY = args.disable_smart_memory

if DISABLE_SMART_MEMORY:
    logging.debug("Disabling smart memory management")


def get_torch_device_name(device):
    if hasattr(device, 'type'):
        if device.type == "cuda":
            try:
                allocator_backend = torch.cuda.get_allocator_backend()
            except:
                allocator_backend = ""
            return "{} {} : {}".format(device, torch.cuda.get_device_name(device), allocator_backend)
        else:
            return "{}".format(device.type)
    elif is_intel_xpu():
        return "{} {}".format(device, torch.xpu.get_device_name(device))
    else:
        return "CUDA {}: {}".format(device, torch.cuda.get_device_name(device))


try:
    logging.debug("Device: {}".format(get_torch_device_name(get_torch_device())))
except:
    logging.warning("Could not pick default device.")

current_loaded_models: Final[List["LoadedModel"]] = []


def module_size(module):
    module_mem = 0
    sd = module.state_dict()
    for k in sd:
        t = sd[k]
        module_mem += t.nelement() * t.element_size()
    return module_mem


class LoadedModel:
    def __init__(self, model: ModelManageable):
        self._set_model(model)
        self.device = model.load_device
        self.real_model = None
        self.currently_used = True
        self.model_finalizer = None
        self._patcher_finalizer = None

    def _set_model(self, model):
        self._model = weakref.ref(model)
        if model.parent is not None:
            self._parent_model = weakref.ref(model.parent)
            self._patcher_finalizer = weakref.finalize(model, self._switch_parent)

    def _switch_parent(self):
        model = self._parent_model()
        if model is not None:
            self._set_model(model)

    @property
    def model(self):
        return self._model()

    def model_memory(self):
        return self.model.model_size()

    def model_loaded_memory(self):
        return self.model.loaded_size()

    def model_offloaded_memory(self):
        return self.model.model_size() - self.model.loaded_size()

    def model_memory_required(self, device):
        if device == self.model.current_loaded_device():
            return self.model_offloaded_memory()
        else:
            return self.model_memory()

    def model_load(self, lowvram_model_memory=0, force_patch_weights=False):
        self.model.model_patches_to(self.device)
        self.model.model_patches_to(self.model.model_dtype())

        # if self.model.loaded_size() > 0:
        use_more_vram = lowvram_model_memory
        if use_more_vram == 0:
            use_more_vram = 1e32
        self.model_use_more_vram(use_more_vram, force_patch_weights=force_patch_weights)
        real_model = self.model.model

        if is_intel_xpu() and not args.disable_ipex_optimize and 'ipex' in globals() and real_model is not None:
            with torch.no_grad():
                real_model = ipex.optimize(real_model.eval(), inplace=True, graph_mode=True, concat_linear=True)

        self.real_model = weakref.ref(real_model)
        self.model_finalizer = weakref.finalize(real_model, cleanup_models)
        return real_model

    def should_reload_model(self, force_patch_weights=False):
        if force_patch_weights and self.model.lowvram_patch_counter() > 0:
            return True
        return False

    def model_unload(self, memory_to_free=None, unpatch_weights=True):
        if memory_to_free is not None:
            if memory_to_free < self.model.loaded_size():
                freed = self.model.partially_unload(self.model.offload_device, memory_to_free)
                if freed >= memory_to_free:
                    return False
        self.model.detach(unpatch_weights)
        self.model_finalizer.detach()
        self.model_finalizer = None
        self.real_model = None
        return True

    def model_use_more_vram(self, extra_memory, force_patch_weights=False):
        return self.model.partially_load(self.device, extra_memory, force_patch_weights=force_patch_weights)

    def __eq__(self, other):
        return self.model is other.model

    def __str__(self):
        if self.model is not None:
            return f"<LoadedModel {str(self.model)}>"
        else:
            return f"<LoadedModel>"

    def __del__(self):
        if self._patcher_finalizer is not None:
            self._patcher_finalizer.detach()

    def is_dead(self):
        return self.real_model() is not None and self.model is None


def use_more_memory(extra_memory, loaded_models, device):
    for m in loaded_models:
        if m.device == device:
            extra_memory -= m.model_use_more_vram(extra_memory)
            if extra_memory <= 0:
                break


def offloaded_memory(loaded_models, device):
    offloaded_mem = 0
    for m in loaded_models:
        if m.device == device:
            offloaded_mem += m.model_offloaded_memory()
    return offloaded_mem


WINDOWS = any(platform.win32_ver())

EXTRA_RESERVED_VRAM = 400 * 1024 * 1024
if WINDOWS:
    EXTRA_RESERVED_VRAM = 600 * 1024 * 1024  # Windows is higher because of the shared vram issue

if args.reserve_vram is not None:
    EXTRA_RESERVED_VRAM = args.reserve_vram * 1024 * 1024 * 1024
    logging.debug("Reserving {}MB vram for other applications.".format(EXTRA_RESERVED_VRAM / (1024 * 1024)))


def extra_reserved_memory():
    return EXTRA_RESERVED_VRAM


def minimum_inference_memory():
    return (1024 * 1024 * 1024) * 0.8 + extra_reserved_memory()


@tracer.start_as_current_span("Free Memory")
def free_memory(memory_required, device, keep_loaded=[]) -> List[LoadedModel]:
    span = get_current_span()
    span.set_attribute("memory_required", memory_required)
    with model_management_lock:
        unloaded_models = _free_memory(memory_required, device, keep_loaded)
        span.set_attribute("unloaded_models", list(map(str, unloaded_models)))
        return unloaded_models


def _free_memory(memory_required, device, keep_loaded=[]):
    cleanup_models_gc()
    unloaded_model = []
    can_unload = []
    unloaded_models = []

    for i in range(len(current_loaded_models) - 1, -1, -1):
        shift_model = current_loaded_models[i]
        if shift_model.device == device:
            if shift_model not in keep_loaded and not shift_model.is_dead():
                can_unload.append((-shift_model.model_offloaded_memory(), sys.getrefcount(shift_model.model), shift_model.model_memory(), i))
                shift_model.currently_used = False

    for x in sorted(can_unload):
        i = x[-1]
        memory_to_free = None
        if not DISABLE_SMART_MEMORY:
            free_mem = get_free_memory(device)
            if free_mem > memory_required:
                break
            memory_to_free = memory_required - free_mem
        logging.debug(f"Unloading {current_loaded_models[i].model.model.__class__.__name__}")
        if current_loaded_models[i].model_unload(memory_to_free):
            unloaded_model.append(i)

    for i in sorted(unloaded_model, reverse=True):
        unloaded_models.append(current_loaded_models.pop(i))

    if len(unloaded_model) > 0:
        soft_empty_cache()
    else:
        if vram_state != VRAMState.HIGH_VRAM:
            mem_free_total, mem_free_torch = get_free_memory(device, torch_free_too=True)
            if mem_free_torch > mem_free_total * 0.25:
                soft_empty_cache()
    return unloaded_models


@tracer.start_as_current_span("Load Models GPU")
def load_models_gpu(models: Sequence[ModelManageable], memory_required: int = 0, force_patch_weights=False, minimum_memory_required=None, force_full_load=False) -> None:
    span = get_current_span()
    if memory_required != 0:
        span.set_attribute("memory_required", memory_required)
    with model_management_lock:
        _load_models_gpu(models, memory_required, force_patch_weights, minimum_memory_required, force_full_load)
        to_load = list(map(str, models))
        span.set_attribute("models", to_load)
        logging.info(f"Loaded {to_load}")


def _load_models_gpu(models: Sequence[ModelManageable], memory_required: int = 0, force_patch_weights=False, minimum_memory_required=None, force_full_load=False) -> None:
    cleanup_models_gc()
    global vram_state

    inference_memory = minimum_inference_memory()
    extra_mem = max(inference_memory, memory_required + extra_reserved_memory())
    if minimum_memory_required is None:
        minimum_memory_required = extra_mem
    else:
        minimum_memory_required = max(inference_memory, minimum_memory_required + extra_reserved_memory())

    models = set(models)

    models_to_load = []
    models_freed = []
    for x in models:
        loaded_model = LoadedModel(x)
        try:
            loaded_model_index = current_loaded_models.index(loaded_model)
        except:
            loaded_model_index = None

        if loaded_model_index is not None:
            loaded = current_loaded_models[loaded_model_index]
            loaded.currently_used = True
            models_to_load.append(loaded)
        else:
            models_to_load.append(loaded_model)

    for loaded_model in models_to_load:
        to_unload = []
        for i in range(len(current_loaded_models)):
            if loaded_model.model.is_clone(current_loaded_models[i].model):
                to_unload = [i] + to_unload
        for i in to_unload:
            current_loaded_models.pop(i).model.detach(unpatch_all=False)

    total_memory_required = {}
    for loaded_model in models_to_load:
        total_memory_required[loaded_model.device] = total_memory_required.get(loaded_model.device, 0) + loaded_model.model_memory_required(loaded_model.device)

    for device in total_memory_required:
        if device != torch.device("cpu"):
            models_freed += free_memory(total_memory_required[device] * 1.1 + extra_mem, device)

    for device in total_memory_required:
        if device != torch.device("cpu"):
            free_mem = get_free_memory(device)
            if free_mem < minimum_memory_required:
                models_l = free_memory(minimum_memory_required, device)
                models_freed += models_l
                logging.debug("{} models unloaded.".format(len(models_l)))

    for loaded_model in models_to_load:
        model = loaded_model.model
        torch_dev = model.load_device
        if is_device_cpu(torch_dev):
            vram_set_state = VRAMState.DISABLED
        else:
            vram_set_state = vram_state
        lowvram_model_memory = 0
        if lowvram_available and (vram_set_state == VRAMState.LOW_VRAM or vram_set_state == VRAMState.NORMAL_VRAM) and not force_full_load:
            model_size = loaded_model.model_memory_required(torch_dev)
<<<<<<< HEAD
            current_free_mem = get_free_memory(torch_dev)
            lowvram_model_memory = max(64 * (1024 * 1024), (current_free_mem - minimum_memory_required), min(current_free_mem * 0.4, current_free_mem - minimum_inference_memory()))
            if model_size <= lowvram_model_memory:  # only switch to lowvram if really necessary
=======
            loaded_memory = loaded_model.model_loaded_memory()
            current_free_mem = get_free_memory(torch_dev) + loaded_memory

            lowvram_model_memory = max(64 * 1024 * 1024, (current_free_mem - minimum_memory_required), min(current_free_mem * MIN_WEIGHT_MEMORY_RATIO, current_free_mem - minimum_inference_memory()))
            lowvram_model_memory = max(0.1, lowvram_model_memory - loaded_memory)
            if model_size <= lowvram_model_memory: #only switch to lowvram if really necessary
>>>>>>> 57f330ca
                lowvram_model_memory = 0

        if vram_set_state == VRAMState.NO_VRAM:
            lowvram_model_memory = 64 * 1024 * 1024

        loaded_model.model_load(lowvram_model_memory, force_patch_weights=force_patch_weights)
        current_loaded_models.insert(0, loaded_model)

    span = get_current_span()
    span.set_attribute("models_to_load", list(map(str, models_to_load)))
    span.set_attribute("models_freed", list(map(str, models_freed)))


@_deprecate_method(message="Use load_models_gpu instead", version="0.0.2")
def load_model_gpu(model):
    return load_models_gpu([model])


def loaded_models(only_currently_used=False):
    with model_management_lock:
        output = []
        for m in current_loaded_models:
            if only_currently_used:
                if not m.currently_used:
                    continue

            output.append(m.model)
        return output


def cleanup_models_gc():
    do_gc = False
    for i in range(len(current_loaded_models)):
        cur = current_loaded_models[i]
        if cur.is_dead():
            logging.info("Potential memory leak detected with model {}, doing a full garbage collect, for maximum performance avoid circular references in the model code.".format(cur.real_model().__class__.__name__))
            do_gc = True
            break

    if do_gc:
        gc.collect()
        soft_empty_cache()

        for i in range(len(current_loaded_models)):
            cur = current_loaded_models[i]
            if cur.is_dead():
                logging.warning("WARNING, memory leak with model {}. Please make sure it is not being referenced from somewhere.".format(cur.real_model().__class__.__name__))


def cleanup_models():
    to_delete = []
    for i in range(len(current_loaded_models)):
        if current_loaded_models[i].real_model() is None:
            to_delete = [i] + to_delete

    for i in to_delete:
        x = current_loaded_models.pop(i)
        del x


def dtype_size(dtype):
    dtype_size = 4
    if dtype == torch.float16 or dtype == torch.bfloat16:
        dtype_size = 2
    elif dtype == torch.float32:
        dtype_size = 4
    else:
        try:
            dtype_size = dtype.itemsize
        except:  # Old pytorch doesn't have .itemsize
            pass
    return dtype_size


def unet_offload_device():
    if vram_state == VRAMState.HIGH_VRAM:
        return get_torch_device()
    else:
        return torch.device("cpu")


def unet_initial_load_device(parameters, dtype):
    torch_dev = get_torch_device()
    if vram_state == VRAMState.HIGH_VRAM or vram_state == VRAMState.SHARED:
        return torch_dev

    cpu_dev = torch.device("cpu")
    if DISABLE_SMART_MEMORY:
        return cpu_dev

    model_size = dtype_size(dtype) * parameters

    mem_dev = get_free_memory(torch_dev)
    mem_cpu = get_free_memory(cpu_dev)
    if mem_dev > mem_cpu and model_size < mem_dev:
        return torch_dev
    else:
        return cpu_dev


def maximum_vram_for_weights(device=None) -> int:
    return get_total_memory(device) * 0.88 - minimum_inference_memory()


def unet_dtype(device=None, model_params=0, supported_dtypes=(torch.float16, torch.bfloat16, torch.float32)):
    if model_params < 0:
        model_params = 1000000000000000000000
    if args.fp32_unet:
        return torch.float32
    if args.fp64_unet:
        return torch.float64
    if args.bf16_unet:
        return torch.bfloat16
    if args.fp16_unet:
        return torch.float16
    if args.fp8_e4m3fn_unet:
        return torch.float8_e4m3fn
    if args.fp8_e5m2_unet:
        return torch.float8_e5m2

    fp8_dtype = None
    try:
        for dtype in [torch.float8_e4m3fn, torch.float8_e5m2]:
            if dtype in supported_dtypes:
                fp8_dtype = dtype
                break
    except:
        pass

    if fp8_dtype is not None:
        if supports_fp8_compute(device):  # if fp8 compute is supported the casting is most likely not expensive
            return fp8_dtype

        free_model_memory = maximum_vram_for_weights(device)
        if model_params * 2 > free_model_memory:
            return fp8_dtype

    for dt in supported_dtypes:
        if dt == torch.float16 and should_use_fp16(device=device, model_params=model_params):
            if torch.float16 in supported_dtypes:
                return torch.float16
        if dt == torch.bfloat16 and should_use_bf16(device, model_params=model_params):
            if torch.bfloat16 in supported_dtypes:
                return torch.bfloat16

    for dt in supported_dtypes:
        if dt == torch.float16 and should_use_fp16(device=device, model_params=model_params, manual_cast=True):
            if torch.float16 in supported_dtypes:
                return torch.float16
        if dt == torch.bfloat16 and should_use_bf16(device, model_params=model_params, manual_cast=True):
            if torch.bfloat16 in supported_dtypes:
                return torch.bfloat16

    return torch.float32


# None means no manual cast
def unet_manual_cast(weight_dtype, inference_device, supported_dtypes=(torch.float16, torch.bfloat16, torch.float32)):
    if weight_dtype == torch.float32 or weight_dtype == torch.float64:
        return None

    fp16_supported = should_use_fp16(inference_device, prioritize_performance=False)
    if fp16_supported and weight_dtype == torch.float16:
        return None

    bf16_supported = should_use_bf16(inference_device)
    if bf16_supported and weight_dtype == torch.bfloat16:
        return None

    fp16_supported = should_use_fp16(inference_device, prioritize_performance=True)
    for dt in supported_dtypes:
        if dt == torch.float16 and fp16_supported:
            return torch.float16
        if dt == torch.bfloat16 and bf16_supported:
            return torch.bfloat16

    return torch.float32


def text_encoder_offload_device():
    if args.gpu_only:
        return get_torch_device()
    else:
        return torch.device("cpu")


def text_encoder_device():
    if args.gpu_only:
        return get_torch_device()
    elif vram_state == VRAMState.HIGH_VRAM or vram_state == VRAMState.NORMAL_VRAM:
        if should_use_fp16(prioritize_performance=False):
            return get_torch_device()
        else:
            return torch.device("cpu")
    else:
        return torch.device("cpu")


def text_encoder_initial_device(load_device, offload_device, model_size=0):
    if load_device == offload_device or model_size <= 1024 * 1024 * 1024:
        return offload_device

    if is_device_mps(load_device):
        return load_device

    mem_l = get_free_memory(load_device)
    mem_o = get_free_memory(offload_device)
    if mem_l > (mem_o * 0.5) and model_size * 1.2 < mem_l:
        return load_device
    else:
        return offload_device


def text_encoder_dtype(device=None):
    if args.fp8_e4m3fn_text_enc:
        return torch.float8_e4m3fn
    elif args.fp8_e5m2_text_enc:
        return torch.float8_e5m2
    elif args.fp16_text_enc:
        return torch.float16
    elif args.fp32_text_enc:
        return torch.float32

    if is_device_cpu(device):
        return torch.float16

    return torch.float16


def intermediate_device():
    if args.gpu_only:
        return get_torch_device()
    else:
        return torch.device("cpu")


def vae_device():
    if args.cpu_vae:
        return torch.device("cpu")
    return get_torch_device()


def vae_offload_device():
    if args.gpu_only:
        return get_torch_device()
    else:
        return torch.device("cpu")


def vae_dtype(device=None, allowed_dtypes=[]):
    global VAE_DTYPES
    if args.fp16_vae:
        return torch.float16
    elif args.bf16_vae:
        return torch.bfloat16
    elif args.fp32_vae:
        return torch.float32

    for d in allowed_dtypes:
        if d == torch.float16 and should_use_fp16(device, prioritize_performance=False):
            return d
        if d in VAE_DTYPES:
            return d

    return VAE_DTYPES[0]


def get_autocast_device(dev):
    if hasattr(dev, 'type'):
        return dev.type
    return "cuda"


def supports_dtype(device, dtype):  # TODO
    if dtype == torch.float32:
        return True
    if is_device_cpu(device):
        return False
    if dtype == torch.float16:
        return True
    if dtype == torch.bfloat16:
        return True
    return False


def supports_cast(device, dtype):  # TODO
    if dtype == torch.float32:
        return True
    if dtype == torch.float16:
        return True
    if directml_device:  # TODO: test this
        return False
    if dtype == torch.bfloat16:
        return True
    if is_device_mps(device):
        return False
    if dtype == torch.float8_e4m3fn:
        return True
    if dtype == torch.float8_e5m2:
        return True
    return False


def pick_weight_dtype(dtype, fallback_dtype, device=None):
    if dtype is None:
        dtype = fallback_dtype
    elif dtype_size(dtype) > dtype_size(fallback_dtype):
        dtype = fallback_dtype

    if not supports_cast(device, dtype):
        dtype = fallback_dtype

    return dtype


def device_supports_non_blocking(device):
    if torch.jit.is_tracing() or torch.jit.is_scripting():
        return True
    if is_device_mps(device):
        return False  # pytorch bug? mps doesn't support non blocking
    if is_intel_xpu():
        return False
    if args.deterministic:  # TODO: figure out why deterministic breaks non blocking from gpu to cpu (previews)
        return False
    if directml_device:
        return False
    return True


def device_should_use_non_blocking(device):
    if not device_supports_non_blocking(device):
        return False
    return False
    # return True #TODO: figure out why this causes memory issues on Nvidia and possibly others


def force_channels_last():
    if args.force_channels_last:
        return True

    # TODO
    return False


def cast_to(weight, dtype=None, device=None, non_blocking=False, copy=False):
    if device is None or weight.device == device:
        if not copy:
            if dtype is None or weight.dtype == dtype:
                return weight
        return weight.to(dtype=dtype, copy=copy)

    r = torch.empty_like(weight, dtype=dtype, device=device)
    r.copy_(weight, non_blocking=non_blocking)
    return r


def cast_to_device(tensor, device, dtype, copy=False):
    non_blocking = device_supports_non_blocking(device)
    return cast_to(tensor, dtype=dtype, device=device, non_blocking=non_blocking, copy=copy)

def sage_attention_enabled():
    return args.use_sage_attention

FLASH_ATTENTION_ENABLED = False
if not args.disable_flash_attn:
    try:
        import flash_attn

        FLASH_ATTENTION_ENABLED = True
    except ImportError:
        pass

SAGE_ATTENTION_ENABLED = False
if not args.disable_sage_attention:
    try:
        import sageattention

        SAGE_ATTENTION_ENABLED = True
    except ImportError:
        pass


def xformers_enabled():
    global directml_device
    global cpu_state
    if cpu_state != CPUState.GPU:
        return False
    if is_intel_xpu():
        return False
    if directml_device:
        return False
    return XFORMERS_IS_AVAILABLE


def flash_attn_enabled():
    global directml_device
    global cpu_state
    if cpu_state != CPUState.GPU:
        return False
    if is_intel_xpu():
        return False
    if directml_device:
        return False
    return FLASH_ATTENTION_ENABLED


def sage_attention_enabled():
    global directml_device
    global cpu_state
    if cpu_state != CPUState.GPU:
        return False
    if is_intel_xpu():
        return False
    if directml_device:
        return False
    if xformers_enabled():
        return False
    return SAGE_ATTENTION_ENABLED


def xformers_enabled_vae():
    enabled = xformers_enabled()
    if not enabled:
        return False

    return XFORMERS_ENABLED_VAE


def pytorch_attention_enabled():
    global ENABLE_PYTORCH_ATTENTION
    return ENABLE_PYTORCH_ATTENTION


def pytorch_attention_flash_attention():
    global ENABLE_PYTORCH_ATTENTION
    if ENABLE_PYTORCH_ATTENTION:
        # TODO: more reliable way of checking for flash attention?
        if is_nvidia():  # pytorch flash attention only works on Nvidia
            return True
        if is_intel_xpu():
            return True
    return False


def force_upcast_attention_dtype():
    upcast = args.force_upcast_attention
    try:
        macos_version = tuple(int(n) for n in platform.mac_ver()[0].split("."))
        if (14, 5) <= macos_version <= (15, 2):  # black image bug on recent versions of macOS
            upcast = True
    except:
        pass
    if upcast:
        return torch.float32
    else:
        return None


def get_free_memory(dev=None, torch_free_too=False):
    global directml_device
    if dev is None:
        dev = get_torch_device()

    if hasattr(dev, 'type') and (dev.type == 'cpu' or dev.type == 'mps'):
        mem_free_total = psutil.virtual_memory().available
        mem_free_torch = mem_free_total
    else:
        if directml_device:
            mem_free_total = 1024 * 1024 * 1024  # TODO
            mem_free_torch = mem_free_total
        elif is_intel_xpu():
            mem_free_total = torch.xpu.get_device_properties(dev).total_memory
            mem_free_torch = mem_free_total
        else:
            stats = torch.cuda.memory_stats(dev)
            mem_active = stats['active_bytes.all.current']
            mem_reserved = stats['reserved_bytes.all.current']
            mem_free_cuda, _ = torch.cuda.mem_get_info(dev)
            mem_free_torch = mem_reserved - mem_active
            mem_free_total = mem_free_cuda + mem_free_torch

    if torch_free_too:
        return (mem_free_total, mem_free_torch)
    else:
        return mem_free_total


def cpu_mode():
    global cpu_state
    return cpu_state == CPUState.CPU


def mps_mode():
    global cpu_state
    return cpu_state == CPUState.MPS


def is_device_type(device, type):
    if hasattr(device, 'type'):
        if (device.type == type):
            return True
    return False


def is_device_cpu(device):
    return is_device_type(device, 'cpu')


def is_device_mps(device):
    return is_device_type(device, 'mps')


def is_device_cuda(device):
    return is_device_type(device, 'cuda')


def should_use_fp16(device=None, model_params=0, prioritize_performance=True, manual_cast=False):
    global directml_device

    if device is not None:
        if is_device_cpu(device):
            return False

    if FORCE_FP16:
        return True

    if device is not None:
        if is_device_mps(device):
            return True

    if FORCE_FP32:
        return False

    if directml_device:
        return False

    if mps_mode():
        return True

    if cpu_mode():
        return False

    if is_intel_xpu():
        return True

    if is_amd():
        return True
    try:
        props = torch.cuda.get_device_properties(device)
        if props.major >= 8:
            return True

        if props.major < 6:
            return False
    except (ValueError, RuntimeError):
        logging.warning("No CUDA devices were present, even though CUDA is available in this torch installation. This assumes the CPU device will be selected for computation")
        return False
    except AssertionError:
        logging.warning("Torch was not compiled with cuda support")
        return False

    # FP16 is confirmed working on a 1080 (GP104) and on latest pytorch actually seems faster than fp32
    nvidia_10_series = ["1080", "1070", "titan x", "p3000", "p3200", "p4000", "p4200", "p5000", "p5200", "p6000", "1060", "1050", "p40", "p100", "p6", "p4"]
    for x in nvidia_10_series:
        if x in props.name.lower():
            if WINDOWS or manual_cast:
                return True
            else:
                return False  # weird linux behavior where fp32 is faster

    if manual_cast:
        free_model_memory = maximum_vram_for_weights(device)
        if (not prioritize_performance) or model_params * 4 > free_model_memory:
            return True

    if props.major < 7:
        return False

    # FP16 is just broken on these cards
    nvidia_16_series = ["1660", "1650", "1630", "T500", "T550", "T600", "MX550", "MX450", "CMP 30HX", "T2000", "T1000", "T1200"]
    for x in nvidia_16_series:
        if x in props.name:
            return False

    return True


def should_use_bf16(device=None, model_params=0, prioritize_performance=True, manual_cast=False):
    if FORCE_BF16:
        return True

    if device is not None:
        if is_device_cpu(device):  # TODO ? bf16 works on CPU but is extremely slow
            return False

    if device is not None:
        if is_device_mps(device):
            return True

    if FORCE_FP32:
        return False

    if directml_device:
        return False

    if mps_mode():
        return True

    if cpu_mode():
        return False

    if is_intel_xpu():
        return True

    try:
        props_major = min(torch.cuda.get_device_properties(torch.device(f"cuda:{i}")).major for i in range(torch.cuda.device_count()))
        if props_major >= 8:
            return True
    except (ValueError, RuntimeError):
        logging.warning("No CUDA devices were present, even though CUDA is available in this torch installation. This assumes the CPU device will be selected for computation")
        return False
    except AssertionError:
        logging.warning("Torch was not compiled with CUDA support")
        return False

    bf16_works = torch.cuda.is_bf16_supported()

    if bf16_works or manual_cast:
        free_model_memory = maximum_vram_for_weights(device)
        if (not prioritize_performance) or model_params * 4 > free_model_memory:
            return True

    return False


def supports_fp8_compute(device=None):
    if not is_nvidia():
        return False

    try:
        props = torch.cuda.get_device_properties(device)
    except (RuntimeError, ValueError, AssertionError):
        return False

    if props.major >= 9:
        return True
    if props.major < 8:
        return False
    if props.minor < 9:
        return False

    if int(torch_version[0]) < 2 or (int(torch_version[0]) == 2 and int(torch_version[2]) < 3):
        return False

    if WINDOWS:
        if (int(torch_version[0]) == 2 and int(torch_version[2]) < 4):
            return False

    return True


def soft_empty_cache(force=False):
    with model_management_lock:
        global cpu_state
        if cpu_state == CPUState.MPS:
            torch.mps.empty_cache()
        elif is_intel_xpu():
            torch.xpu.empty_cache()  # pylint: disable=no-member
        elif torch.cuda.is_available():
            if force or is_nvidia():  # This seems to make things worse on ROCm so I only do it for cuda
                torch.cuda.empty_cache()
                torch.cuda.ipc_collect()


def unload_all_models():
    with model_management_lock:
        free_memory(1e30, get_torch_device())


<<<<<<< HEAD
def resolve_lowvram_weight(weight, model, key):  # TODO: remove
    warnings.warn("The comfy.model_management.resolve_lowvram_weight function will be removed soon, please stop using it.", category=DeprecationWarning)
=======
def resolve_lowvram_weight(weight, model, key): #TODO: remove
    logging.warning("The comfy.model_management.resolve_lowvram_weight function will be removed soon, please stop using it.")
>>>>>>> 57f330ca
    return weight


def interrupt_current_processing(value=True):
    interruption.interrupt_current_processing(value)


def processing_interrupted():
    interruption.processing_interrupted()


def throw_exception_if_processing_interrupted():
    interruption.throw_exception_if_processing_interrupted()<|MERGE_RESOLUTION|>--- conflicted
+++ resolved
@@ -43,6 +43,7 @@
 # This setting optimizes performance on NVIDIA GPUs with Ampere architecture (e.g., A100, RTX 30 series) or newer.
 torch.set_float32_matmul_precision("high")
 
+logger = logging.getLogger(__name__)
 
 class VRAMState(Enum):
     DISABLED = 0  # No vram present: no need to move models to vram
@@ -76,7 +77,7 @@
 
 lowvram_available = True
 if args.deterministic:
-    logging.info("Using deterministic algorithms for pytorch")
+    logger.info("Using deterministic algorithms for pytorch")
     torch.use_deterministic_algorithms(True, warn_only=True)
 
 directml_device = None
@@ -88,7 +89,7 @@
         directml_device = torch_directml.device()
     else:
         directml_device = torch_directml.device(device_index)
-    logging.info("Using directml with device: {}".format(torch_directml.device_name(device_index)))
+    logger.info("Using directml with device: {}".format(torch_directml.device_name(device_index)))
     # torch_directml.disable_tiled_resources(True)
     lowvram_available = False  # TODO: need to find a way to get free memory in directml before this can be enabled by default.
 
@@ -169,13 +170,13 @@
 
 # we're required to call get_device_name early on to initialize the methods get_total_memory will call
 if torch.cuda.is_available() and hasattr(torch.version, "hip") and torch.version.hip is not None:
-    logging.info(f"Detected HIP device: {torch.cuda.get_device_name(torch.cuda.current_device())}")
+    logger.info(f"Detected HIP device: {torch.cuda.get_device_name(torch.cuda.current_device())}")
 total_vram = get_total_memory(get_torch_device()) / (1024 * 1024)
 total_ram = psutil.virtual_memory().total / (1024 * 1024)
-logging.debug("Total VRAM {:0.0f} MB, total RAM {:0.0f} MB".format(total_vram, total_ram))
+logger.debug("Total VRAM {:0.0f} MB, total RAM {:0.0f} MB".format(total_vram, total_ram))
 
 try:
-    logging.debug("pytorch version: {}".format(torch_version))
+    logger.debug("pytorch version: {}".format(torch_version))
 except:
     pass
 
@@ -205,10 +206,10 @@
             pass
         try:
             XFORMERS_VERSION = xformers.version.__version__
-            logging.debug("xformers version: {}".format(XFORMERS_VERSION))
+            logger.debug("xformers version: {}".format(XFORMERS_VERSION))
             if XFORMERS_VERSION.startswith("0.0.18"):
-                logging.warning("\nWARNING: This version of xformers has a major bug where you will get black images when generating high resolution images.")
-                logging.warning("Please downgrade or upgrade xformers to a different version.\n")
+                logger.warning("\nWARNING: This version of xformers has a major bug where you will get black images when generating high resolution images.")
+                logger.warning("Please downgrade or upgrade xformers to a different version.\n")
                 XFORMERS_ENABLED_VAE = False
         except:
             pass
@@ -224,7 +225,6 @@
     return False
 
 
-<<<<<<< HEAD
 def is_amd():
     global cpu_state
     if cpu_state == CPUState.GPU:
@@ -232,11 +232,10 @@
             return True
     return False
 
-=======
+
 MIN_WEIGHT_MEMORY_RATIO = 0.4
 if is_nvidia():
     MIN_WEIGHT_MEMORY_RATIO = 0.2
->>>>>>> 57f330ca
 
 ENABLE_PYTORCH_ATTENTION = False
 if args.use_pytorch_cross_attention:
@@ -281,15 +280,15 @@
 FORCE_FP16 = False
 FORCE_BF16 = False
 if args.force_fp32:
-    logging.info("Forcing FP32, if this improves things please report it.")
+    logger.info("Forcing FP32, if this improves things please report it.")
     FORCE_FP32 = True
 
 if args.force_fp16 or cpu_state == CPUState.MPS:
-    logging.info("Forcing FP16.")
+    logger.info("Forcing FP16.")
     FORCE_FP16 = True
 
 if args.force_bf16:
-    logging.info("Force BF16")
+    logger.info("Force BF16")
     FORCE_BF16 = True
 
 if lowvram_available:
@@ -302,12 +301,12 @@
 if cpu_state == CPUState.MPS:
     vram_state = VRAMState.SHARED
 
-logging.debug(f"Set vram state to: {vram_state.name}")
+logger.debug(f"Set vram state to: {vram_state.name}")
 
 DISABLE_SMART_MEMORY = args.disable_smart_memory
 
 if DISABLE_SMART_MEMORY:
-    logging.debug("Disabling smart memory management")
+    logger.debug("Disabling smart memory management")
 
 
 def get_torch_device_name(device):
@@ -327,9 +326,9 @@
 
 
 try:
-    logging.debug("Device: {}".format(get_torch_device_name(get_torch_device())))
+    logger.debug("Device: {}".format(get_torch_device_name(get_torch_device())))
 except:
-    logging.warning("Could not pick default device.")
+    logger.warning("Could not pick default device.")
 
 current_loaded_models: Final[List["LoadedModel"]] = []
 
@@ -462,7 +461,7 @@
 
 if args.reserve_vram is not None:
     EXTRA_RESERVED_VRAM = args.reserve_vram * 1024 * 1024 * 1024
-    logging.debug("Reserving {}MB vram for other applications.".format(EXTRA_RESERVED_VRAM / (1024 * 1024)))
+    logger.debug("Reserving {}MB vram for other applications.".format(EXTRA_RESERVED_VRAM / (1024 * 1024)))
 
 
 def extra_reserved_memory():
@@ -504,7 +503,7 @@
             if free_mem > memory_required:
                 break
             memory_to_free = memory_required - free_mem
-        logging.debug(f"Unloading {current_loaded_models[i].model.model.__class__.__name__}")
+        logger.debug(f"Unloading {current_loaded_models[i].model.model.__class__.__name__}")
         if current_loaded_models[i].model_unload(memory_to_free):
             unloaded_model.append(i)
 
@@ -530,7 +529,7 @@
         _load_models_gpu(models, memory_required, force_patch_weights, minimum_memory_required, force_full_load)
         to_load = list(map(str, models))
         span.set_attribute("models", to_load)
-        logging.info(f"Loaded {to_load}")
+        logger.info(f"Loaded {to_load}")
 
 
 def _load_models_gpu(models: Sequence[ModelManageable], memory_required: int = 0, force_patch_weights=False, minimum_memory_required=None, force_full_load=False) -> None:
@@ -584,7 +583,7 @@
             if free_mem < minimum_memory_required:
                 models_l = free_memory(minimum_memory_required, device)
                 models_freed += models_l
-                logging.debug("{} models unloaded.".format(len(models_l)))
+                logger.debug("{} models unloaded.".format(len(models_l)))
 
     for loaded_model in models_to_load:
         model = loaded_model.model
@@ -596,18 +595,12 @@
         lowvram_model_memory = 0
         if lowvram_available and (vram_set_state == VRAMState.LOW_VRAM or vram_set_state == VRAMState.NORMAL_VRAM) and not force_full_load:
             model_size = loaded_model.model_memory_required(torch_dev)
-<<<<<<< HEAD
-            current_free_mem = get_free_memory(torch_dev)
-            lowvram_model_memory = max(64 * (1024 * 1024), (current_free_mem - minimum_memory_required), min(current_free_mem * 0.4, current_free_mem - minimum_inference_memory()))
-            if model_size <= lowvram_model_memory:  # only switch to lowvram if really necessary
-=======
             loaded_memory = loaded_model.model_loaded_memory()
             current_free_mem = get_free_memory(torch_dev) + loaded_memory
 
             lowvram_model_memory = max(64 * 1024 * 1024, (current_free_mem - minimum_memory_required), min(current_free_mem * MIN_WEIGHT_MEMORY_RATIO, current_free_mem - minimum_inference_memory()))
             lowvram_model_memory = max(0.1, lowvram_model_memory - loaded_memory)
-            if model_size <= lowvram_model_memory: #only switch to lowvram if really necessary
->>>>>>> 57f330ca
+            if model_size <= lowvram_model_memory:  # only switch to lowvram if really necessary
                 lowvram_model_memory = 0
 
         if vram_set_state == VRAMState.NO_VRAM:
@@ -643,7 +636,7 @@
     for i in range(len(current_loaded_models)):
         cur = current_loaded_models[i]
         if cur.is_dead():
-            logging.info("Potential memory leak detected with model {}, doing a full garbage collect, for maximum performance avoid circular references in the model code.".format(cur.real_model().__class__.__name__))
+            logger.info("Potential memory leak detected with model {}, doing a full garbage collect, for maximum performance avoid circular references in the model code.".format(cur.real_model().__class__.__name__))
             do_gc = True
             break
 
@@ -654,7 +647,7 @@
         for i in range(len(current_loaded_models)):
             cur = current_loaded_models[i]
             if cur.is_dead():
-                logging.warning("WARNING, memory leak with model {}. Please make sure it is not being referenced from somewhere.".format(cur.real_model().__class__.__name__))
+                logger.warning("WARNING, memory leak with model {}. Please make sure it is not being referenced from somewhere.".format(cur.real_model().__class__.__name__))
 
 
 def cleanup_models():
@@ -968,8 +961,10 @@
     non_blocking = device_supports_non_blocking(device)
     return cast_to(tensor, dtype=dtype, device=device, non_blocking=non_blocking, copy=copy)
 
+
 def sage_attention_enabled():
     return args.use_sage_attention
+
 
 FLASH_ATTENTION_ENABLED = False
 if not args.disable_flash_attn:
@@ -1163,10 +1158,10 @@
         if props.major < 6:
             return False
     except (ValueError, RuntimeError):
-        logging.warning("No CUDA devices were present, even though CUDA is available in this torch installation. This assumes the CPU device will be selected for computation")
+        logger.warning("No CUDA devices were present, even though CUDA is available in this torch installation. This assumes the CPU device will be selected for computation")
         return False
     except AssertionError:
-        logging.warning("Torch was not compiled with cuda support")
+        logger.warning("Torch was not compiled with cuda support")
         return False
 
     # FP16 is confirmed working on a 1080 (GP104) and on latest pytorch actually seems faster than fp32
@@ -1227,10 +1222,10 @@
         if props_major >= 8:
             return True
     except (ValueError, RuntimeError):
-        logging.warning("No CUDA devices were present, even though CUDA is available in this torch installation. This assumes the CPU device will be selected for computation")
+        logger.warning("No CUDA devices were present, even though CUDA is available in this torch installation. This assumes the CPU device will be selected for computation")
         return False
     except AssertionError:
-        logging.warning("Torch was not compiled with CUDA support")
+        logger.warning("Torch was not compiled with CUDA support")
         return False
 
     bf16_works = torch.cuda.is_bf16_supported()
@@ -1287,13 +1282,8 @@
         free_memory(1e30, get_torch_device())
 
 
-<<<<<<< HEAD
-def resolve_lowvram_weight(weight, model, key):  # TODO: remove
-    warnings.warn("The comfy.model_management.resolve_lowvram_weight function will be removed soon, please stop using it.", category=DeprecationWarning)
-=======
 def resolve_lowvram_weight(weight, model, key): #TODO: remove
-    logging.warning("The comfy.model_management.resolve_lowvram_weight function will be removed soon, please stop using it.")
->>>>>>> 57f330ca
+    logger.warning("The comfy.model_management.resolve_lowvram_weight function will be removed soon, please stop using it.")
     return weight
 
 
