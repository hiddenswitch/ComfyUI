"""
    This file is part of ComfyUI.
    Copyright (C) 2024 Comfy

    This program is free software: you can redistribute it and/or modify
    it under the terms of the GNU General Public License as published by
    the Free Software Foundation, either version 3 of the License, or
    (at your option) any later version.

    This program is distributed in the hope that it will be useful,
    but WITHOUT ANY WARRANTY; without even the implied warranty of
    MERCHANTABILITY or FITNESS FOR A PARTICULAR PURPOSE.  See the
    GNU General Public License for more details.

    You should have received a copy of the GNU General Public License
    along with this program.  If not, see <https://www.gnu.org/licenses/>.
"""
from __future__ import annotations

import gc
import logging
import platform
import sys
import warnings
import weakref
from enum import Enum
from threading import RLock
from typing import List, Sequence, Final, Optional

import psutil
import torch
from opentelemetry.trace import get_current_span

from . import interruption
from .cli_args import args, PerformanceFeature
from .cmd.main_pre import tracer
from .component_model.deprecation import _deprecate_method
from .model_management_types import ModelManageable

model_management_lock = RLock()

# https://github.com/sayakpaul/diffusers-torchao/blob/bade7a6abb1cab9ef44782e6bcfab76d0237ae1f/inference/benchmark_image.py#L3
# This setting optimizes performance on NVIDIA GPUs with Ampere architecture (e.g., A100, RTX 30 series) or newer.
torch.set_float32_matmul_precision("high")

logger = logging.getLogger(__name__)


class VRAMState(Enum):
    DISABLED = 0  # No vram present: no need to move models to vram
    NO_VRAM = 1  # Very low vram: enable all the options to save vram
    LOW_VRAM = 2
    NORMAL_VRAM = 3
    HIGH_VRAM = 4
    SHARED = 5  # No dedicated vram: memory shared between CPU and GPU but models still need to be moved between both.


class CPUState(Enum):
    GPU = 0
    CPU = 1
    MPS = 2


# Determine VRAM State
vram_state = VRAMState.NORMAL_VRAM
set_vram_to = VRAMState.NORMAL_VRAM
cpu_state = CPUState.GPU

total_vram = 0


def get_supported_float8_types():
    float8_types = []
    try:
        float8_types.append(torch.float8_e4m3fn)
    except:
        pass
    try:
        float8_types.append(torch.float8_e4m3fnuz)
    except:
        pass
    try:
        float8_types.append(torch.float8_e5m2)
    except:
        pass
    try:
        float8_types.append(torch.float8_e5m2fnuz)
    except:
        pass
    try:
        float8_types.append(torch.float8_e8m0fnu)
    except:
        pass
    return float8_types


FLOAT8_TYPES = get_supported_float8_types()

xpu_available = False
torch_version = ""
try:
    torch_version = torch.version.__version__
    temp = torch_version.split(".")
    torch_version_numeric = (int(temp[0]), int(temp[1]))
    xpu_available = (torch_version_numeric[0] < 2 or (torch_version_numeric[0] == 2 and torch_version_numeric[1] <= 4)) and torch.xpu.is_available()
except:
    pass

lowvram_available = True
if args.deterministic:
    logger.info("Using deterministic algorithms for pytorch")
    torch.use_deterministic_algorithms(True, warn_only=True)

directml_device = None
if args.directml is not None:
    import torch_directml  # pylint: disable=import-error

    device_index = args.directml
    if device_index < 0:
        directml_device = torch_directml.device()
    else:
        directml_device = torch_directml.device(device_index)
    logger.info("Using directml with device: {}".format(torch_directml.device_name(device_index)))
    # torch_directml.disable_tiled_resources(True)
    lowvram_available = False  # TODO: need to find a way to get free memory in directml before this can be enabled by default.

try:
    import intel_extension_for_pytorch as ipex  # pylint: disable=import-error

    _ = torch.xpu.device_count()
    xpu_available = xpu_available or torch.xpu.is_available()
except:
    xpu_available = xpu_available or (hasattr(torch, "xpu") and torch.xpu.is_available())

try:
    if torch.backends.mps.is_available():
        cpu_state = CPUState.MPS
        import torch.mps
except:
    pass

try:
    import torch_npu  # pylint: disable=import-error, noqa: F401

    _ = torch.npu.device_count()
    npu_available = torch.npu.is_available()
except:
    npu_available = False

try:
    import torch_mlu  # pylint: disable=import-error, noqa: F401

    _ = torch.mlu.device_count()
    mlu_available = torch.mlu.is_available()
except:
    mlu_available = False

if args.cpu:
    cpu_state = CPUState.CPU


def is_intel_xpu():
    global cpu_state
    global xpu_available
    if cpu_state == CPUState.GPU:
        if xpu_available:
            return True
    return False


def is_ascend_npu():
    global npu_available
    if npu_available:
        return True
    return False


def is_mlu():
    global mlu_available
    if mlu_available:
        return True
    return False


def get_torch_device():
    global directml_device
    global cpu_state
    if directml_device:
        return directml_device
    if cpu_state == CPUState.MPS:
        return torch.device("mps")
    if cpu_state == CPUState.CPU:
        return torch.device("cpu")
    else:
        if is_intel_xpu():
            return torch.device("xpu", torch.xpu.current_device())
        elif is_ascend_npu():
            return torch.device("npu", torch.npu.current_device())
        elif is_mlu():
            return torch.device("mlu", torch.mlu.current_device())
        else:
            try:
                return torch.device(f"cuda:{torch.cuda.current_device()}")
            except:
                warnings.warn("torch.cuda.current_device() did not return a device, returning a CPU torch device")
                return torch.device("cpu")


def get_total_memory(dev=None, torch_total_too=False):
    global directml_device
    if dev is None:
        dev = get_torch_device()

    mem_total_torch = 0
    if hasattr(dev, 'type') and (dev.type == 'cpu' or dev.type == 'mps'):
        mem_total = psutil.virtual_memory().total
        mem_total_torch = mem_total
    else:
        if directml_device:
            mem_total = 1024 * 1024 * 1024  # TODO
            mem_total_torch = mem_total
        elif is_intel_xpu():
            mem_total = torch.xpu.get_device_properties(dev).total_memory
        elif is_ascend_npu():
            stats = torch.npu.memory_stats(dev)
            mem_reserved = stats['reserved_bytes.all.current']
            _, mem_total_npu = torch.npu.mem_get_info(dev)
            mem_total_torch = mem_reserved
            mem_total = mem_total_npu
        elif is_mlu():
            stats = torch.mlu.memory_stats(dev)
            mem_reserved = stats['reserved_bytes.all.current']
            _, mem_total_mlu = torch.mlu.mem_get_info(dev)
            mem_total_torch = mem_reserved
            mem_total = mem_total_mlu
        else:
            stats = torch.cuda.memory_stats(dev)
            mem_reserved = stats['reserved_bytes.all.current']
            _, mem_total_cuda = torch.cuda.mem_get_info(dev)
            mem_total_torch = mem_reserved
            mem_total = mem_total_cuda
    if torch_total_too:
        return mem_total, mem_total_torch
    else:
        return mem_total


def mac_version():
    try:
        return tuple(int(n) for n in platform.mac_ver()[0].split("."))
    except:
        return None


# we're required to call get_device_name early on to initialize the methods get_total_memory will call
if torch.cuda.is_available() and hasattr(torch.version, "hip") and torch.version.hip is not None:
    logger.info(f"Detected HIP device: {torch.cuda.get_device_name(torch.cuda.current_device())}")
total_vram = get_total_memory(get_torch_device()) / (1024 * 1024)
total_ram = psutil.virtual_memory().total / (1024 * 1024)
logger.debug("Total VRAM {:0.0f} MB, total RAM {:0.0f} MB".format(total_vram, total_ram))

try:
    logger.debug("pytorch version: {}".format(torch_version))
    mac_ver = mac_version()
    if mac_ver is not None:
        logger.debug("Mac Version {}".format(mac_ver))
except:
    pass


class _ComfyOutOfMemoryException(RuntimeError):
    pass


try:
    OOM_EXCEPTION = torch.cuda.OutOfMemoryError
except:
    OOM_EXCEPTION = _ComfyOutOfMemoryException

XFORMERS_VERSION = ""
XFORMERS_ENABLED_VAE = True
if args.disable_xformers:
    XFORMERS_IS_AVAILABLE = False
else:
    try:
        import xformers  # pylint: disable=import-error
        import xformers.ops  # pylint: disable=import-error

        XFORMERS_IS_AVAILABLE = True
        try:
            XFORMERS_IS_AVAILABLE = xformers._has_cpp_library
        except:
            pass
        try:
            XFORMERS_VERSION = xformers.version.__version__
            logger.debug("xformers version: {}".format(XFORMERS_VERSION))
            if XFORMERS_VERSION.startswith("0.0.18"):
                logger.warning("\nWARNING: This version of xformers has a major bug where you will get black images when generating high resolution images.")
                logger.warning("Please downgrade or upgrade xformers to a different version.\n")
                XFORMERS_ENABLED_VAE = False
        except:
            pass
    except:
        XFORMERS_IS_AVAILABLE = False


def is_nvidia():
    global cpu_state
    if cpu_state == CPUState.GPU:
        if torch.version.cuda:
            return True
    return False


def is_amd():
    global cpu_state
    if cpu_state == CPUState.GPU:
        if torch.version.hip:
            return True
    return False


MIN_WEIGHT_MEMORY_RATIO = 0.4
if is_nvidia():
    MIN_WEIGHT_MEMORY_RATIO = 0.0

ENABLE_PYTORCH_ATTENTION = False
if args.use_pytorch_cross_attention:
    ENABLE_PYTORCH_ATTENTION = True
    XFORMERS_IS_AVAILABLE = False

try:
    if is_nvidia() or is_amd():
        if torch_version_numeric[0] >= 2:
            if ENABLE_PYTORCH_ATTENTION == False and args.use_split_cross_attention == False and args.use_quad_cross_attention == False:
                ENABLE_PYTORCH_ATTENTION = True
    if is_intel_xpu() or is_ascend_npu() or is_mlu():
        if args.use_split_cross_attention == False and args.use_quad_cross_attention == False:
            ENABLE_PYTORCH_ATTENTION = True
except:
    pass

<<<<<<< HEAD
=======

SUPPORT_FP8_OPS = args.supports_fp8_compute
>>>>>>> c7b25784
try:
    if is_amd():
        try:
            rocm_version = tuple(map(int, str(torch.version.hip).split(".")[:2]))
        except:
            rocm_version = (6, -1)
        arch = torch.cuda.get_device_properties(get_torch_device()).gcnArchName
<<<<<<< HEAD
        logger.info("AMD arch: {}".format(arch))
=======
        logging.info("AMD arch: {}".format(arch))
        logging.info("ROCm version: {}".format(rocm_version))
>>>>>>> c7b25784
        if args.use_split_cross_attention == False and args.use_quad_cross_attention == False:
            if torch_version_numeric >= (2, 7):  # works on 2.6 but doesn't actually seem to improve much
                if any((a in arch) for a in ["gfx90a", "gfx942", "gfx1100", "gfx1101", "gfx1151"]):  # TODO: more arches, TODO: gfx1201 and gfx950
                    ENABLE_PYTORCH_ATTENTION = True
        if torch_version_numeric >= (2, 7) and rocm_version >= (6, 4):
            if any((a in arch) for a in ["gfx1201", "gfx942", "gfx950"]):  # TODO: more arches
                SUPPORT_FP8_OPS = True

except:
    pass

if ENABLE_PYTORCH_ATTENTION:
    torch.backends.cuda.enable_math_sdp(True)
    torch.backends.cuda.enable_flash_sdp(True)
    torch.backends.cuda.enable_mem_efficient_sdp(True)

PRIORITIZE_FP16 = False  # TODO: remove and replace with something that shows exactly which dtype is faster than the other
try:
    if is_nvidia() and PerformanceFeature.Fp16Accumulation in args.fast:
        torch.backends.cuda.matmul.allow_fp16_accumulation = True
        PRIORITIZE_FP16 = True  # TODO: limit to cards where it actually boosts performance
        logger.info("Enabled fp16 accumulation.")
except:
    pass

try:
<<<<<<< HEAD
    if torch_version_numeric[0] == 2 and torch_version_numeric[1] >= 5:
        torch.backends.cuda.allow_fp16_bf16_reduction_math_sdp(True)  # pylint: disable=no-member
=======
    if torch_version_numeric >= (2, 5):
        torch.backends.cuda.allow_fp16_bf16_reduction_math_sdp(True)
>>>>>>> c7b25784
except:
    logger.warning("Warning, could not set allow_fp16_bf16_reduction_math_sdp")

if args.lowvram:
    set_vram_to = VRAMState.LOW_VRAM
    lowvram_available = True
elif args.novram:
    set_vram_to = VRAMState.NO_VRAM
elif args.highvram or args.gpu_only:
    vram_state = VRAMState.HIGH_VRAM

FORCE_FP32 = False
FORCE_FP16 = False
FORCE_BF16 = False
if args.force_fp32:
    logger.info("Forcing FP32, if this improves things please report it.")
    FORCE_FP32 = True

if args.force_fp16:
    logger.debug("Forcing FP16.")
    FORCE_FP16 = True

if args.force_bf16:
    logger.info("Force BF16")
    FORCE_BF16 = True

if lowvram_available:
    if set_vram_to in (VRAMState.LOW_VRAM, VRAMState.NO_VRAM):
        vram_state = set_vram_to

if cpu_state != CPUState.GPU:
    vram_state = VRAMState.DISABLED

if cpu_state == CPUState.MPS:
    vram_state = VRAMState.SHARED

logger.debug(f"Set vram state to: {vram_state.name}")

DISABLE_SMART_MEMORY = args.disable_smart_memory

if DISABLE_SMART_MEMORY:
    logger.debug("Disabling smart memory management")


def get_torch_device_name(device):
    if hasattr(device, 'type'):
        if device.type == "cuda":
            try:
                allocator_backend = torch.cuda.get_allocator_backend()
            except:
                allocator_backend = ""
            return "{} {} : {}".format(device, torch.cuda.get_device_name(device), allocator_backend)
        else:
            return "{}".format(device.type)
    elif is_intel_xpu():
        return "{} {}".format(device, torch.xpu.get_device_name(device))
    elif is_ascend_npu():
        return "{} {}".format(device, torch.npu.get_device_name(device))
    elif is_mlu():
        return "{} {}".format(device, torch.mlu.get_device_name(device))
    else:
        return "CUDA {}: {}".format(device, torch.cuda.get_device_name(device))


try:
    logger.debug("Device: {}".format(get_torch_device_name(get_torch_device())))
except:
    logger.warning("Could not pick default device.")

current_loaded_models: Final[List["LoadedModel"]] = []


def module_size(module):
    module_mem = 0
    sd = module.state_dict()
    for k in sd:
        t = sd[k]
        module_mem += t.nelement() * t.element_size()
    return module_mem


class LoadedModel:
    def __init__(self, model: ModelManageable):
        self._set_model(model)
        self.device = model.load_device
        self.real_model = None
        self.currently_used = True
        self.model_finalizer = None
        self._patcher_finalizer = None

    def _set_model(self, model):
        self._model = weakref.ref(model)
        if model.parent is not None:
            self._parent_model = weakref.ref(model.parent)
            self._patcher_finalizer = weakref.finalize(model, self._switch_parent)

    def _switch_parent(self):
        model = self._parent_model()
        if model is not None:
            self._set_model(model)

    @property
    def model(self) -> ModelManageable:
        return self._model()

    def model_memory(self):
        return self.model.model_size()

    def model_loaded_memory(self):
        return self.model.loaded_size()

    def model_offloaded_memory(self):
        return self.model.model_size() - self.model.loaded_size()

    def model_memory_required(self, device):
        if device == self.model.current_loaded_device():
            return self.model_offloaded_memory()
        else:
            return self.model_memory()

    def model_load(self, lowvram_model_memory=0, force_patch_weights=False):
        self.model.model_patches_to(self.device)
        self.model.model_patches_to(self.model.model_dtype())

        # if self.model.loaded_size() > 0:
        use_more_vram = lowvram_model_memory
        if use_more_vram == 0:
            use_more_vram = 1e32
        self.model_use_more_vram(use_more_vram, force_patch_weights=force_patch_weights)
        real_model = self.model.model

        if is_intel_xpu() and not args.disable_ipex_optimize and 'ipex' in globals() and real_model is not None:
            with torch.no_grad():
                real_model = ipex.optimize(real_model.eval(), inplace=True, graph_mode=True, concat_linear=True)

        self.real_model = weakref.ref(real_model)
        self.model_finalizer = weakref.finalize(real_model, cleanup_models)
        return real_model

    def should_reload_model(self, force_patch_weights=False):
        if force_patch_weights and self.model.lowvram_patch_counter() > 0:
            return True
        return False

    def model_unload(self, memory_to_free=None, unpatch_weights=True):
        if memory_to_free is not None:
            if memory_to_free < self.model.loaded_size():
                freed = self.model.partially_unload(self.model.offload_device, memory_to_free)
                if freed >= memory_to_free:
                    return False
        self.model.detach(unpatch_weights)
        self.model_finalizer.detach()
        self.model_finalizer = None
        self.real_model = None
        return True

    def model_use_more_vram(self, extra_memory, force_patch_weights=False):
        return self.model.partially_load(self.device, extra_memory, force_patch_weights=force_patch_weights)

    def __eq__(self, other):
        return self.model is other.model

    def __str__(self):
        if self.model is not None:
            return f"<LoadedModel {str(self.model)}>"
        else:
            return f"<LoadedModel>"

    def __del__(self):
        if self._patcher_finalizer is not None:
            self._patcher_finalizer.detach()

    def is_dead(self):
        return self.real_model() is not None and self.model is None


def use_more_memory(extra_memory, loaded_models, device):
    for m in loaded_models:
        if m.device == device:
            extra_memory -= m.model_use_more_vram(extra_memory)
            if extra_memory <= 0:
                break


def offloaded_memory(loaded_models, device):
    offloaded_mem = 0
    for m in loaded_models:
        if m.device == device:
            offloaded_mem += m.model_offloaded_memory()
    return offloaded_mem


WINDOWS = any(platform.win32_ver())

EXTRA_RESERVED_VRAM = 400 * 1024 * 1024
if WINDOWS:
    EXTRA_RESERVED_VRAM = 600 * 1024 * 1024  # Windows is higher because of the shared vram issue

if args.reserve_vram is not None:
    EXTRA_RESERVED_VRAM = args.reserve_vram * 1024 * 1024 * 1024
    logger.debug("Reserving {}MB vram for other applications.".format(EXTRA_RESERVED_VRAM / (1024 * 1024)))


def extra_reserved_memory():
    return EXTRA_RESERVED_VRAM


def minimum_inference_memory():
    return (1024 * 1024 * 1024) * 0.8 + extra_reserved_memory()


@tracer.start_as_current_span("Free Memory")
def free_memory(memory_required, device, keep_loaded=[]) -> List[LoadedModel]:
    span = get_current_span()
    span.set_attribute("memory_required", memory_required)
    with model_management_lock:
        unloaded_models = _free_memory(memory_required, device, keep_loaded)
        span.set_attribute("unloaded_models", list(map(str, unloaded_models)))
        return unloaded_models


def _free_memory(memory_required, device, keep_loaded=[]):
    cleanup_models_gc()
    unloaded_model = []
    can_unload = []
    unloaded_models = []

    for i in range(len(current_loaded_models) - 1, -1, -1):
        shift_model = current_loaded_models[i]
        if shift_model.device == device:
            if shift_model not in keep_loaded and not shift_model.is_dead():
                can_unload.append((-shift_model.model_offloaded_memory(), sys.getrefcount(shift_model.model), shift_model.model_memory(), i))
                shift_model.currently_used = False

    for x in sorted(can_unload):
        i = x[-1]
        memory_to_free = None
        if not DISABLE_SMART_MEMORY:
            free_mem = get_free_memory(device)
            if free_mem > memory_required:
                break
            memory_to_free = memory_required - free_mem
        logger.debug(f"Unloading {current_loaded_models[i].model.model.__class__.__name__}")
        if current_loaded_models[i].model_unload(memory_to_free):
            unloaded_model.append(i)

    for i in sorted(unloaded_model, reverse=True):
        unloaded_models.append(current_loaded_models.pop(i))

    if len(unloaded_model) > 0:
        soft_empty_cache()
    else:
        if vram_state != VRAMState.HIGH_VRAM:
            mem_free_total, mem_free_torch = get_free_memory(device, torch_free_too=True)
            if mem_free_torch > mem_free_total * 0.25:
                soft_empty_cache()
    return unloaded_models


@tracer.start_as_current_span("Load Models GPU")
def load_models_gpu(models: Sequence[ModelManageable], memory_required: int = 0, force_patch_weights=False, minimum_memory_required=None, force_full_load=False) -> None:
    span = get_current_span()
    if memory_required != 0:
        span.set_attribute("memory_required", memory_required)
    with model_management_lock:
        _load_models_gpu(models, memory_required, force_patch_weights, minimum_memory_required, force_full_load)
        to_load = list(map(str, models))
        span.set_attribute("models", to_load)
        logger.debug(f"Loaded {to_load}")


def _load_models_gpu(models: Sequence[ModelManageable], memory_required: int = 0, force_patch_weights=False, minimum_memory_required=None, force_full_load=False) -> None:
    cleanup_models_gc()
    global vram_state

    inference_memory = minimum_inference_memory()
    extra_mem = max(inference_memory, memory_required + extra_reserved_memory())
    if minimum_memory_required is None:
        minimum_memory_required = extra_mem
    else:
        minimum_memory_required = max(inference_memory, minimum_memory_required + extra_reserved_memory())

    models = set(models)

    models_to_load = []
    models_freed = []
    for x in models:
        loaded_model = LoadedModel(x)
        try:
            loaded_model_index = current_loaded_models.index(loaded_model)
        except:
            loaded_model_index = None

        if loaded_model_index is not None:
            loaded = current_loaded_models[loaded_model_index]
            loaded.currently_used = True
            models_to_load.append(loaded)
        else:
            models_to_load.append(loaded_model)

    for loaded_model in models_to_load:
        to_unload = []
        for i in range(len(current_loaded_models)):
            if loaded_model.model.is_clone(current_loaded_models[i].model):
                to_unload = [i] + to_unload
        for i in to_unload:
            current_loaded_models.pop(i).model.detach(unpatch_all=False)

    total_memory_required = {}
    for loaded_model in models_to_load:
        total_memory_required[loaded_model.device] = total_memory_required.get(loaded_model.device, 0) + loaded_model.model_memory_required(loaded_model.device)

    for device in total_memory_required:
        if device != torch.device("cpu"):
            models_freed += free_memory(total_memory_required[device] * 1.1 + extra_mem, device)

    for device in total_memory_required:
        if device != torch.device("cpu"):
            free_mem = get_free_memory(device)
            if free_mem < minimum_memory_required:
                models_l = free_memory(minimum_memory_required, device)
                models_freed += models_l
                logger.debug("{} models unloaded.".format(len(models_l)))

    for loaded_model in models_to_load:
        model = loaded_model.model
        torch_dev = model.load_device
        if is_device_cpu(torch_dev):
            vram_set_state = VRAMState.DISABLED
        else:
            vram_set_state = vram_state
        lowvram_model_memory = 0
        if lowvram_available and (vram_set_state == VRAMState.LOW_VRAM or vram_set_state == VRAMState.NORMAL_VRAM) and not force_full_load:
            loaded_memory = loaded_model.model_loaded_memory()
            current_free_mem = get_free_memory(torch_dev) + loaded_memory

            lowvram_model_memory = max(128 * 1024 * 1024, (current_free_mem - minimum_memory_required), min(current_free_mem * MIN_WEIGHT_MEMORY_RATIO, current_free_mem - minimum_inference_memory()))
            lowvram_model_memory = max(0.1, lowvram_model_memory - loaded_memory)

        if vram_set_state == VRAMState.NO_VRAM:
            lowvram_model_memory = 0.1

        loaded_model.model_load(lowvram_model_memory, force_patch_weights=force_patch_weights)
        current_loaded_models.insert(0, loaded_model)
        logger.debug(f"Loaded {loaded_model}")

    span = get_current_span()
    span.set_attribute("models_to_load", list(map(str, models_to_load)))
    span.set_attribute("models_freed", list(map(str, models_freed)))


@_deprecate_method(message="Use load_models_gpu instead", version="0.0.2")
def load_model_gpu(model):
    return load_models_gpu([model])


def loaded_models(only_currently_used=False):
    with model_management_lock:
        output = []
        for m in current_loaded_models:
            if only_currently_used:
                if not m.currently_used:
                    continue

            output.append(m.model)
        return output


def cleanup_models_gc():
    do_gc = False
    for i in range(len(current_loaded_models)):
        cur = current_loaded_models[i]
        if cur.is_dead():
            logger.info("Potential memory leak detected with model {}, doing a full garbage collect, for maximum performance avoid circular references in the model code.".format(cur.real_model().__class__.__name__))
            do_gc = True
            break

    if do_gc:
        gc.collect()
        soft_empty_cache()

        for i in range(len(current_loaded_models)):
            cur = current_loaded_models[i]
            if cur.is_dead():
                logger.warning("WARNING, memory leak with model {}. Please make sure it is not being referenced from somewhere.".format(cur.real_model().__class__.__name__))


def cleanup_models():
    to_delete = []
    for i in range(len(current_loaded_models)):
        if current_loaded_models[i].real_model() is None:
            to_delete = [i] + to_delete

    for i in to_delete:
        x = current_loaded_models.pop(i)
        del x


def dtype_size(dtype):
    dtype_size = 4
    if dtype == torch.float16 or dtype == torch.bfloat16:
        dtype_size = 2
    elif dtype == torch.float32:
        dtype_size = 4
    else:
        try:
            dtype_size = dtype.itemsize
        except:  # Old pytorch doesn't have .itemsize
            pass
    return dtype_size


def unet_offload_device():
    if vram_state == VRAMState.HIGH_VRAM:
        return get_torch_device()
    else:
        return torch.device("cpu")


def unet_initial_load_device(parameters, dtype):
    torch_dev = get_torch_device()
    if vram_state == VRAMState.HIGH_VRAM or vram_state == VRAMState.SHARED:
        return torch_dev

    cpu_dev = torch.device("cpu")
    if DISABLE_SMART_MEMORY or vram_state == VRAMState.NO_VRAM:
        return cpu_dev

    model_size = dtype_size(dtype) * parameters

    mem_dev = get_free_memory(torch_dev)
    mem_cpu = get_free_memory(cpu_dev)
    if mem_dev > mem_cpu and model_size < mem_dev:
        return torch_dev
    else:
        return cpu_dev


def maximum_vram_for_weights(device=None) -> int:
    return get_total_memory(device) * 0.88 - minimum_inference_memory()


def unet_dtype(device=None, model_params=0, supported_dtypes=(torch.float16, torch.bfloat16, torch.float32), weight_dtype: Optional[torch.dtype] = None):
    if model_params < 0:
        model_params = 1000000000000000000000
    if args.fp32_unet:
        return torch.float32
    if args.fp64_unet:
        return torch.float64
    if args.bf16_unet:
        return torch.bfloat16
    if args.fp16_unet:
        return torch.float16
    if args.fp8_e4m3fn_unet:
        return torch.float8_e4m3fn
    if args.fp8_e5m2_unet:
        return torch.float8_e5m2
    if args.fp8_e8m0fnu_unet:
        return torch.float8_e8m0fnu

    fp8_dtype = None
    if weight_dtype in FLOAT8_TYPES:
        fp8_dtype = weight_dtype

    if fp8_dtype is not None:
        if supports_fp8_compute(device):  # if fp8 compute is supported the casting is most likely not expensive
            return fp8_dtype

        free_model_memory = maximum_vram_for_weights(device)
        if model_params * 2 > free_model_memory:
            return fp8_dtype

    if PRIORITIZE_FP16 or weight_dtype == torch.float16:
        if torch.float16 in supported_dtypes and should_use_fp16(device=device, model_params=model_params):
            return torch.float16

    for dt in supported_dtypes:
        if dt == torch.float16 and should_use_fp16(device=device, model_params=model_params):
            if torch.float16 in supported_dtypes:
                return torch.float16
        if dt == torch.bfloat16 and should_use_bf16(device, model_params=model_params):
            if torch.bfloat16 in supported_dtypes:
                return torch.bfloat16

    for dt in supported_dtypes:
        if dt == torch.float16 and should_use_fp16(device=device, model_params=model_params, manual_cast=True):
            if torch.float16 in supported_dtypes:
                return torch.float16
        if dt == torch.bfloat16 and should_use_bf16(device, model_params=model_params, manual_cast=True):
            if torch.bfloat16 in supported_dtypes:
                return torch.bfloat16

    return torch.float32


# None means no manual cast
def unet_manual_cast(weight_dtype, inference_device, supported_dtypes=(torch.float16, torch.bfloat16, torch.float32)):
    if weight_dtype == torch.float32 or weight_dtype == torch.float64:
        return None

    fp16_supported = should_use_fp16(inference_device, prioritize_performance=False)
    if fp16_supported and weight_dtype == torch.float16:
        return None

    bf16_supported = should_use_bf16(inference_device)
    if bf16_supported and weight_dtype == torch.bfloat16:
        return None

    fp16_supported = should_use_fp16(inference_device, prioritize_performance=True)
    if PRIORITIZE_FP16 and fp16_supported and torch.float16 in supported_dtypes:
        return torch.float16

    for dt in supported_dtypes:
        if dt == torch.float16 and fp16_supported:
            return torch.float16
        if dt == torch.bfloat16 and bf16_supported:
            return torch.bfloat16

    return torch.float32


def text_encoder_offload_device():
    if args.gpu_only:
        return get_torch_device()
    else:
        return torch.device("cpu")


def text_encoder_device():
    if args.gpu_only:
        return get_torch_device()
    elif vram_state == VRAMState.HIGH_VRAM or vram_state == VRAMState.NORMAL_VRAM:
        if should_use_fp16(prioritize_performance=False):
            return get_torch_device()
        else:
            return torch.device("cpu")
    else:
        return torch.device("cpu")


def text_encoder_initial_device(load_device, offload_device, model_size=0):
    if load_device == offload_device or model_size <= 1024 * 1024 * 1024:
        return offload_device

    if is_device_mps(load_device):
        return load_device

    mem_l = get_free_memory(load_device)
    mem_o = get_free_memory(offload_device)
    if mem_l > (mem_o * 0.5) and model_size * 1.2 < mem_l:
        return load_device
    else:
        return offload_device


def text_encoder_dtype(device=None):
    if args.fp8_e4m3fn_text_enc:
        return torch.float8_e4m3fn
    elif args.fp8_e5m2_text_enc:
        return torch.float8_e5m2
    elif args.fp16_text_enc:
        return torch.float16
    elif args.bf16_text_enc:
        return torch.bfloat16
    elif args.fp32_text_enc:
        return torch.float32

    if is_device_cpu(device):
        return torch.float16

    return torch.float16


def intermediate_device():
    if args.gpu_only:
        return get_torch_device()
    else:
        return torch.device("cpu")


def vae_device():
    if args.cpu_vae:
        return torch.device("cpu")
    return get_torch_device()


def vae_offload_device():
    if args.gpu_only:
        return get_torch_device()
    else:
        return torch.device("cpu")


def vae_dtype(device=None, allowed_dtypes=[]):
    if args.fp16_vae:
        return torch.float16
    elif args.bf16_vae:
        return torch.bfloat16
    elif args.fp32_vae:
        return torch.float32

    for d in allowed_dtypes:
        if d == torch.float16 and should_use_fp16(device):
            return d

        # NOTE: bfloat16 seems to work on AMD for the VAE but is extremely slow in some cases compared to fp32
        if d == torch.bfloat16 and (not is_amd()) and should_use_bf16(device):
            return d

    return torch.float32


def get_autocast_device(dev):
    if hasattr(dev, 'type'):
        return dev.type
    return "cuda"


def supports_dtype(device, dtype):  # TODO
    if dtype == torch.float32:
        return True
    if is_device_cpu(device):
        return False
    if dtype == torch.float16:
        return True
    if dtype == torch.bfloat16:
        return True
    return False


def supports_cast(device, dtype):  # TODO
    if dtype == torch.float32:
        return True
    if dtype == torch.float16:
        return True
    if directml_device:  # TODO: test this
        return False
    if dtype == torch.bfloat16:
        return True
    if is_device_mps(device):
        return False
    if dtype == torch.float8_e4m3fn:
        return True
    if dtype == torch.float8_e5m2:
        return True
    return False


def pick_weight_dtype(dtype, fallback_dtype, device=None):
    if dtype is None:
        dtype = fallback_dtype
    elif dtype_size(dtype) > dtype_size(fallback_dtype):
        dtype = fallback_dtype

    if not supports_cast(device, dtype):
        dtype = fallback_dtype

    return dtype


def device_supports_non_blocking(device):
    if torch.jit.is_tracing() or torch.jit.is_scripting():
        return True
    if is_device_mps(device):
        return False  # pytorch bug? mps doesn't support non blocking
    if is_intel_xpu():
        return False
    if args.deterministic:  # TODO: figure out why deterministic breaks non blocking from gpu to cpu (previews)
        return False
    if directml_device:
        return False
    return True


def device_should_use_non_blocking(device):
    if not device_supports_non_blocking(device):
        return False
    return False
    # return True #TODO: figure out why this causes memory issues on Nvidia and possibly others


def force_channels_last():
    if args.force_channels_last:
        return True

    # TODO
    return False


<<<<<<< HEAD
def cast_to(weight, dtype=None, device=None, non_blocking=False, copy=False):
=======
STREAMS = {}
NUM_STREAMS = 1
if args.async_offload:
    NUM_STREAMS = 2
    logging.info("Using async weight offloading with {} streams".format(NUM_STREAMS))

stream_counters = {}
def get_offload_stream(device):
    stream_counter = stream_counters.get(device, 0)
    if NUM_STREAMS <= 1:
        return None

    if device in STREAMS:
        ss = STREAMS[device]
        s = ss[stream_counter]
        stream_counter = (stream_counter + 1) % len(ss)
        if is_device_cuda(device):
            ss[stream_counter].wait_stream(torch.cuda.current_stream())
        stream_counters[device] = stream_counter
        return s
    elif is_device_cuda(device):
        ss = []
        for k in range(NUM_STREAMS):
            ss.append(torch.cuda.Stream(device=device, priority=0))
        STREAMS[device] = ss
        s = ss[stream_counter]
        stream_counter = (stream_counter + 1) % len(ss)
        stream_counters[device] = stream_counter
        return s
    return None

def sync_stream(device, stream):
    if stream is None:
        return
    if is_device_cuda(device):
        torch.cuda.current_stream().wait_stream(stream)

def cast_to(weight, dtype=None, device=None, non_blocking=False, copy=False, stream=None):
>>>>>>> c7b25784
    if device is None or weight.device == device:
        if not copy:
            if dtype is None or weight.dtype == dtype:
                return weight
        if stream is not None:
            with stream:
                return weight.to(dtype=dtype, copy=copy)
        return weight.to(dtype=dtype, copy=copy)

    if stream is not None:
        with stream:
            r = torch.empty_like(weight, dtype=dtype, device=device)
            r.copy_(weight, non_blocking=non_blocking)
    else:
        r = torch.empty_like(weight, dtype=dtype, device=device)
        r.copy_(weight, non_blocking=non_blocking)
    return r


def cast_to_device(tensor, device, dtype, copy=False):
    non_blocking = device_supports_non_blocking(device)
    return cast_to(tensor, dtype=dtype, device=device, non_blocking=non_blocking, copy=copy)


def sage_attention_enabled():
    return args.use_sage_attention


def flash_attention_enabled():
    return args.use_flash_attention


def xformers_enabled():
    global directml_device
    global cpu_state
    if cpu_state != CPUState.GPU:
        return False
    if is_intel_xpu():
        return False
    if is_ascend_npu():
        return False
    if is_mlu():
        return False
    if directml_device:
        return False
    return XFORMERS_IS_AVAILABLE


def flash_attn_enabled():
    global directml_device
    global cpu_state
    if cpu_state != CPUState.GPU:
        return False
    if is_intel_xpu():
        return False
    if directml_device:
        return False
    return flash_attention_enabled()


def xformers_enabled_vae():
    enabled = xformers_enabled()
    if not enabled:
        return False

    return XFORMERS_ENABLED_VAE


def pytorch_attention_enabled():
    global ENABLE_PYTORCH_ATTENTION
    return ENABLE_PYTORCH_ATTENTION


def pytorch_attention_enabled_vae():
    if is_amd():
        return False  # enabling pytorch attention on AMD currently causes crash when doing high res
    return pytorch_attention_enabled()


def pytorch_attention_flash_attention():
    global ENABLE_PYTORCH_ATTENTION
    if ENABLE_PYTORCH_ATTENTION:
        # TODO: more reliable way of checking for flash attention?
        if is_nvidia():  # pytorch flash attention only works on Nvidia
            return True
        if is_intel_xpu():
            return True
        if is_ascend_npu():
            return True
        if is_mlu():
            return True
        if is_amd():
            return True  # if you have pytorch attention enabled on AMD it probably supports at least mem efficient attention
    return False


def force_upcast_attention_dtype():
    upcast = args.force_upcast_attention

    macos_version = mac_version()
    if macos_version is not None and ((14, 5) <= macos_version < (16,)):  # black image bug on recent versions of macOS
        upcast = True

    if upcast:
        return {torch.float16: torch.float32}
    else:
        return None


def get_free_memory(dev=None, torch_free_too=False):
    global directml_device
    if dev is None:
        dev = get_torch_device()

    if hasattr(dev, 'type') and (dev.type == 'cpu' or dev.type == 'mps'):
        mem_free_total = psutil.virtual_memory().available
        mem_free_torch = mem_free_total
    else:
        if directml_device:
            mem_free_total = 1024 * 1024 * 1024  # TODO
            mem_free_torch = mem_free_total
        elif is_intel_xpu():
            stats = torch.xpu.memory_stats(dev)  # pylint: disable=no-member
            mem_active = stats['active_bytes.all.current']
            mem_reserved = stats['reserved_bytes.all.current']
            mem_free_torch = mem_reserved - mem_active
            mem_free_xpu = torch.xpu.get_device_properties(dev).total_memory - mem_reserved
            mem_free_total = mem_free_xpu + mem_free_torch
        elif is_ascend_npu():
            stats = torch.npu.memory_stats(dev)
            mem_active = stats['active_bytes.all.current']
            mem_reserved = stats['reserved_bytes.all.current']
            mem_free_npu, _ = torch.npu.mem_get_info(dev)
            mem_free_torch = mem_reserved - mem_active
            mem_free_total = mem_free_npu + mem_free_torch
        elif is_mlu():
            stats = torch.mlu.memory_stats(dev)
            mem_active = stats['active_bytes.all.current']
            mem_reserved = stats['reserved_bytes.all.current']
            mem_free_mlu, _ = torch.mlu.mem_get_info(dev)
            mem_free_torch = mem_reserved - mem_active
            mem_free_total = mem_free_mlu + mem_free_torch
        else:
            stats = torch.cuda.memory_stats(dev)
            mem_active = stats['active_bytes.all.current']
            mem_reserved = stats['reserved_bytes.all.current']
            mem_free_cuda, _ = torch.cuda.mem_get_info(dev)
            mem_free_torch = mem_reserved - mem_active
            mem_free_total = mem_free_cuda + mem_free_torch

    if torch_free_too:
        return (mem_free_total, mem_free_torch)
    else:
        return mem_free_total


def cpu_mode():
    global cpu_state
    return cpu_state == CPUState.CPU


def mps_mode():
    global cpu_state
    return cpu_state == CPUState.MPS


def is_device_type(device, type):
    if hasattr(device, 'type'):
        if (device.type == type):
            return True
    return False


def is_device_cpu(device):
    return is_device_type(device, 'cpu')


def is_device_mps(device):
    return is_device_type(device, 'mps')


def is_device_cuda(device):
    return is_device_type(device, 'cuda')


def is_directml_enabled():
    global directml_device
    if directml_device is not None:
        return True

    return False


def should_use_fp16(device=None, model_params=0, prioritize_performance=True, manual_cast=False):
    if device is not None:
        if is_device_cpu(device):
            return False

    if args.force_fp16:
        return True

    if FORCE_FP32:
        return False

    if is_directml_enabled():
        return True

    if (device is not None and is_device_mps(device)) or mps_mode():
        return not bfloat16_support_mps(device)

    if cpu_mode():
        return False

    if is_intel_xpu():
        return True

    if is_ascend_npu():
        return True

    if is_mlu():
        return True

    if is_amd():
        return True
    try:
        props = torch.cuda.get_device_properties(device)
        if props.major >= 8:
            return True

        if props.major < 6:
            return False
    except (ValueError, RuntimeError):
        logger.warning("No CUDA devices were present, even though CUDA is available in this torch installation. This assumes the CPU device will be selected for computation")
        return False
    except AssertionError:
        logger.warning("Torch was not compiled with cuda support")
        return False

    # FP16 is confirmed working on a 1080 (GP104) and on latest pytorch actually seems faster than fp32
    nvidia_10_series = ["1080", "1070", "titan x", "p3000", "p3200", "p4000", "p4200", "p5000", "p5200", "p6000", "1060", "1050", "p40", "p100", "p6", "p4"]
    for x in nvidia_10_series:
        if x in props.name.lower():
            if WINDOWS or manual_cast:
                return True
            else:
                return False  # weird linux behavior where fp32 is faster

    if manual_cast:
        free_model_memory = maximum_vram_for_weights(device)
        if (not prioritize_performance) or model_params * 4 > free_model_memory:
            return True

    if props.major < 7:
        return False

    # FP16 is just broken on these cards
    nvidia_16_series = ["1660", "1650", "1630", "T500", "T550", "T600", "MX550", "MX450", "CMP 30HX", "T2000", "T1000", "T1200"]
    for x in nvidia_16_series:
        if x in props.name:
            return False

    return True


def should_use_bf16(device=None, model_params=0, prioritize_performance=True, manual_cast=False):
    if FORCE_BF16:
        return True

    if device is not None:
        if is_device_cpu(device):  # TODO ? bf16 works on CPU but is extremely slow
            return False

    if FORCE_FP32:
        return False

    if directml_device:
        return False

    if (device is not None and is_device_mps(device)) or mps_mode():
        return bfloat16_support_mps(device)

    if cpu_mode():
        return False

    if is_intel_xpu():
        return True

    if is_ascend_npu():
        return True

    if is_amd():
        arch = torch.cuda.get_device_properties(device).gcnArchName
        if any((a in arch) for a in ["gfx1030", "gfx1031", "gfx1010", "gfx1011", "gfx1012", "gfx906", "gfx900", "gfx803"]):  # RDNA2 and older don't support bf16
            if manual_cast:
                return True
            return False

    try:
        props_major = min(torch.cuda.get_device_properties(torch.device(f"cuda:{i}")).major for i in range(torch.cuda.device_count()))
        if props_major >= 8:
            return True
    except (ValueError, RuntimeError):
        logger.warning("No CUDA devices were present, even though CUDA is available in this torch installation. This assumes the CPU device will be selected for computation")
        return False
    except AssertionError:
        logger.warning("Torch was not compiled with CUDA support")
        return False

    bf16_works = torch.cuda.is_bf16_supported()

    if bf16_works and manual_cast:
        free_model_memory = maximum_vram_for_weights(device)
        if (not prioritize_performance) or model_params * 4 > free_model_memory:
            return True

    return False


def bfloat16_support_mps(device):
    # test bfloat 16
    try:
        x = torch.ones(1, dtype=torch.bfloat16, device=device)
        x = x + 1.0
        _ = repr(x)
        supported = True
        del x
    except:
        supported = False
    return supported


def supports_fp8_compute(device=None):
    if SUPPORT_FP8_OPS:
        return True

    if not is_nvidia():
        return False

    try:
        props = torch.cuda.get_device_properties(device)
    except (RuntimeError, ValueError, AssertionError):
        return False

    if props.major >= 9:
        return True
    if props.major < 8:
        return False
    if props.minor < 9:
        return False

    if torch_version_numeric < (2, 3):
        return False

    if WINDOWS:
        if torch_version_numeric < (2, 4):
            return False

    return True


def soft_empty_cache(force=False):
    with model_management_lock:
        _soft_empty_cache(force=force)


def _soft_empty_cache(force=False):
    global cpu_state
    if cpu_state == CPUState.MPS:
        torch.mps.empty_cache()  # pylint: disable=no-member
    elif is_intel_xpu():
        torch.xpu.empty_cache()  # pylint: disable=no-member
    elif is_ascend_npu():
        torch.npu.empty_cache()  # pylint: disable=no-member
    elif is_mlu():
        torch.mlu.empty_cache()  # pylint: disable=no-member
    elif torch.cuda.is_available():
        torch.cuda.empty_cache()
        torch.cuda.ipc_collect()


def unload_all_models():
    with model_management_lock:
        free_memory(1e30, get_torch_device())


@_deprecate_method(version="*", message="The comfy.model_management.resolve_lowvram_weight function will be removed soon, please stop using it.")
def resolve_lowvram_weight(weight, model, key):
    return weight


def interrupt_current_processing(value=True):
    interruption.interrupt_current_processing(value)


def processing_interrupted():
    interruption.processing_interrupted()


def throw_exception_if_processing_interrupted():
    interruption.throw_exception_if_processing_interrupted()<|MERGE_RESOLUTION|>--- conflicted
+++ resolved
@@ -340,11 +340,8 @@
 except:
     pass
 
-<<<<<<< HEAD
-=======
 
 SUPPORT_FP8_OPS = args.supports_fp8_compute
->>>>>>> c7b25784
 try:
     if is_amd():
         try:
@@ -352,12 +349,8 @@
         except:
             rocm_version = (6, -1)
         arch = torch.cuda.get_device_properties(get_torch_device()).gcnArchName
-<<<<<<< HEAD
         logger.info("AMD arch: {}".format(arch))
-=======
-        logging.info("AMD arch: {}".format(arch))
         logging.info("ROCm version: {}".format(rocm_version))
->>>>>>> c7b25784
         if args.use_split_cross_attention == False and args.use_quad_cross_attention == False:
             if torch_version_numeric >= (2, 7):  # works on 2.6 but doesn't actually seem to improve much
                 if any((a in arch) for a in ["gfx90a", "gfx942", "gfx1100", "gfx1101", "gfx1151"]):  # TODO: more arches, TODO: gfx1201 and gfx950
@@ -384,13 +377,8 @@
     pass
 
 try:
-<<<<<<< HEAD
-    if torch_version_numeric[0] == 2 and torch_version_numeric[1] >= 5:
+    if torch_version_numeric >= (2, 5):
         torch.backends.cuda.allow_fp16_bf16_reduction_math_sdp(True)  # pylint: disable=no-member
-=======
-    if torch_version_numeric >= (2, 5):
-        torch.backends.cuda.allow_fp16_bf16_reduction_math_sdp(True)
->>>>>>> c7b25784
 except:
     logger.warning("Warning, could not set allow_fp16_bf16_reduction_math_sdp")
 
@@ -1080,9 +1068,6 @@
     return False
 
 
-<<<<<<< HEAD
-def cast_to(weight, dtype=None, device=None, non_blocking=False, copy=False):
-=======
 STREAMS = {}
 NUM_STREAMS = 1
 if args.async_offload:
@@ -1121,7 +1106,6 @@
         torch.cuda.current_stream().wait_stream(stream)
 
 def cast_to(weight, dtype=None, device=None, non_blocking=False, copy=False, stream=None):
->>>>>>> c7b25784
     if device is None or weight.device == device:
         if not copy:
             if dtype is None or weight.dtype == dtype:
