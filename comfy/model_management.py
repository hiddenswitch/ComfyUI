--- conflicted
+++ resolved
@@ -124,16 +124,11 @@
     lowvram_available = False  # TODO: need to find a way to get free memory in directml before this can be enabled by default.
 
 try:
-<<<<<<< HEAD
     import intel_extension_for_pytorch as ipex  # pylint: disable=import-error, noqa: F401
-
-=======
-    import intel_extension_for_pytorch as ipex  # noqa: F401
 except:
     pass
 
 try:
->>>>>>> 050c6732
     _ = torch.xpu.device_count()
     xpu_available = torch.xpu.is_available()
 except:
@@ -1074,23 +1069,15 @@
 
 
 def device_supports_non_blocking(device):
-<<<<<<< HEAD
     if torch.jit.is_tracing() or torch.jit.is_scripting():
+        return True
+    if args.force_non_blocking:
         return True
     if is_device_mps(device):
         return False  # pytorch bug? mps doesn't support non blocking
-    if is_intel_xpu():
-        return True
+    if is_intel_xpu(): #xpu does support non blocking but it is slower on iGPUs for some reason so disable by default until situation changes
+        return False
     if args.deterministic:  # TODO: figure out why deterministic breaks non blocking from gpu to cpu (previews)
-=======
-    if args.force_non_blocking:
-        return True
-    if is_device_mps(device):
-        return False #pytorch bug? mps doesn't support non blocking
-    if is_intel_xpu(): #xpu does support non blocking but it is slower on iGPUs for some reason so disable by default until situation changes
-        return False
-    if args.deterministic: #TODO: figure out why deterministic breaks non blocking from gpu to cpu (previews)
->>>>>>> 050c6732
         return False
     if directml_device:
         return False
