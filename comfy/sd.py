--- conflicted
+++ resolved
@@ -373,14 +373,9 @@
         pixel_samples = pixel_samples.to(self.output_device).movedim(1, -1)
         return pixel_samples
 
-<<<<<<< HEAD
-    def decode_tiled(self, samples, tile_x=64, tile_y=64, overlap=16):
-        load_models_gpu([self.patcher])
-        output = self.decode_tiled_(samples, tile_x, tile_y, overlap)
-=======
     def decode_tiled(self, samples, tile_x=None, tile_y=None, overlap=None):
         memory_used = self.memory_used_decode(samples.shape, self.vae_dtype) #TODO: calculate mem required for tile
-        model_management.load_models_gpu([self.patcher], memory_required=memory_used)
+        load_models_gpu([self.patcher], memory_required=memory_used)
         dims = samples.ndim - 2
         args = {}
         if tile_x is not None:
@@ -397,7 +392,8 @@
             output = self.decode_tiled_(samples, **args)
         elif dims == 3:
             output = self.decode_tiled_3d(samples, **args)
->>>>>>> 9a0a5d32
+        else:
+            raise ValueError(f"invalid dims={dims}")
         return output.movedim(1, -1)
 
     def encode(self, pixel_samples):
