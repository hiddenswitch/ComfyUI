from __future__ import annotations

import dataclasses
import json
import logging
import math
import os
import os.path
from enum import Enum
from typing import Any, Optional

import torch
import yaml

from . import clip_vision
from . import diffusers_convert
from . import gligen
from . import model_detection
from . import model_management
from . import model_patcher
from . import model_sampling
from . import sd1_clip
from . import sdxl_clip
from . import utils
from .component_model.deprecation import _deprecate_method
from .hooks import EnumHookMode
from .ldm.ace.vae.music_dcae_pipeline import MusicDCAE
from .ldm.audio.autoencoder import AudioOobleckVAE
from .ldm.cascade.stage_a import StageA
from .ldm.cascade.stage_c_coder import StageC_coder
from .ldm.cosmos.vae import CausalContinuousVideoTokenizer
from .ldm.flux.redux import ReduxImageEncoder
from .ldm.genmo.vae import model as genmo_model
from .ldm.hunyuan3d.vae import ShapeVAE
from .ldm.lightricks.vae import causal_video_autoencoder as lightricks
from .ldm.mmaudio.vae.autoencoder import AudioAutoencoder
from .ldm.models.autoencoder import AutoencoderKL, AutoencodingEngine
from .ldm.wan import vae as wan_vae
from .ldm.wan import vae2_2 as wan_vae2_2
from .lora import load_lora, model_lora_keys_unet, model_lora_keys_clip
from .lora_convert import convert_lora
from .model_management import load_models_gpu, module_size
from .model_patcher import ModelPatcher
from .pixel_space_convert import PixelspaceConversionVAE
from .t2i_adapter import adapter
from .taesd import taesd
from .text_encoders import ace
from .text_encoders import aura_t5
from .text_encoders import cosmos
from .text_encoders import flux
from .text_encoders import genmo
from .text_encoders import hidream
from .text_encoders import hunyuan_image
from .text_encoders import hunyuan_video
from .text_encoders import hydit
from .text_encoders import kandinsky5
from .text_encoders import long_clipl
from .text_encoders import lt
from .text_encoders import lumina2
from .text_encoders import omnigen2
from .text_encoders import ovis
from .text_encoders import pixart_t5
from .text_encoders import qwen_image
from .text_encoders import sa_t5
from .text_encoders import sd2_clip
from .text_encoders import sd3_clip
from .text_encoders import wan
from .text_encoders import z_image
from .utils import ProgressBar, FileMetadata, state_dict_prefix_replace
from .taesd.taehv import TAEHV
from .latent_formats import HunyuanVideo15, HunyuanVideo

logger = logging.getLogger(__name__)


def load_lora_for_models(model, clip, lora, strength_model, strength_clip, lora_name=None):
    key_map = {}
    if model is not None:
        key_map = model_lora_keys_unet(model.model, key_map)
    if clip is not None:
        key_map = model_lora_keys_clip(clip.cond_stage_model, key_map)

    lora = convert_lora(lora)
    loaded = load_lora(lora, key_map, lora_name=lora_name)
    if model is not None:
        new_modelpatcher: ModelPatcher = model.clone()
        k = new_modelpatcher.add_patches(loaded, strength_model)
    else:
        k = ()
        new_modelpatcher = None

    if clip is not None:
        new_clip = clip.clone()
        k1 = new_clip.add_patches(loaded, strength_clip)
    else:
        k1 = ()
        new_clip = None
    k = set(k)
    k1 = set(k1)
    for x in loaded:
        if (x not in k) and (x not in k1):
            logger.warning(f"[{lora_name}] clip keys not loaded {x}".format(x))

    return (new_modelpatcher, new_clip)


class CLIP:
    def __init__(self, target: CLIPTarget = None, embedding_directory=None, no_init=False, textmodel_json_config=None, tokenizer_data: dict | None = None, parameters=0, state_dict=[], model_options={}):
        if tokenizer_data is None:
            tokenizer_data = dict()
        if no_init:
            return
        params = target.params.copy()
        clip = target.clip
        tokenizer = target.tokenizer

        load_device = model_options.get("load_device", model_management.text_encoder_device())
        offload_device = model_options.get("offload_device", model_management.text_encoder_offload_device())
        dtype = model_options.get("dtype", None)
        if dtype is None:
            dtype = model_management.text_encoder_dtype(load_device)

        params['dtype'] = dtype
        params['device'] = model_options.get("initial_device", model_management.text_encoder_initial_device(load_device, offload_device, parameters * model_management.dtype_size(dtype)))
        if "textmodel_json_config" not in params and textmodel_json_config is not None:
            params['textmodel_json_config'] = textmodel_json_config

        params['model_options'] = model_options

        self.cond_stage_model = clip(**(params))

        for dt in self.cond_stage_model.dtypes:
            if not model_management.supports_cast(load_device, dt):
                load_device = offload_device
                if params['device'] != offload_device:
                    self.cond_stage_model.to(offload_device)
                    logger.warning("Had to shift TE back.")

        self.tokenizer: "sd1_clip.SD1Tokenizer" = tokenizer(embedding_directory=embedding_directory, tokenizer_data=tokenizer_data)
        self.patcher = model_patcher.ModelPatcher(self.cond_stage_model, load_device=load_device, offload_device=offload_device)
        #Match torch.float32 hardcode upcast in TE implemention
        self.patcher.set_model_compute_dtype(torch.float32)
        self.patcher.hook_mode = EnumHookMode.MinVram
        self.patcher.is_clip = True
        self.apply_hooks_to_conds = None
        if len(state_dict) > 0:
            if isinstance(state_dict, list):
                for c in state_dict:
                    m, u = self.load_sd(c)
                    if len(m) > 0:
                        logger.warning("clip missing: {}".format(m))

                    if len(u) > 0:
                        logger.debug("clip unexpected: {}".format(u))
            else:
                m, u = self.load_sd(state_dict, full_model=True)
                if len(m) > 0:
                    m_filter = list(filter(lambda a: ".logit_scale" not in a and ".transformer.text_projection.weight" not in a, m))
                    if len(m_filter) > 0:
                        logger.warning("clip missing: {}".format(m))
                    else:
                        logger.debug("clip missing: {}".format(m))

                if len(u) > 0:
                    logger.debug("clip unexpected {}:".format(u))

        if params['device'] == load_device:
            model_management.load_models_gpu([self.patcher], force_full_load=True)
        self.layer_idx = None
        self.use_clip_schedule = False
        logger.debug("CLIP/text encoder model load device: {}, offload device: {}, current: {}, dtype: {}".format(load_device, offload_device, params['device'], dtype))
        self.tokenizer_options = {}

    def clone(self):
        n = CLIP(no_init=True)
        n.patcher = self.patcher.clone()
        n.cond_stage_model = self.cond_stage_model
        # cloning the tokenizer allows the vocab updates to work more idiomatically
        n.tokenizer = self.tokenizer.clone()
        n.layer_idx = self.layer_idx
        n.tokenizer_options = self.tokenizer_options.copy()
        n.use_clip_schedule = self.use_clip_schedule
        n.apply_hooks_to_conds = self.apply_hooks_to_conds
        return n

    def get_ram_usage(self):
        return self.patcher.get_ram_usage()

    def add_patches(self, patches, strength_patch=1.0, strength_model=1.0):
        return self.patcher.add_patches(patches, strength_patch, strength_model)

    def set_tokenizer_option(self, option_name, value):
        self.tokenizer_options[option_name] = value

    def clip_layer(self, layer_idx):
        self.layer_idx = layer_idx

    def tokenize(self, text, return_word_ids=False, **kwargs):
        tokenizer_options = kwargs.get("tokenizer_options", {})
        if len(self.tokenizer_options) > 0:
            tokenizer_options = {**self.tokenizer_options, **tokenizer_options}
        if len(tokenizer_options) > 0:
            kwargs["tokenizer_options"] = tokenizer_options
        return self.tokenizer.tokenize_with_weights(text, return_word_ids, **kwargs)

    def add_hooks_to_dict(self, pooled_dict: dict[str]):
        if self.apply_hooks_to_conds:
            pooled_dict["hooks"] = self.apply_hooks_to_conds
        return pooled_dict

    def encode_from_tokens_scheduled(self, tokens, unprojected=False, add_dict: dict[str] = {}, show_pbar=True):
        all_cond_pooled: list[tuple[torch.Tensor, dict[str]]] = []
        all_hooks = self.patcher.forced_hooks
        if all_hooks is None or not self.use_clip_schedule:
            # if no hooks or shouldn't use clip schedule, do unscheduled encode_from_tokens and perform add_dict
            return_pooled = "unprojected" if unprojected else True
            pooled_dict = self.encode_from_tokens(tokens, return_pooled=return_pooled, return_dict=True)
            cond = pooled_dict.pop("cond")
            # add/update any keys with the provided add_dict
            pooled_dict.update(add_dict)
            all_cond_pooled.append([cond, pooled_dict])
        else:
            scheduled_keyframes = all_hooks.get_hooks_for_clip_schedule()

            self.cond_stage_model.reset_clip_options()
            if self.layer_idx is not None:
                self.cond_stage_model.set_clip_options({"layer": self.layer_idx})
            if unprojected:
                self.cond_stage_model.set_clip_options({"projected_pooled": False})

            self.load_model()
            self.cond_stage_model.set_clip_options({"execution_device": self.patcher.load_device})
            all_hooks.reset()
            self.patcher.patch_hooks(None)
            if show_pbar:
                pbar = ProgressBar(len(scheduled_keyframes))

            for scheduled_opts in scheduled_keyframes:
                t_range = scheduled_opts[0]
                # don't bother encoding any conds outside of start_percent and end_percent bounds
                if "start_percent" in add_dict:
                    if t_range[1] < add_dict["start_percent"]:
                        continue
                if "end_percent" in add_dict:
                    if t_range[0] > add_dict["end_percent"]:
                        continue
                hooks_keyframes = scheduled_opts[1]
                for hook, keyframe in hooks_keyframes:
                    hook.hook_keyframe._current_keyframe = keyframe
                # apply appropriate hooks with values that match new hook_keyframe
                self.patcher.patch_hooks(all_hooks)
                # perform encoding as normal
                o = self.cond_stage_model.encode_token_weights(tokens)
                cond, pooled = o[:2]
                pooled_dict = {"pooled_output": pooled}
                # add clip_start_percent and clip_end_percent in pooled
                pooled_dict["clip_start_percent"] = t_range[0]
                pooled_dict["clip_end_percent"] = t_range[1]
                # add/update any keys with the provided add_dict
                pooled_dict.update(add_dict)
                # add hooks stored on clip
                self.add_hooks_to_dict(pooled_dict)
                all_cond_pooled.append([cond, pooled_dict])
                if show_pbar:
                    pbar.update(1)
                model_management.throw_exception_if_processing_interrupted()
            all_hooks.reset()
        return all_cond_pooled

    def encode_from_tokens(self, tokens, return_pooled=False, return_dict=False):
        self.cond_stage_model.reset_clip_options()

        if self.layer_idx is not None:
            self.cond_stage_model.set_clip_options({"layer": self.layer_idx})

        if return_pooled == "unprojected":
            self.cond_stage_model.set_clip_options({"projected_pooled": False})

        self.load_model()
        self.cond_stage_model.set_clip_options({"execution_device": self.patcher.load_device})
        o = self.cond_stage_model.encode_token_weights(tokens)
        cond, pooled = o[:2]
        if return_dict:
            out = {"cond": cond, "pooled_output": pooled}
            if len(o) > 2:
                for k in o[2]:
                    out[k] = o[2][k]
            self.add_hooks_to_dict(out)
            return out

        if return_pooled:
            return cond, pooled
        return cond

    def encode(self, text):
        tokens = self.tokenize(text)
        return self.encode_from_tokens(tokens)

    def load_sd(self, sd, full_model=False):
        if full_model:
            return self.cond_stage_model.load_state_dict(sd, strict=False)
        else:
            return self.cond_stage_model.load_sd(sd)

    def get_sd(self):
        sd_clip = self.cond_stage_model.state_dict()
        sd_tokenizer = self.tokenizer.state_dict()
        for k in sd_tokenizer:
            sd_clip[k] = sd_tokenizer[k]
        return sd_clip

    def load_model(self):
        load_models_gpu([self.patcher])
        return self.patcher

    def get_key_patches(self):
        return self.patcher.get_key_patches()


class VAE:
    def __init__(self, sd=None, device=None, config=None, dtype=None, metadata=None, no_init=False, ckpt_name: Optional[str] = ""):
        self.ckpt_name = ckpt_name
        if no_init:
            return
        if 'decoder.up_blocks.0.resnets.0.norm1.weight' in sd.keys():  # diffusers format
            sd = diffusers_convert.convert_vae_state_dict(sd)

        if model_management.is_amd():
            VAE_KL_MEM_RATIO = 2.73
        else:
            VAE_KL_MEM_RATIO = 1.0

        self.memory_used_encode = lambda shape, dtype: (1767 * shape[2] * shape[3]) * model_management.dtype_size(dtype) * VAE_KL_MEM_RATIO  # These are for AutoencoderKL and need tweaking (should be lower)
        self.memory_used_decode = lambda shape, dtype: (2178 * shape[2] * shape[3] * 64) * model_management.dtype_size(dtype) * VAE_KL_MEM_RATIO
        self.downscale_ratio = 8
        self.upscale_ratio = 8
        self.latent_channels = 4
        self.latent_dim = 2
        self.output_channels = 3
        self.process_input = lambda image: image * 2.0 - 1.0
        self.process_output = lambda image: torch.clamp((image + 1.0) / 2.0, min=0.0, max=1.0)
        self.working_dtypes = [torch.bfloat16, torch.float32]
        self.disable_offload = False
        self.not_video = False
        self.size = None

        self.downscale_index_formula = None
        self.upscale_index_formula = None
        self.extra_1d_channel = None
        self.crop_input = True

        if config is None:
            if "decoder.mid.block_1.mix_factor" in sd:
                encoder_config = {'double_z': True, 'z_channels': 4, 'resolution': 256, 'in_channels': 3, 'out_ch': 3, 'ch': 128, 'ch_mult': [1, 2, 4, 4], 'num_res_blocks': 2, 'attn_resolutions': [], 'dropout': 0.0}
                decoder_config = encoder_config.copy()
                decoder_config["video_kernel_size"] = [3, 1, 1]
                decoder_config["alpha"] = 0.0
                self.first_stage_model = AutoencodingEngine(regularizer_config={'target': "comfy.ldm.models.autoencoder.DiagonalGaussianRegularizer"},
                                                            encoder_config={'target': "comfy.ldm.modules.diffusionmodules.model.Encoder", 'params': encoder_config},
                                                            decoder_config={'target': "comfy.ldm.modules.temporal_ae.VideoDecoder", 'params': decoder_config})
            elif "taesd_decoder.1.weight" in sd:
                self.latent_channels = sd["taesd_decoder.1.weight"].shape[1]
                self.first_stage_model = taesd.TAESD(latent_channels=self.latent_channels)
            elif "vquantizer.codebook.weight" in sd:  # VQGan: stage a of stable cascade
                self.first_stage_model = StageA()
                self.downscale_ratio = 4
                self.upscale_ratio = 4
                # TODO
                # self.memory_used_encode
                # self.memory_used_decode
                self.process_input = lambda image: image
                self.process_output = lambda image: image
            elif "backbone.1.0.block.0.1.num_batches_tracked" in sd:  # effnet: encoder for stage c latent of stable cascade
                self.first_stage_model = StageC_coder()
                self.downscale_ratio = 32
                self.latent_channels = 16
                new_sd = {}
                for k in sd:
                    new_sd["encoder.{}".format(k)] = sd[k]
                sd = new_sd
            elif "blocks.11.num_batches_tracked" in sd:  # previewer: decoder for stage c latent of stable cascade
                self.first_stage_model = StageC_coder()
                self.latent_channels = 16
                new_sd = {}
                for k in sd:
                    new_sd["previewer.{}".format(k)] = sd[k]
                sd = new_sd
            elif "encoder.backbone.1.0.block.0.1.num_batches_tracked" in sd:  # combined effnet and previewer for stable cascade
                self.first_stage_model = StageC_coder()
                self.downscale_ratio = 32
                self.latent_channels = 16
            elif "decoder.conv_in.weight" in sd:
                if sd['decoder.conv_in.weight'].shape[1] == 64:
                    ddconfig = {"block_out_channels": [128, 256, 512, 512, 1024, 1024], "in_channels": 3, "out_channels": 3, "num_res_blocks": 2, "ffactor_spatial": 32, "downsample_match_channel": True, "upsample_match_channel": True}
                    self.latent_channels = ddconfig['z_channels'] = sd["decoder.conv_in.weight"].shape[1]
                    self.downscale_ratio = 32
                    self.upscale_ratio = 32
                    self.working_dtypes = [torch.float16, torch.bfloat16, torch.float32]
                    self.first_stage_model = AutoencodingEngine(regularizer_config={'target': "comfy.ldm.models.autoencoder.DiagonalGaussianRegularizer"},
                                                                encoder_config={'target': "comfy.ldm.hunyuan_video.vae.Encoder", 'params': ddconfig},
                                                                decoder_config={'target': "comfy.ldm.hunyuan_video.vae.Decoder", 'params': ddconfig})

                    self.memory_used_encode = lambda shape, dtype: (700 * shape[2] * shape[3]) * model_management.dtype_size(dtype)
                    self.memory_used_decode = lambda shape, dtype: (700 * shape[2] * shape[3] * 32 * 32) * model_management.dtype_size(dtype)
                elif sd['decoder.conv_in.weight'].shape[1] == 32 and sd['decoder.conv_in.weight'].ndim == 5:
                    ddconfig = {"block_out_channels": [128, 256, 512, 1024, 1024], "in_channels": 3, "out_channels": 3, "num_res_blocks": 2, "ffactor_spatial": 16, "ffactor_temporal": 4, "downsample_match_channel": True, "upsample_match_channel": True, "refiner_vae": False}
                    self.latent_channels = ddconfig['z_channels'] = sd["decoder.conv_in.weight"].shape[1]
                    self.working_dtypes = [torch.float16, torch.bfloat16, torch.float32]
                    self.upscale_ratio = (lambda a: max(0, a * 4 - 3), 16, 16)
                    self.upscale_index_formula = (4, 16, 16)
                    self.downscale_ratio = (lambda a: max(0, math.floor((a + 3) / 4)), 16, 16)
                    self.downscale_index_formula = (4, 16, 16)
                    self.latent_dim = 3
                    self.not_video = True
                    self.first_stage_model = AutoencodingEngine(regularizer_config={'target': "comfy.ldm.models.autoencoder.DiagonalGaussianRegularizer"},
                                                                encoder_config={'target': "comfy.ldm.hunyuan_video.vae_refiner.Encoder", 'params': ddconfig},
                                                                decoder_config={'target': "comfy.ldm.hunyuan_video.vae_refiner.Decoder", 'params': ddconfig})

                    self.memory_used_encode = lambda shape, dtype: (2800 * shape[-2] * shape[-1]) * model_management.dtype_size(dtype)
                    self.memory_used_decode = lambda shape, dtype: (2800 * shape[-3] * shape[-2] * shape[-1] * 16 * 16) * model_management.dtype_size(dtype)
                else:
                    # default SD1.x/SD2.x VAE parameters
                    ddconfig = {'double_z': True, 'z_channels': 4, 'resolution': 256, 'in_channels': 3, 'out_ch': 3, 'ch': 128, 'ch_mult': [1, 2, 4, 4], 'num_res_blocks': 2, 'attn_resolutions': [], 'dropout': 0.0}

                    if 'encoder.down.2.downsample.conv.weight' not in sd and 'decoder.up.3.upsample.conv.weight' not in sd:  # Stable diffusion x4 upscaler VAE
                        ddconfig['ch_mult'] = [1, 2, 4]
                        self.downscale_ratio = 4
                        self.upscale_ratio = 4

                    self.latent_channels = ddconfig['z_channels'] = sd["decoder.conv_in.weight"].shape[1]
                    if 'decoder.post_quant_conv.weight' in sd:
                        sd = state_dict_prefix_replace(sd, {"decoder.post_quant_conv.": "post_quant_conv.", "encoder.quant_conv.": "quant_conv."})

                    if 'bn.running_mean' in sd:
                        ddconfig["batch_norm_latent"] = True
                        self.downscale_ratio *= 2
                        self.upscale_ratio *= 2
                        self.latent_channels *= 4
                        old_memory_used_decode = self.memory_used_decode
                        self.memory_used_decode = lambda shape, dtype: old_memory_used_decode(shape, dtype) * 4.0

                    if 'post_quant_conv.weight' in sd:
                        self.first_stage_model = AutoencoderKL(ddconfig=ddconfig, embed_dim=sd['post_quant_conv.weight'].shape[1])
                    else:
                        self.first_stage_model = AutoencodingEngine(regularizer_config={'target': "comfy.ldm.models.autoencoder.DiagonalGaussianRegularizer"},
                                                                    encoder_config={'target': "comfy.ldm.modules.diffusionmodules.model.Encoder", 'params': ddconfig},
                                                                    decoder_config={'target': "comfy.ldm.modules.diffusionmodules.model.Decoder", 'params': ddconfig})
            elif "decoder.layers.1.layers.0.beta" in sd:
                self.first_stage_model = AudioOobleckVAE()
                self.memory_used_encode = lambda shape, dtype: (1000 * shape[2]) * model_management.dtype_size(dtype)
                self.memory_used_decode = lambda shape, dtype: (1000 * shape[2] * 2048) * model_management.dtype_size(dtype)
                self.latent_channels = 64
                self.output_channels = 2
                self.upscale_ratio = 2048
                self.downscale_ratio = 2048
                self.latent_dim = 1
                self.process_output = lambda audio: audio
                self.process_input = lambda audio: audio
                self.working_dtypes = [torch.float16, torch.bfloat16, torch.float32]
                self.disable_offload = True
            elif "blocks.2.blocks.3.stack.5.weight" in sd or "decoder.blocks.2.blocks.3.stack.5.weight" in sd or "layers.4.layers.1.attn_block.attn.qkv.weight" in sd or "encoder.layers.4.layers.1.attn_block.attn.qkv.weight" in sd:  # genmo mochi vae
                if "blocks.2.blocks.3.stack.5.weight" in sd:
                    sd = utils.state_dict_prefix_replace(sd, {"": "decoder."})
                if "layers.4.layers.1.attn_block.attn.qkv.weight" in sd:
                    sd = utils.state_dict_prefix_replace(sd, {"": "encoder."})
                self.first_stage_model = genmo_model.VideoVAE()
                self.latent_channels = 12
                self.latent_dim = 3
                self.memory_used_decode = lambda shape, dtype: (1000 * shape[2] * shape[3] * shape[4] * (6 * 8 * 8)) * model_management.dtype_size(dtype)
                self.memory_used_encode = lambda shape, dtype: (1.5 * max(shape[2], 7) * shape[3] * shape[4] * (6 * 8 * 8)) * model_management.dtype_size(dtype)
                self.upscale_ratio = (lambda a: max(0, a * 6 - 5), 8, 8)
                self.upscale_index_formula = (6, 8, 8)
                self.downscale_ratio = (lambda a: max(0, math.floor((a + 5) / 6)), 8, 8)
                self.downscale_index_formula = (6, 8, 8)
                self.working_dtypes = [torch.float16, torch.float32]
            elif "decoder.up_blocks.0.res_blocks.0.conv1.conv.weight" in sd:  # lightricks ltxv
                tensor_conv1 = sd["decoder.up_blocks.0.res_blocks.0.conv1.conv.weight"]
                version = 0
                if tensor_conv1.shape[0] == 512:
                    version = 0
                elif tensor_conv1.shape[0] == 1024:
                    version = 1
                    if "encoder.down_blocks.1.conv.conv.bias" in sd:
                        version = 2
                vae_config = None
                if metadata is not None and "config" in metadata:
                    vae_config = json.loads(metadata["config"]).get("vae", None)
                self.first_stage_model = lightricks.VideoVAE(version=version, config=vae_config)
                self.latent_channels = 128
                self.latent_dim = 3
                self.memory_used_decode = lambda shape, dtype: (900 * shape[2] * shape[3] * shape[4] * (8 * 8 * 8)) * model_management.dtype_size(dtype)
                self.memory_used_encode = lambda shape, dtype: (70 * max(shape[2], 7) * shape[3] * shape[4]) * model_management.dtype_size(dtype)
                self.upscale_ratio = (lambda a: max(0, a * 8 - 7), 32, 32)
                self.upscale_index_formula = (8, 32, 32)
                self.downscale_ratio = (lambda a: max(0, math.floor((a + 7) / 8)), 32, 32)
                self.downscale_index_formula = (8, 32, 32)
                self.working_dtypes = [torch.bfloat16, torch.float32]
            elif "decoder.conv_in.conv.weight" in sd and sd['decoder.conv_in.conv.weight'].shape[1] == 32:
                ddconfig = {"block_out_channels": [128, 256, 512, 1024, 1024], "in_channels": 3, "out_channels": 3, "num_res_blocks": 2, "ffactor_spatial": 16, "ffactor_temporal": 4, "downsample_match_channel": True, "upsample_match_channel": True}
                ddconfig['z_channels'] = sd["decoder.conv_in.conv.weight"].shape[1]
                self.latent_channels = 32
                self.upscale_ratio = (lambda a: max(0, a * 4 - 3), 16, 16)
                self.upscale_index_formula = (4, 16, 16)
                self.downscale_ratio = (lambda a: max(0, math.floor((a + 3) / 4)), 16, 16)
                self.downscale_index_formula = (4, 16, 16)
                self.latent_dim = 3
                self.not_video = False
                self.working_dtypes = [torch.float16, torch.bfloat16, torch.float32]
                self.first_stage_model = AutoencodingEngine(regularizer_config={'target': "comfy.ldm.models.autoencoder.EmptyRegularizer"},
                                                            encoder_config={'target': "comfy.ldm.hunyuan_video.vae_refiner.Encoder", 'params': ddconfig},
                                                            decoder_config={'target': "comfy.ldm.hunyuan_video.vae_refiner.Decoder", 'params': ddconfig})

                self.memory_used_encode = lambda shape, dtype: (1400 * 9 * shape[-2] * shape[-1]) * model_management.dtype_size(dtype)
                self.memory_used_decode = lambda shape, dtype: (3600 * 4 * shape[-2] * shape[-1] * 16 * 16) * model_management.dtype_size(dtype)
            elif "decoder.conv_in.conv.weight" in sd:
                ddconfig = {'double_z': True, 'z_channels': 4, 'resolution': 256, 'in_channels': 3, 'out_ch': 3, 'ch': 128, 'ch_mult': [1, 2, 4, 4], 'num_res_blocks': 2, 'attn_resolutions': [], 'dropout': 0.0}
                ddconfig["conv3d"] = True
                ddconfig["time_compress"] = 4
                self.upscale_ratio = (lambda a: max(0, a * 4 - 3), 8, 8)
                self.upscale_index_formula = (4, 8, 8)
                self.downscale_ratio = (lambda a: max(0, math.floor((a + 3) / 4)), 8, 8)
                self.downscale_index_formula = (4, 8, 8)
                self.latent_dim = 3
                self.latent_channels = ddconfig['z_channels'] = sd["decoder.conv_in.conv.weight"].shape[1]
                self.first_stage_model = AutoencoderKL(ddconfig=ddconfig, embed_dim=sd['post_quant_conv.weight'].shape[1])
                # This is likely to significantly over-estimate with single image or low frame counts as the
                # implementation is able to completely skip caching. Rework if used as an image only VAE
                self.memory_used_decode = lambda shape, dtype: (2800 * min(8, ((shape[2] - 1) * 4) + 1) * shape[3] * shape[4] * (8 * 8)) * model_management.dtype_size(dtype)
                self.memory_used_encode = lambda shape, dtype: (1400 * min(9, shape[2]) * shape[3] * shape[4]) * model_management.dtype_size(dtype)
                self.working_dtypes = [torch.bfloat16, torch.float16, torch.float32]
            elif "decoder.unpatcher3d.wavelets" in sd:
                self.upscale_ratio = (lambda a: max(0, a * 8 - 7), 8, 8)
                self.upscale_index_formula = (8, 8, 8)
                self.downscale_ratio = (lambda a: max(0, math.floor((a + 7) / 8)), 8, 8)
                self.downscale_index_formula = (8, 8, 8)
                self.latent_dim = 3
                self.latent_channels = 16
                ddconfig = {'z_channels': 16, 'latent_channels': self.latent_channels, 'z_factor': 1, 'resolution': 1024, 'in_channels': 3, 'out_channels': 3, 'channels': 128, 'channels_mult': [2, 4, 4], 'num_res_blocks': 2, 'attn_resolutions': [32], 'dropout': 0.0, 'patch_size': 4, 'num_groups': 1, 'temporal_compression': 8, 'spacial_compression': 8}
                self.first_stage_model = CausalContinuousVideoTokenizer(**ddconfig)
                # TODO: these values are a bit off because this is not a standard VAE
                self.memory_used_decode = lambda shape, dtype: (50 * shape[2] * shape[3] * shape[4] * (8 * 8 * 8)) * model_management.dtype_size(dtype)
                self.memory_used_encode = lambda shape, dtype: (50 * (round((shape[2] + 7) / 8) * 8) * shape[3] * shape[4]) * model_management.dtype_size(dtype)
                self.working_dtypes = [torch.bfloat16, torch.float32]
            elif "decoder.middle.0.residual.0.gamma" in sd:
                if "decoder.upsamples.0.upsamples.0.residual.2.weight" in sd:  # Wan 2.2 VAE
                    self.upscale_ratio = (lambda a: max(0, a * 4 - 3), 16, 16)
                    self.upscale_index_formula = (4, 16, 16)
                    self.downscale_ratio = (lambda a: max(0, math.floor((a + 3) / 4)), 16, 16)
                    self.downscale_index_formula = (4, 16, 16)
                    self.latent_dim = 3
                    self.latent_channels = 48
                    ddconfig = {"dim": 160, "z_dim": self.latent_channels, "dim_mult": [1, 2, 4, 4], "num_res_blocks": 2, "attn_scales": [], "temperal_downsample": [False, True, True], "dropout": 0.0}
                    self.first_stage_model = wan_vae2_2.WanVAE(**ddconfig)
                    self.working_dtypes = [torch.bfloat16, torch.float16, torch.float32]
                    self.memory_used_encode = lambda shape, dtype: 3300 * shape[3] * shape[4] * model_management.dtype_size(dtype)
                    self.memory_used_decode = lambda shape, dtype: 8000 * shape[3] * shape[4] * (16 * 16) * model_management.dtype_size(dtype)
                else:  # Wan 2.1 VAE
                    dim = sd["decoder.head.0.gamma"].shape[0]
                    self.upscale_ratio = (lambda a: max(0, a * 4 - 3), 8, 8)
                    self.upscale_index_formula = (4, 8, 8)
                    self.downscale_ratio = (lambda a: max(0, math.floor((a + 3) / 4)), 8, 8)
                    self.downscale_index_formula = (4, 8, 8)
                    self.latent_dim = 3
                    self.latent_channels = 16
                    ddconfig = {"dim": dim, "z_dim": self.latent_channels, "dim_mult": [1, 2, 4, 4], "num_res_blocks": 2, "attn_scales": [], "temperal_downsample": [False, True, True], "dropout": 0.0}
                    self.first_stage_model = wan_vae.WanVAE(**ddconfig)
                    self.working_dtypes = [torch.bfloat16, torch.float16, torch.float32]
<<<<<<< HEAD

                    # todo: not sure how to detect qwen here
                    wan_21_decode = 7000
                    wan_21_encode = wan_21_decode - 1000
                    qwen_vae_decode = int(wan_21_decode / 3)
                    qwen_vae_encode = int(wan_21_encode / 3)
                    encode_const = qwen_vae_encode if "qwen" in self.ckpt_name.lower() else wan_21_encode
                    decode_const = qwen_vae_decode if "qwen" in self.ckpt_name.lower() else wan_21_decode
                    self.memory_used_encode = lambda shape, dtype: encode_const * shape[3] * shape[4] * model_management.dtype_size(dtype)
                    self.memory_used_decode = lambda shape, dtype: decode_const * shape[3] * shape[4] * (8 * 8) * model_management.dtype_size(dtype)
=======
                    self.memory_used_encode = lambda shape, dtype: (1500 if shape[2]<=4 else 6000) * shape[3] * shape[4] * model_management.dtype_size(dtype)
                    self.memory_used_decode = lambda shape, dtype: (2200 if shape[2]<=4 else 7000) * shape[3] * shape[4] * (8*8) * model_management.dtype_size(dtype)


>>>>>>> ae65433a
            # Hunyuan 3d v2 2.0 & 2.1
            elif "geo_decoder.cross_attn_decoder.ln_1.bias" in sd:

                self.latent_dim = 1

                def estimate_memory(shape, dtype, num_layers=16, kv_cache_multiplier=2):
                    batch, num_tokens, hidden_dim = shape
                    dtype_size = model_management.dtype_size(dtype)

                    total_mem = batch * num_tokens * hidden_dim * dtype_size * (1 + kv_cache_multiplier * num_layers)
                    return total_mem

                # better memory estimations
                self.memory_used_encode = lambda shape, dtype, num_layers=8, kv_cache_multiplier=0: \
                    estimate_memory(shape, dtype, num_layers, kv_cache_multiplier)

                self.memory_used_decode = lambda shape, dtype, num_layers=16, kv_cache_multiplier=2: \
                    estimate_memory(shape, dtype, num_layers, kv_cache_multiplier)

                self.first_stage_model = ShapeVAE()
                self.working_dtypes = [torch.float16, torch.bfloat16, torch.float32]


            elif "vocoder.backbone.channel_layers.0.0.bias" in sd:  # Ace Step Audio
                self.first_stage_model = MusicDCAE(source_sample_rate=44100)
                self.memory_used_encode = lambda shape, dtype: (shape[2] * 330) * model_management.dtype_size(dtype)
                self.memory_used_decode = lambda shape, dtype: (shape[2] * shape[3] * 87000) * model_management.dtype_size(dtype)
                self.latent_channels = 8
                self.output_channels = 2
                self.upscale_ratio = 4096
                self.downscale_ratio = 4096
                self.latent_dim = 2
                self.process_output = lambda audio: audio
                self.process_input = lambda audio: audio
                self.working_dtypes = [torch.bfloat16, torch.float16, torch.float32]
                self.disable_offload = True
                self.extra_1d_channel = 16
            elif "pixel_space_vae" in sd:
                self.first_stage_model = PixelspaceConversionVAE()
                self.memory_used_encode = lambda shape, dtype: (1 * shape[2] * shape[3]) * model_management.dtype_size(dtype)
                self.memory_used_decode = lambda shape, dtype: (1 * shape[2] * shape[3]) * model_management.dtype_size(dtype)
                self.downscale_ratio = 1
                self.upscale_ratio = 1
                self.latent_channels = 3
                self.latent_dim = 2
                self.output_channels = 3
            elif "vocoder.activation_post.downsample.lowpass.filter" in sd:  # MMAudio VAE
                sample_rate = 16000
                if sample_rate == 16000:
                    mode = '16k'
                else:
                    mode = '44k'

                self.first_stage_model = AudioAutoencoder(mode=mode)
                self.memory_used_encode = lambda shape, dtype: (30 * shape[2]) * model_management.dtype_size(dtype)
                self.memory_used_decode = lambda shape, dtype: (90 * shape[2] * 1411.2) * model_management.dtype_size(dtype)
                self.latent_channels = 20
                self.output_channels = 2
                self.upscale_ratio = 512 * (44100 / sample_rate)
                self.downscale_ratio = 512 * (44100 / sample_rate)
                self.latent_dim = 1
                self.process_output = lambda audio: audio
                self.process_input = lambda audio: audio
                self.working_dtypes = [torch.float32]
                self.crop_input = False
            elif "decoder.22.bias" in sd:  # taehv, taew and lighttae
                self.latent_channels = sd["decoder.1.weight"].shape[1]
                self.latent_dim = 3
                self.upscale_ratio = (lambda a: max(0, a * 4 - 3), 16, 16)
                self.upscale_index_formula = (4, 16, 16)
                self.downscale_ratio = (lambda a: max(0, math.floor((a + 3) / 4)), 16, 16)
                self.downscale_index_formula = (4, 16, 16)
                if self.latent_channels == 48:  # Wan 2.2
                    self.first_stage_model = TAEHV(latent_channels=self.latent_channels, latent_format=None)  # taehv doesn't need scaling
                    self.process_input = lambda image: (_ for _ in ()).throw(NotImplementedError("This light tae doesn't support encoding currently"))
                    self.process_output = lambda image: image
                    self.memory_used_decode = lambda shape, dtype: (1800 * (max(1, (shape[-3] ** 0.7 * 0.1)) * shape[-2] * shape[-1] * 16 * 16) * model_management.dtype_size(dtype))
                elif self.latent_channels == 32 and sd["decoder.22.bias"].shape[0] == 12:  # lighttae_hv15
                    self.first_stage_model = TAEHV(latent_channels=self.latent_channels, latent_format=HunyuanVideo15)
                    self.process_input = lambda image: (_ for _ in ()).throw(NotImplementedError("This light tae doesn't support encoding currently"))
                    self.memory_used_decode = lambda shape, dtype: (1200 * (max(1, (shape[-3] ** 0.7 * 0.05)) * shape[-2] * shape[-1] * 32 * 32) * model_management.dtype_size(dtype))
                else:
                    if sd["decoder.1.weight"].dtype == torch.float16:  # taehv currently only available in float16, so assume it's not lighttaew2_1 as otherwise state dicts are identical
                        latent_format = HunyuanVideo
                    else:
                        latent_format = None  # lighttaew2_1 doesn't need scaling
                    self.first_stage_model = TAEHV(latent_channels=self.latent_channels, latent_format=latent_format)
                    self.process_input = self.process_output = lambda image: image
                    self.upscale_ratio = (lambda a: max(0, a * 4 - 3), 8, 8)
                    self.upscale_index_formula = (4, 8, 8)
                    self.downscale_ratio = (lambda a: max(0, math.floor((a + 3) / 4)), 8, 8)
                    self.downscale_index_formula = (4, 8, 8)
                    self.memory_used_encode = lambda shape, dtype: (700 * (max(1, (shape[-3] ** 0.66 * 0.11)) * shape[-2] * shape[-1]) * model_management.dtype_size(dtype))
                    self.memory_used_decode = lambda shape, dtype: (50 * (max(1, (shape[-3] ** 0.65 * 0.26)) * shape[-2] * shape[-1] * 32 * 32) * model_management.dtype_size(dtype))
            else:
                logger.warning("WARNING: No VAE weights detected, VAE not initalized.")
                self.first_stage_model = None
                return
        else:
            self.first_stage_model = AutoencoderKL(**(config['params']))
        self.first_stage_model = self.first_stage_model.eval()

        m, u = self.first_stage_model.load_state_dict(sd, strict=False)
        if len(m) > 0:
            logger.warning("Missing VAE keys {}".format(m))

        if len(u) > 0:
            logger.debug("Leftover VAE keys {}".format(u))

        if device is None:
            device = model_management.vae_device()
        self.device = device
        offload_device = model_management.vae_offload_device()
        if dtype is None:
            dtype = model_management.vae_dtype(self.device, self.working_dtypes)
        self.vae_dtype = dtype
        self.first_stage_model.to(self.vae_dtype)
        self.output_device = model_management.intermediate_device()

        self.patcher = model_patcher.ModelPatcher(self.first_stage_model, load_device=self.device, offload_device=offload_device)
        logger.debug("VAE load device: {}, offload device: {}, dtype: {}".format(self.device, offload_device, self.vae_dtype))
        # todo: why is this being called here? for what side effects exactly?
        self.model_size()

    def clone(self):
        n = VAE(no_init=True)
        n.memory_used_encode = self.memory_used_encode
        n.memory_used_decode = self.memory_used_decode
        n.downscale_ratio = self.downscale_ratio
        n.upscale_ratio = self.upscale_ratio
        n.latent_channels = self.latent_channels
        n.latent_dim = self.latent_dim
        n.output_channels = self.output_channels
        n.process_input = self.process_input
        n.process_output = self.process_output
        n.working_dtypes = self.working_dtypes.copy()
        n.disable_offload = self.disable_offload
        n.downscale_index_formula = self.downscale_index_formula
        n.upscale_index_formula = self.upscale_index_formula
        n.extra_1d_channel = self.extra_1d_channel
        n.first_stage_model = self.first_stage_model
        n.device = self.device
        n.vae_dtype = self.vae_dtype
        n.output_device = self.output_device
        n.patcher = self.patcher.clone()
        return n

    def model_size(self):
        if self.size is not None:
            return self.size
        self.size = module_size(self.first_stage_model)
        return self.size

    def get_ram_usage(self):
        return self.model_size()

    def throw_exception_if_invalid(self):
        if self.first_stage_model is None:
            raise RuntimeError("ERROR: VAE is invalid: None\n\nIf the VAE is from a checkpoint loader node your checkpoint does not contain a valid VAE.")

    def vae_encode_crop_pixels(self, pixels):
        if not self.crop_input:
            return pixels

        downscale_ratio = self.spacial_compression_encode()

        dims = pixels.shape[1:-1]
        for d in range(len(dims)):
            x = (dims[d] // downscale_ratio) * downscale_ratio
            x_offset = (dims[d] % downscale_ratio) // 2
            if x != dims[d]:
                pixels = pixels.narrow(d + 1, x_offset, x)
        return pixels

    def decode_tiled_(self, samples, tile_x=64, tile_y=64, overlap=16):
        steps = samples.shape[0] * utils.get_tiled_scale_steps(samples.shape[3], samples.shape[2], tile_x, tile_y, overlap)
        steps += samples.shape[0] * utils.get_tiled_scale_steps(samples.shape[3], samples.shape[2], tile_x // 2, tile_y * 2, overlap)
        steps += samples.shape[0] * utils.get_tiled_scale_steps(samples.shape[3], samples.shape[2], tile_x * 2, tile_y // 2, overlap)
        pbar = utils.ProgressBar(steps)

        decode_fn = lambda a: self.first_stage_model.decode(a.to(self.vae_dtype).to(self.device)).float()
        output = self.process_output(
            (utils.tiled_scale(samples, decode_fn, tile_x // 2, tile_y * 2, overlap, upscale_amount=self.upscale_ratio, output_device=self.output_device, pbar=pbar) +
             utils.tiled_scale(samples, decode_fn, tile_x * 2, tile_y // 2, overlap, upscale_amount=self.upscale_ratio, output_device=self.output_device, pbar=pbar) +
             utils.tiled_scale(samples, decode_fn, tile_x, tile_y, overlap, upscale_amount=self.upscale_ratio, output_device=self.output_device, pbar=pbar))
            / 3.0)
        return output

    def decode_tiled_1d(self, samples, tile_x=128, overlap=32):
        if samples.ndim == 3:
            decode_fn = lambda a: self.first_stage_model.decode(a.to(self.vae_dtype).to(self.device)).float()
        else:
            og_shape = samples.shape
            samples = samples.reshape((og_shape[0], og_shape[1] * og_shape[2], -1))
            decode_fn = lambda a: self.first_stage_model.decode(a.reshape((-1, og_shape[1], og_shape[2], a.shape[-1])).to(self.vae_dtype).to(self.device)).float()

        return self.process_output(utils.tiled_scale_multidim(samples, decode_fn, tile=(tile_x,), overlap=overlap, upscale_amount=self.upscale_ratio, out_channels=self.output_channels, output_device=self.output_device))

    def decode_tiled_3d(self, samples, tile_t=999, tile_x=32, tile_y=32, overlap=(1, 8, 8)):
        decode_fn = lambda a: self.first_stage_model.decode(a.to(self.vae_dtype).to(self.device)).float()
        return self.process_output(utils.tiled_scale_multidim(samples, decode_fn, tile=(tile_t, tile_x, tile_y), overlap=overlap, upscale_amount=self.upscale_ratio, out_channels=self.output_channels, index_formulas=self.upscale_index_formula, output_device=self.output_device))

    def encode_tiled_(self, pixel_samples, tile_x=512, tile_y=512, overlap=64):
        steps = pixel_samples.shape[0] * utils.get_tiled_scale_steps(pixel_samples.shape[3], pixel_samples.shape[2], tile_x, tile_y, overlap)
        steps += pixel_samples.shape[0] * utils.get_tiled_scale_steps(pixel_samples.shape[3], pixel_samples.shape[2], tile_x // 2, tile_y * 2, overlap)
        steps += pixel_samples.shape[0] * utils.get_tiled_scale_steps(pixel_samples.shape[3], pixel_samples.shape[2], tile_x * 2, tile_y // 2, overlap)
        pbar = utils.ProgressBar(steps)

        encode_fn = lambda a: self.first_stage_model.encode((self.process_input(a)).to(self.vae_dtype).to(self.device)).float()
        samples = utils.tiled_scale(pixel_samples, encode_fn, tile_x, tile_y, overlap, upscale_amount=(1 / self.downscale_ratio), out_channels=self.latent_channels, output_device=self.output_device, pbar=pbar)
        samples += utils.tiled_scale(pixel_samples, encode_fn, tile_x * 2, tile_y // 2, overlap, upscale_amount=(1 / self.downscale_ratio), out_channels=self.latent_channels, output_device=self.output_device, pbar=pbar)
        samples += utils.tiled_scale(pixel_samples, encode_fn, tile_x // 2, tile_y * 2, overlap, upscale_amount=(1 / self.downscale_ratio), out_channels=self.latent_channels, output_device=self.output_device, pbar=pbar)
        samples /= 3.0
        return samples

    def encode_tiled_1d(self, samples, tile_x=256 * 2048, overlap=64 * 2048):
        extra_channel_size = 0
        if self.latent_dim == 1:
            encode_fn = lambda a: self.first_stage_model.encode((self.process_input(a)).to(self.vae_dtype).to(self.device)).float()
            out_channels = self.latent_channels
            upscale_amount = 1 / self.downscale_ratio
        else:
            extra_channel_size = self.extra_1d_channel
            out_channels = self.latent_channels * extra_channel_size
            tile_x = tile_x // extra_channel_size
            overlap = overlap // extra_channel_size
            upscale_amount = 1 / self.downscale_ratio
            encode_fn = lambda a: self.first_stage_model.encode((self.process_input(a)).to(self.vae_dtype).to(self.device)).reshape(1, out_channels, -1).float()

        out = utils.tiled_scale_multidim(samples, encode_fn, tile=(tile_x,), overlap=overlap, upscale_amount=upscale_amount, out_channels=out_channels, output_device=self.output_device)
        if self.latent_dim == 1:
            return out
        else:
            return out.reshape(samples.shape[0], self.latent_channels, extra_channel_size, -1)

    def encode_tiled_3d(self, samples, tile_t=9999, tile_x=512, tile_y=512, overlap=(1, 64, 64)):
        encode_fn = lambda a: self.first_stage_model.encode((self.process_input(a)).to(self.vae_dtype).to(self.device)).float()
        return utils.tiled_scale_multidim(samples, encode_fn, tile=(tile_t, tile_x, tile_y), overlap=overlap, upscale_amount=self.downscale_ratio, out_channels=self.latent_channels, downscale=True, index_formulas=self.downscale_index_formula, output_device=self.output_device)

    def decode(self, samples_in, vae_options={}):
        self.throw_exception_if_invalid()
        pixel_samples = None
        do_tile = False
        if self.latent_dim == 2 and samples_in.ndim == 5:
            samples_in = samples_in[:, :, 0]
        try:
            memory_used = self.memory_used_decode(samples_in.shape, self.vae_dtype)
            model_management.load_models_gpu([self.patcher], memory_required=memory_used, force_full_load=self.disable_offload)
            free_memory = model_management.get_free_memory(self.device)
            batch_number = int(free_memory / memory_used)
            batch_number = max(1, batch_number)

            for x in range(0, samples_in.shape[0], batch_number):
                samples = samples_in[x:x + batch_number].to(self.vae_dtype).to(self.device)
                out = self.process_output(self.first_stage_model.decode(samples, **vae_options).to(self.output_device).float())
                if pixel_samples is None:
                    pixel_samples = torch.empty((samples_in.shape[0],) + tuple(out.shape[1:]), device=self.output_device)
                pixel_samples[x:x + batch_number] = out
        except model_management.OOM_EXCEPTION:
            logger.warning("Warning: Ran out of memory when regular VAE decoding, retrying with tiled VAE decoding.")
            # NOTE: We don't know what tensors were allocated to stack variables at the time of the
            # exception and the exception itself refs them all until we get out of this except block.
            # So we just set a flag for tiler fallback so that tensor gc can happen once the
            # exception is fully off the books.
            do_tile = True

        if do_tile:
            dims = samples_in.ndim - 2
            if dims == 1 or self.extra_1d_channel is not None:
                pixel_samples = self.decode_tiled_1d(samples_in)
            elif dims == 2:
                pixel_samples = self.decode_tiled_(samples_in)
            elif dims == 3:
                tile = 256 // self.spacial_compression_decode()
                overlap = tile // 4
                pixel_samples = self.decode_tiled_3d(samples_in, tile_x=tile, tile_y=tile, overlap=(1, overlap, overlap))

        pixel_samples = pixel_samples.to(self.output_device).movedim(1, -1)
        return pixel_samples

    def decode_tiled(self, samples, tile_x=None, tile_y=None, overlap=None, tile_t=None, overlap_t=None):
        self.throw_exception_if_invalid()
        memory_used = self.memory_used_decode(samples.shape, self.vae_dtype)  # TODO: calculate mem required for tile
        load_models_gpu([self.patcher], memory_required=memory_used, force_full_load=self.disable_offload)
        dims = samples.ndim - 2
        args = {}
        if tile_x is not None:
            args["tile_x"] = tile_x
        if tile_y is not None:
            args["tile_y"] = tile_y
        if overlap is not None:
            args["overlap"] = overlap

        if dims == 1:
            args.pop("tile_y")
            output = self.decode_tiled_1d(samples, **args)
        elif dims == 2:
            output = self.decode_tiled_(samples, **args)
        elif dims == 3:
            if overlap_t is None:
                args["overlap"] = (1, overlap, overlap)
            else:
                args["overlap"] = (max(1, overlap_t), overlap, overlap)
            if tile_t is not None:
                args["tile_t"] = max(2, tile_t)

            output = self.decode_tiled_3d(samples, **args)
        else:
            raise ValueError(f"invalid dims={dims}")
        return output.movedim(1, -1)

    def encode(self, pixel_samples):
        self.throw_exception_if_invalid()
        pixel_samples = self.vae_encode_crop_pixels(pixel_samples)
        pixel_samples = pixel_samples.movedim(-1, 1)
        do_tile = False
        samples = None
        if self.latent_dim == 3 and pixel_samples.ndim < 5:
            if not self.not_video:
                pixel_samples = pixel_samples.movedim(1, 0).unsqueeze(0)
            else:
                pixel_samples = pixel_samples.unsqueeze(2)
        try:
            memory_used = self.memory_used_encode(pixel_samples.shape, self.vae_dtype)
            model_management.load_models_gpu([self.patcher], memory_required=memory_used, force_full_load=self.disable_offload)
            free_memory = model_management.get_free_memory(self.device)
            batch_number = int(free_memory / max(1, memory_used))
            batch_number = max(1, batch_number)
            samples = None
            for x in range(0, pixel_samples.shape[0], batch_number):
                pixels_in = self.process_input(pixel_samples[x:x + batch_number]).to(self.vae_dtype).to(self.device)
                out = self.first_stage_model.encode(pixels_in).to(self.output_device).float()
                if samples is None:
                    samples = torch.empty((pixel_samples.shape[0],) + tuple(out.shape[1:]), device=self.output_device)
                samples[x:x + batch_number] = out

        except model_management.OOM_EXCEPTION:
            logger.warning("Warning: Ran out of memory when regular VAE encoding, retrying with tiled VAE encoding.")
            # NOTE: We don't know what tensors were allocated to stack variables at the time of the
            # exception and the exception itself refs them all until we get out of this except block.
            # So we just set a flag for tiler fallback so that tensor gc can happen once the
            # exception is fully off the books.
            do_tile = True

        if do_tile:
            if self.latent_dim == 3:
                tile = 256
                overlap = tile // 4
                samples = self.encode_tiled_3d(pixel_samples, tile_x=tile, tile_y=tile, overlap=(1, overlap, overlap))
            elif self.latent_dim == 1 or self.extra_1d_channel is not None:
                samples = self.encode_tiled_1d(pixel_samples)
            else:
                samples = self.encode_tiled_(pixel_samples)

        return samples

    def encode_tiled(self, pixel_samples, tile_x=None, tile_y=None, overlap=None, tile_t=None, overlap_t=None):
        self.throw_exception_if_invalid()
        pixel_samples = self.vae_encode_crop_pixels(pixel_samples)
        dims = self.latent_dim
        pixel_samples = pixel_samples.movedim(-1, 1)
        if dims == 3:
            if not self.not_video:
                pixel_samples = pixel_samples.movedim(1, 0).unsqueeze(0)
            else:
                pixel_samples = pixel_samples.unsqueeze(2)

        memory_used = self.memory_used_encode(pixel_samples.shape, self.vae_dtype)  # TODO: calculate mem required for tile
        load_models_gpu([self.patcher], memory_required=memory_used, force_full_load=self.disable_offload)

        args = {}
        if tile_x is not None:
            args["tile_x"] = tile_x
        if tile_y is not None:
            args["tile_y"] = tile_y
        if overlap is not None:
            args["overlap"] = overlap

        samples = None
        if dims == 1:
            args.pop("tile_y")
            samples = self.encode_tiled_1d(pixel_samples, **args)
        elif dims == 2:
            samples = self.encode_tiled_(pixel_samples, **args)
        elif dims == 3:
            if tile_t is not None:
                tile_t_latent = max(2, self.downscale_ratio[0](tile_t))
            else:
                tile_t_latent = 9999
            args["tile_t"] = self.upscale_ratio[0](tile_t_latent)

            if overlap_t is None:
                args["overlap"] = (1, overlap, overlap)
            else:
                args["overlap"] = (self.upscale_ratio[0](max(1, min(tile_t_latent // 2, self.downscale_ratio[0](overlap_t)))), overlap, overlap)
            maximum = pixel_samples.shape[2]
            maximum = self.upscale_ratio[0](self.downscale_ratio[0](maximum))

            samples = self.encode_tiled_3d(pixel_samples[:, :, :maximum], **args)
        else:
            raise ValueError(f"unsupported values dim {dims}")

        return samples

    def get_sd(self):
        return self.first_stage_model.state_dict()

    def spacial_compression_decode(self):
        try:
            return self.upscale_ratio[-1]
        except:
            return self.upscale_ratio

    def spacial_compression_encode(self):
        try:
            return self.downscale_ratio[-1]
        except:
            return self.downscale_ratio

    def temporal_compression_decode(self):
        try:
            return round(self.upscale_ratio[0](8192) / 8192)
        except:
            return None

    def __str__(self):
        info_str = f"dtype={self.vae_dtype} device={self.device}"

        if self.ckpt_name == "":
            return f"<VAE for {self.first_stage_model.__class__.__name__} {info_str}>"
        else:
            return f"<VAE for {self.ckpt_name} ({self.first_stage_model.__class__.__name__} {info_str})>"


class StyleModel:
    def __init__(self, model, device="cpu"):
        self.model = model

    def get_cond(self, input):
        return self.model(input.last_hidden_state)


def load_style_model(ckpt_path):
    model_data = utils.load_torch_file(ckpt_path, safe_load=True)
    keys = model_data.keys()
    if "style_embedding" in keys:
        model = adapter.StyleAdapter(width=1024, context_dim=768, num_head=8, n_layes=3, num_token=8)
    elif "redux_down.weight" in keys:
        model = ReduxImageEncoder()
    else:
        raise Exception("invalid style model {}".format(ckpt_path))
    model.load_state_dict(model_data)
    return StyleModel(model)


class CLIPType(Enum):
    STABLE_DIFFUSION = 1
    STABLE_CASCADE = 2
    SD3 = 3
    STABLE_AUDIO = 4
    HUNYUAN_DIT = 5
    FLUX = 6
    MOCHI = 7
    LTXV = 8
    HUNYUAN_VIDEO = 9
    PIXART = 10
    COSMOS = 11
    LUMINA2 = 12
    WAN = 13
    HIDREAM = 14
    CHROMA = 15
    ACE = 16
    OMNIGEN2 = 17
    QWEN_IMAGE = 18
    HUNYUAN_IMAGE = 19
    HUNYUAN_VIDEO_15 = 20
    OVIS = 21
    KANDINSKY5 = 22
    KANDINSKY5_IMAGE = 23


@dataclasses.dataclass
class CLIPTarget:
    clip: Optional[Any] = None
    vae: Optional[Any] = None
    params: Optional[dict] = dataclasses.field(default_factory=dict)
    tokenizer: Optional[Any] = None


def load_clip(ckpt_paths, embedding_directory=None, clip_type=CLIPType.STABLE_DIFFUSION, textmodel_json_config: str | dict | None = None, model_options=None):
    if model_options is None:
        model_options = dict()
    clip_data = []
    for p in ckpt_paths:
        sd, metadata = utils.load_torch_file(p, safe_load=True, return_metadata=True)
        if model_options.get("custom_operations", None) is None:
            sd, metadata = utils.convert_old_quants(sd, model_prefix="", metadata=metadata)
        clip_data.append(sd)
    return load_text_encoder_state_dicts(clip_data, embedding_directory=embedding_directory, clip_type=clip_type, model_options=model_options)


class TEModel(Enum):
    CLIP_L = 1
    CLIP_H = 2
    CLIP_G = 3
    T5_XXL = 4
    T5_XL = 5
    T5_BASE = 6
    LLAMA3_8 = 7
    T5_XXL_OLD = 8
    GEMMA_2_2B = 9
    QWEN25_3B = 10
    QWEN25_7B = 11
    BYT5_SMALL_GLYPH = 12
    GEMMA_3_4B = 13
    MISTRAL3_24B = 14
    MISTRAL3_24B_PRUNED_FLUX2 = 15
    QWEN3_4B = 16
    QWEN3_2B = 17


def detect_te_model(sd):
    if "text_model.encoder.layers.30.mlp.fc1.weight" in sd:
        return TEModel.CLIP_G
    if "text_model.encoder.layers.22.mlp.fc1.weight" in sd:
        return TEModel.CLIP_H
    if "text_model.encoder.layers.0.mlp.fc1.weight" in sd:
        return TEModel.CLIP_L
    if "encoder.block.23.layer.1.DenseReluDense.wi_1.weight" in sd:
        weight = sd["encoder.block.23.layer.1.DenseReluDense.wi_1.weight"]
        if weight.shape[-1] == 4096:
            return TEModel.T5_XXL
        elif weight.shape[-1] == 2048:
            return TEModel.T5_XL
    if 'encoder.block.23.layer.1.DenseReluDense.wi.weight' in sd:
        return TEModel.T5_XXL_OLD
    if "encoder.block.0.layer.0.SelfAttention.k.weight" in sd:
        weight = sd['encoder.block.0.layer.0.SelfAttention.k.weight']
        if weight.shape[0] == 384:
            return TEModel.BYT5_SMALL_GLYPH
        return TEModel.T5_BASE
    if 'model.layers.0.post_feedforward_layernorm.weight' in sd:
        if 'model.layers.0.self_attn.q_norm.weight' in sd:
            return TEModel.GEMMA_3_4B
        return TEModel.GEMMA_2_2B
    if 'model.layers.0.self_attn.k_proj.bias' in sd:
        weight = sd['model.layers.0.self_attn.k_proj.bias']
        if weight.shape[0] == 256:
            return TEModel.QWEN25_3B
        if weight.shape[0] == 512:
            return TEModel.QWEN25_7B
    if "model.layers.0.post_attention_layernorm.weight" in sd:
        weight = sd['model.layers.0.post_attention_layernorm.weight']
        if 'model.layers.0.self_attn.q_norm.weight' in sd:
            if weight.shape[0] == 2560:
                return TEModel.QWEN3_4B
            elif weight.shape[0] == 2048:
                return TEModel.QWEN3_2B
        if weight.shape[0] == 5120:
            if "model.layers.39.post_attention_layernorm.weight" in sd:
                return TEModel.MISTRAL3_24B
            else:
                return TEModel.MISTRAL3_24B_PRUNED_FLUX2

        return TEModel.LLAMA3_8
    return None


def t5xxl_detect(clip_data):
    weight_name = "encoder.block.23.layer.1.DenseReluDense.wi_1.weight"
    weight_name_old = "encoder.block.23.layer.1.DenseReluDense.wi.weight"

    for sd in clip_data:
        if weight_name in sd or weight_name_old in sd:
            return sd3_clip.t5_xxl_detect(sd)

    return {}


def llama_detect(clip_data):
    weight_name = "model.layers.0.self_attn.k_proj.weight"

    for sd in clip_data:
        if weight_name in sd:
            return hunyuan_video.llama_detect(sd)

    return {}


def load_text_encoder_state_dicts(state_dicts=[], embedding_directory=None, clip_type=CLIPType.STABLE_DIFFUSION, model_options={}, textmodel_json_config=None):
    clip_data = state_dicts

    class EmptyClass:
        pass

    for i in range(len(clip_data)):
        if "transformer.resblocks.0.ln_1.weight" in clip_data[i]:
            clip_data[i] = utils.clip_text_transformers_convert(clip_data[i], "", "")
        else:
            if "text_projection" in clip_data[i]:
                clip_data[i]["text_projection.weight"] = clip_data[i]["text_projection"].transpose(0, 1)  # old models saved with the CLIPSave node

    tokenizer_data = {}
    clip_target = CLIPTarget()
    clip_target.params = {}
    if len(clip_data) == 1:
        te_model = detect_te_model(clip_data[0])
        if te_model == TEModel.CLIP_G:
            if clip_type == CLIPType.STABLE_CASCADE:
                clip_target.clip = sdxl_clip.StableCascadeClipModel
                clip_target.tokenizer = sdxl_clip.StableCascadeTokenizer
            elif clip_type == CLIPType.SD3:
                clip_target.clip = sd3_clip.sd3_clip(clip_l=False, clip_g=True, t5=False)
                clip_target.tokenizer = sd3_clip.SD3Tokenizer
            elif clip_type == CLIPType.HIDREAM:
                clip_target.clip = hidream.hidream_clip(clip_l=False, clip_g=True, t5=False, llama=False, dtype_t5=None, dtype_llama=None)
                clip_target.tokenizer = hidream.HiDreamTokenizer
            else:
                clip_target.clip = sdxl_clip.SDXLRefinerClipModel
                clip_target.tokenizer = sdxl_clip.SDXLTokenizer
        elif te_model == TEModel.CLIP_H:
            clip_target.clip = sd2_clip.SD2ClipModel
            clip_target.tokenizer = sd2_clip.SD2Tokenizer
        elif te_model == TEModel.T5_XXL:
            if clip_type == CLIPType.SD3:
                clip_target.clip = sd3_clip.sd3_clip(clip_l=False, clip_g=False, t5=True, **t5xxl_detect(clip_data))
                clip_target.tokenizer = sd3_clip.SD3Tokenizer
            elif clip_type == CLIPType.LTXV:
                clip_target.clip = lt.ltxv_te(**t5xxl_detect(clip_data))
                clip_target.tokenizer = lt.LTXVT5Tokenizer
            elif clip_type == CLIPType.PIXART or clip_type == CLIPType.CHROMA:
                clip_target.clip = pixart_t5.pixart_te(**t5xxl_detect(clip_data))
                clip_target.tokenizer = pixart_t5.PixArtTokenizer
            elif clip_type == CLIPType.WAN:
                clip_target.clip = wan.te(**t5xxl_detect(clip_data))
                clip_target.tokenizer = wan.WanT5Tokenizer
                tokenizer_data["spiece_model"] = clip_data[0].get("spiece_model", None)
            elif clip_type == CLIPType.HIDREAM:
                clip_target.clip = hidream.hidream_clip(**t5xxl_detect(clip_data),
                                                        clip_l=False, clip_g=False, t5=True, llama=False, dtype_llama=None)
                clip_target.tokenizer = hidream.HiDreamTokenizer
            else:  # CLIPType.MOCHI
                clip_target.clip = genmo.mochi_te(**t5xxl_detect(clip_data))
                clip_target.tokenizer = genmo.MochiT5Tokenizer
        elif te_model == TEModel.T5_XXL_OLD:
            clip_target.clip = cosmos.te(**t5xxl_detect(clip_data))
            clip_target.tokenizer = cosmos.CosmosT5Tokenizer
        elif te_model == TEModel.T5_XL:
            clip_target.clip = aura_t5.AuraT5Model
            clip_target.tokenizer = aura_t5.AuraT5Tokenizer
        elif te_model == TEModel.T5_BASE:
            if clip_type == CLIPType.ACE or "spiece_model" in clip_data[0]:
                clip_target.clip = ace.AceT5Model
                clip_target.tokenizer = ace.AceT5Tokenizer
                tokenizer_data["spiece_model"] = clip_data[0].get("spiece_model", None)
            else:
                clip_target.clip = sa_t5.SAT5Model
                clip_target.tokenizer = sa_t5.SAT5Tokenizer
        elif te_model == TEModel.GEMMA_2_2B:
            clip_target.clip = lumina2.te(**llama_detect(clip_data))
            clip_target.tokenizer = lumina2.LuminaTokenizer
            tokenizer_data["spiece_model"] = clip_data[0].get("spiece_model", None)
        elif te_model == TEModel.GEMMA_3_4B:
            clip_target.clip = lumina2.te(**llama_detect(clip_data), model_type="gemma3_4b")
            clip_target.tokenizer = lumina2.NTokenizer
            tokenizer_data["spiece_model"] = clip_data[0].get("spiece_model", None)
        elif te_model == TEModel.LLAMA3_8:
            clip_target.clip = hidream.hidream_clip(**llama_detect(clip_data),
                                                    clip_l=False, clip_g=False, t5=False, llama=True, dtype_t5=None)
            clip_target.tokenizer = hidream.HiDreamTokenizer
        elif te_model == TEModel.QWEN25_3B:
            clip_target.clip = omnigen2.te(**llama_detect(clip_data))
            clip_target.tokenizer = omnigen2.Omnigen2Tokenizer
        elif te_model == TEModel.QWEN25_7B:
            if clip_type == CLIPType.HUNYUAN_IMAGE:
                clip_target.clip = hunyuan_image.te(byt5=False, **llama_detect(clip_data))
                clip_target.tokenizer = hunyuan_image.HunyuanImageTokenizer
            else:
                clip_target.clip = qwen_image.te(**llama_detect(clip_data))
                clip_target.tokenizer = qwen_image.QwenImageTokenizer
        elif te_model == TEModel.MISTRAL3_24B or te_model == TEModel.MISTRAL3_24B_PRUNED_FLUX2:
            clip_target.clip = flux.flux2_te(**llama_detect(clip_data), pruned=te_model == TEModel.MISTRAL3_24B_PRUNED_FLUX2)
            clip_target.tokenizer = flux.Flux2Tokenizer
            tokenizer_data["tekken_model"] = clip_data[0].get("tekken_model", None)
        elif te_model == TEModel.QWEN3_4B:
            clip_target.clip = z_image.te(**llama_detect(clip_data))
            clip_target.tokenizer = z_image.ZImageTokenizer
        elif te_model == TEModel.QWEN3_2B:
            clip_target.clip = ovis.te(**llama_detect(clip_data))
            clip_target.tokenizer = ovis.OvisTokenizer
        else:
            # clip_l
            if clip_type == CLIPType.SD3:
                clip_target.clip = sd3_clip.sd3_clip(clip_l=True, clip_g=False, t5=False)
                clip_target.tokenizer = sd3_clip.SD3Tokenizer
            elif clip_type == CLIPType.HIDREAM:
                clip_target.clip = hidream.hidream_clip(clip_l=True, clip_g=False, t5=False, llama=False, dtype_t5=None, dtype_llama=None)
                clip_target.tokenizer = hidream.HiDreamTokenizer
            else:
                clip_target.clip = sd1_clip.SD1ClipModel
                clip_target.tokenizer = sd1_clip.SD1Tokenizer
    elif len(clip_data) == 2:
        if clip_type == CLIPType.SD3:
            te_models = [detect_te_model(clip_data[0]), detect_te_model(clip_data[1])]
            clip_target.clip = sd3_clip.sd3_clip(clip_l=TEModel.CLIP_L in te_models, clip_g=TEModel.CLIP_G in te_models, t5=TEModel.T5_XXL in te_models, **t5xxl_detect(clip_data))
            clip_target.tokenizer = sd3_clip.SD3Tokenizer
        elif clip_type == CLIPType.HUNYUAN_DIT:
            clip_target.clip = hydit.HyditModel
            clip_target.tokenizer = hydit.HyditTokenizer
        elif clip_type == CLIPType.FLUX:
            clip_target.clip = flux.flux_clip(**t5xxl_detect(clip_data))
            clip_target.tokenizer = flux.FluxTokenizer
        elif clip_type == CLIPType.HUNYUAN_VIDEO:
            clip_target.clip = hunyuan_video.hunyuan_video_clip(**llama_detect(clip_data))
            clip_target.tokenizer = hunyuan_video.HunyuanVideoTokenizer
        elif clip_type == CLIPType.HIDREAM:
            # Detect
            hidream_dualclip_classes = []
            for hidream_te in clip_data:
                te_model = detect_te_model(hidream_te)
                hidream_dualclip_classes.append(te_model)

            clip_l = TEModel.CLIP_L in hidream_dualclip_classes
            clip_g = TEModel.CLIP_G in hidream_dualclip_classes
            t5 = TEModel.T5_XXL in hidream_dualclip_classes
            llama = TEModel.LLAMA3_8 in hidream_dualclip_classes

            # Initialize t5xxl_detect and llama_detect kwargs if needed
            t5_kwargs = t5xxl_detect(clip_data) if t5 else {}
            llama_kwargs = llama_detect(clip_data) if llama else {}

            clip_target.clip = hidream.hidream_clip(clip_l=clip_l, clip_g=clip_g, t5=t5, llama=llama, **t5_kwargs, **llama_kwargs)
            clip_target.tokenizer = hidream.HiDreamTokenizer
        elif clip_type == CLIPType.HUNYUAN_IMAGE:
            clip_target.clip = hunyuan_image.te(**llama_detect(clip_data))
            clip_target.tokenizer = hunyuan_image.HunyuanImageTokenizer
        elif clip_type == CLIPType.HUNYUAN_VIDEO_15:
            clip_target.clip = hunyuan_image.te(**llama_detect(clip_data))
            clip_target.tokenizer = hunyuan_video.HunyuanVideo15Tokenizer
        elif clip_type == CLIPType.KANDINSKY5:
            clip_target.clip = kandinsky5.te(**llama_detect(clip_data))
            clip_target.tokenizer = kandinsky5.Kandinsky5Tokenizer
        elif clip_type == CLIPType.KANDINSKY5_IMAGE:
            clip_target.clip = kandinsky5.te(**llama_detect(clip_data))
            clip_target.tokenizer = kandinsky5.Kandinsky5TokenizerImage
        else:
            clip_target.clip = sdxl_clip.SDXLClipModel
            clip_target.tokenizer = sdxl_clip.SDXLTokenizer
    elif len(clip_data) == 3:
        clip_target.clip = sd3_clip.sd3_clip(**t5xxl_detect(clip_data))
        clip_target.tokenizer = sd3_clip.SD3Tokenizer
    elif len(clip_data) == 4:
        clip_target.clip = hidream.hidream_clip(**t5xxl_detect(clip_data), **llama_detect(clip_data))
        clip_target.tokenizer = hidream.HiDreamTokenizer

    parameters = 0
    for c in clip_data:
        parameters += utils.calculate_parameters(c)
        tokenizer_data, model_options = long_clipl.model_options_long_clip(c, tokenizer_data, model_options)

    clip = CLIP(clip_target, textmodel_json_config=textmodel_json_config, embedding_directory=embedding_directory, parameters=parameters, tokenizer_data=tokenizer_data, state_dict=clip_data, model_options=model_options)
    return clip


def load_gligen(ckpt_path):
    data = utils.load_torch_file(ckpt_path, safe_load=True)
    model = gligen.load_gligen(data)
    if model_management.should_use_fp16():
        model = model.half()
    return model_patcher.ModelPatcher(model, load_device=model_management.get_torch_device(), offload_device=model_management.unet_offload_device())


def model_detection_error_hint(path, state_dict):
    filename = os.path.basename(path)
    if 'lora' in filename.lower():
        return "\nHINT: This seems to be a Lora file and Lora files should be put in the lora folder and loaded with a lora loader node.."
    return ""


def load_checkpoint(config_path=None, ckpt_path=None, output_vae=True, output_clip=True, embedding_directory=None, state_dict=None, config=None):
    logger.warning("Warning: The load checkpoint with config function is deprecated and will eventually be removed, please use the other one.")
    model, clip, vae, _ = load_checkpoint_guess_config(ckpt_path, output_vae=output_vae, output_clip=output_clip, output_clipvision=False, embedding_directory=embedding_directory, output_model=True)
    # TODO: this function is a mess and should be removed eventually
    if config is None:
        with open(config_path, 'r') as stream:
            config = yaml.safe_load(stream)
    model_config_params = config['model']['params']
    clip_config = model_config_params['cond_stage_config']

    if "parameterization" in model_config_params:
        if model_config_params["parameterization"] == "v":
            m = model.clone()

            class ModelSamplingAdvanced(model_sampling.ModelSamplingDiscrete, model_sampling.V_PREDICTION):
                pass

            m.add_object_patch("model_sampling", ModelSamplingAdvanced(model.model.model_config))
            model = m

    layer_idx = clip_config.get("params", {}).get("layer_idx", None)
    if layer_idx is not None:
        clip.clip_layer(layer_idx)

    return (model, clip, vae)


def load_checkpoint_guess_config(ckpt_path, output_vae=True, output_clip=True, output_clipvision=False, embedding_directory=None, output_model=True, model_options=None, te_model_options=None):
    if te_model_options is None:
        te_model_options = {}
    if model_options is None:
        model_options = {}
    sd, metadata = utils.load_torch_file(ckpt_path, return_metadata=True)
    out = load_state_dict_guess_config(sd, output_vae, output_clip, output_clipvision, embedding_directory, output_model, model_options, te_model_options=te_model_options, ckpt_path=ckpt_path)
    if out is None:
        raise RuntimeError("Could not detect model type of: {}\n{}".format(ckpt_path, model_detection_error_hint(ckpt_path, sd)))
    return out


def load_state_dict_guess_config(sd, output_vae=True, output_clip=True, output_clipvision=False, embedding_directory=None, output_model=True, model_options=None, te_model_options=None, metadata: Optional[FileMetadata] = None, ckpt_path=""):
    if te_model_options is None:
        te_model_options = {}
    if model_options is None:
        model_options = {}
    clip = None
    clipvision = None
    vae = None
    model = None
    _model_patcher = None
    inital_load_device = None

    diffusion_model_prefix = model_detection.unet_prefix_from_state_dict(sd)
    parameters = utils.calculate_parameters(sd, diffusion_model_prefix)
    weight_dtype = utils.weight_dtype(sd, diffusion_model_prefix)
    load_device = model_management.get_torch_device()

    custom_operations = model_options.get("custom_operations", None)
    if custom_operations is None:
        sd, metadata = utils.convert_old_quants(sd, diffusion_model_prefix, metadata=metadata)

    model_config = model_detection.model_config_from_unet(sd, diffusion_model_prefix, metadata=metadata)
    if model_config is None:
        logger.warning("Warning, This is not a checkpoint file, trying to load it as a diffusion model only.")
        diffusion_model = load_diffusion_model_state_dict(sd, model_options={})
        if diffusion_model is None:
            return None
        return (diffusion_model, None, VAE(sd={}), None)  # The VAE object is there to throw an exception if it's actually used'

    unet_weight_dtype = list(model_config.supported_inference_dtypes)
    if model_config.quant_config is not None:
        weight_dtype = None

    if custom_operations is not None:
        model_config.custom_operations = custom_operations

    unet_dtype = model_options.get("dtype", model_options.get("weight_dtype", None))

    if unet_dtype is None:
        unet_dtype = model_management.unet_dtype(model_params=parameters, supported_dtypes=unet_weight_dtype, weight_dtype=weight_dtype)

    if model_config.quant_config is not None:
        manual_cast_dtype = model_management.unet_manual_cast(None, load_device, model_config.supported_inference_dtypes)
    else:
        manual_cast_dtype = model_management.unet_manual_cast(unet_dtype, load_device, model_config.supported_inference_dtypes)
    model_config.set_inference_dtype(unet_dtype, manual_cast_dtype)

    if model_config.clip_vision_prefix is not None:
        if output_clipvision:
            clipvision = clip_vision.load_clipvision_from_sd(sd, model_config.clip_vision_prefix, True)

    if output_model:
        inital_load_device = model_management.unet_initial_load_device(parameters, unet_dtype)
        model = model_config.get_model(sd, diffusion_model_prefix, device=inital_load_device)
        model.load_model_weights(sd, diffusion_model_prefix)

    if output_vae:
        vae_sd = utils.state_dict_prefix_replace(sd, {k: "" for k in model_config.vae_key_prefix}, filter_keys=True)
        vae_sd = model_config.process_vae_state_dict(vae_sd)
        vae = VAE(sd=vae_sd, metadata=metadata)

    if output_clip:
        if te_model_options.get("custom_operations", None) is None:
            scaled_fp8_list = []
            for k in list(sd.keys()):  # Convert scaled fp8 to mixed ops
                if k.endswith(".scaled_fp8"):
                    scaled_fp8_list.append(k[:-len("scaled_fp8")])

            if len(scaled_fp8_list) > 0:
                out_sd = {}
                for k in sd:
                    skip = False
                    for pref in scaled_fp8_list:
                        skip = skip or k.startswith(pref)
                    if not skip:
                        out_sd[k] = sd[k]

                for pref in scaled_fp8_list:
                    quant_sd, qmetadata = utils.convert_old_quants(sd, pref, metadata={})
                    for k in quant_sd:
                        out_sd[k] = quant_sd[k]
                    sd = out_sd

        clip_target = model_config.clip_target(state_dict=sd)
        if clip_target is not None:
            clip_sd = model_config.process_clip_state_dict(sd)
            if len(clip_sd) > 0:
                parameters = utils.calculate_parameters(clip_sd)
                clip = CLIP(clip_target, embedding_directory=embedding_directory, tokenizer_data=clip_sd, parameters=parameters, state_dict=clip_sd, model_options=te_model_options)
            else:
                logger.warning(f"no CLIP/text encoder weights in checkpoint {ckpt_path}, the text encoder model will not be loaded.")

    left_over = sd.keys()
    if len(left_over) > 0:
        logger.debug("left over keys: {}".format(left_over))

    if output_model:
        _model_patcher = model_patcher.ModelPatcher(model, load_device=load_device, offload_device=model_management.unet_offload_device(), ckpt_name=os.path.basename(ckpt_path))
        if inital_load_device != torch.device("cpu"):
            model_management.load_models_gpu([_model_patcher], force_full_load=True)

    return (_model_patcher, clip, vae, clipvision)


def load_diffusion_model_state_dict(sd, model_options: dict = None, ckpt_path: Optional[str] = "", metadata: Optional[FileMetadata] = None):  # load unet in diffusers or regular format
    """
    Loads a UNet diffusion model from a state dictionary, supporting both diffusers and regular formats.

    Args:
        sd (dict): State dictionary containing model weights and configuration
        model_options (dict, optional): Additional options for model loading. Supports:
            - dtype: Override model data type
            - custom_operations: Custom model operations
            - fp8_optimizations: Enable FP8 optimizations
        metadata: file metadata

    Returns:
        ModelPatcher: A wrapped model instance that handles device management and weight loading.
        Returns None if the model configuration cannot be detected.

    The function:
    1. Detects and handles different model formats (regular, diffusers, mmdit)
    2. Configures model dtype based on parameters and device capabilities
    3. Handles weight conversion and device placement
    4. Manages model optimization settings
    5. Loads weights and returns a device-managed model instance
    """
    if model_options is None:
        model_options = {}
    dtype = model_options.get("dtype", None)

    # Allow loading unets from checkpoint files
    diffusion_model_prefix = model_detection.unet_prefix_from_state_dict(sd)
    temp_sd = utils.state_dict_prefix_replace(sd, {diffusion_model_prefix: ""}, filter_keys=True)
    if len(temp_sd) > 0:
        sd = temp_sd

    custom_operations = model_options.get("custom_operations", None)
    if custom_operations is None:
        sd, metadata = utils.convert_old_quants(sd, "", metadata=metadata)
    parameters = utils.calculate_parameters(sd)
    weight_dtype = utils.weight_dtype(sd)
    load_device = model_management.get_torch_device()
    model_config = model_detection.model_config_from_unet(sd, "", metadata=metadata)

    if model_config is not None:
        new_sd = sd
    else:
        new_sd = model_detection.convert_diffusers_mmdit(sd, "")
        if new_sd is not None:  # diffusers mmdit
            model_config = model_detection.model_config_from_unet(new_sd, "", metadata=metadata)
            if model_config is None:
                return None
        else:  # diffusers unet
            model_config = model_detection.model_config_from_diffusers_unet(sd)
            if model_config is None:
                return None

            diffusers_keys = utils.unet_to_diffusers(model_config.unet_config)

            new_sd = {}
            for k in diffusers_keys:
                if k in sd:
                    new_sd[diffusers_keys[k]] = sd.pop(k)
                else:
                    logger.warning("{} {}".format(diffusers_keys[k], k))

    offload_device = model_management.unet_offload_device()
    unet_weight_dtype = list(model_config.supported_inference_dtypes)
    if model_config.quant_config is not None:
        weight_dtype = None

    if dtype is None:
        unet_dtype = model_management.unet_dtype(model_params=parameters, supported_dtypes=unet_weight_dtype, weight_dtype=weight_dtype)
    else:
        unet_dtype = dtype

    if model_config.quant_config is not None:
        manual_cast_dtype = model_management.unet_manual_cast(None, load_device, model_config.supported_inference_dtypes)
    else:
        manual_cast_dtype = model_management.unet_manual_cast(unet_dtype, load_device, model_config.supported_inference_dtypes)
    model_config.set_inference_dtype(unet_dtype, manual_cast_dtype)

    if custom_operations is not None:
        model_config.custom_operations = custom_operations

    if model_options.get("fp8_optimizations", False):
        model_config.optimizations["fp8"] = True

    model = model_config.get_model(new_sd, "")
    model = model.to(offload_device)
    model.load_model_weights(new_sd, "")
    left_over = sd.keys()
    if len(left_over) > 0:
        logger.info("left over keys in diffusion model: {}".format(left_over))
    return model_patcher.ModelPatcher(model, load_device=load_device, offload_device=offload_device, ckpt_name=os.path.basename(ckpt_path))


def load_diffusion_model(unet_path, model_options=None):
    if model_options is None:
        model_options = {}
    sd, metadata = utils.load_torch_file(unet_path, return_metadata=True)
    model = load_diffusion_model_state_dict(sd, model_options=model_options, ckpt_path=unet_path, metadata=metadata)
    if model is None:
        logger.error("ERROR UNSUPPORTED DIFFUSION MODEL {}".format(unet_path))
        raise RuntimeError("ERROR: Could not detect model type of: {}\n{}".format(unet_path, model_detection_error_hint(unet_path, sd)))
    return model


@_deprecate_method(message="The load_unet function has been deprecated and will be removed please switch to: load_diffusion_model", version="*")
def load_unet(unet_path, dtype=None):
    return load_diffusion_model(unet_path, model_options={"dtype": dtype})


@_deprecate_method(message="The load_unet_state_dict function has been deprecated and will be removed please switch to: load_diffusion_model_state_dict", version="*")
def load_unet_state_dict(sd, dtype=None):
    return load_diffusion_model_state_dict(sd, model_options={"dtype": dtype})


def save_checkpoint(output_path, model, clip=None, vae=None, clip_vision=None, metadata=None, extra_keys={}):
    clip_sd = None
    load_models = [model]
    if clip is not None:
        load_models.append(clip.load_model())
        clip_sd = clip.get_sd()
    vae_sd = None
    if vae is not None:
        vae_sd = vae.get_sd()

    if metadata is None:
        metadata = {}

    model_management.load_models_gpu(load_models, force_patch_weights=True)
    clip_vision_sd = clip_vision.get_sd() if clip_vision is not None else None
    sd = model.model.state_dict_for_saving(clip_sd, vae_sd, clip_vision_sd)
    for k in extra_keys:
        sd[k] = extra_keys[k]

    for k in sd:
        t = sd[k]
        if not t.is_contiguous():
            sd[k] = t.contiguous()

    utils.save_torch_file(sd, output_path, metadata=metadata)<|MERGE_RESOLUTION|>--- conflicted
+++ resolved
@@ -138,7 +138,7 @@
 
         self.tokenizer: "sd1_clip.SD1Tokenizer" = tokenizer(embedding_directory=embedding_directory, tokenizer_data=tokenizer_data)
         self.patcher = model_patcher.ModelPatcher(self.cond_stage_model, load_device=load_device, offload_device=offload_device)
-        #Match torch.float32 hardcode upcast in TE implemention
+        # Match torch.float32 hardcode upcast in TE implemention
         self.patcher.set_model_compute_dtype(torch.float32)
         self.patcher.hook_mode = EnumHookMode.MinVram
         self.patcher.is_clip = True
@@ -565,23 +565,10 @@
                     ddconfig = {"dim": dim, "z_dim": self.latent_channels, "dim_mult": [1, 2, 4, 4], "num_res_blocks": 2, "attn_scales": [], "temperal_downsample": [False, True, True], "dropout": 0.0}
                     self.first_stage_model = wan_vae.WanVAE(**ddconfig)
                     self.working_dtypes = [torch.bfloat16, torch.float16, torch.float32]
-<<<<<<< HEAD
-
-                    # todo: not sure how to detect qwen here
-                    wan_21_decode = 7000
-                    wan_21_encode = wan_21_decode - 1000
-                    qwen_vae_decode = int(wan_21_decode / 3)
-                    qwen_vae_encode = int(wan_21_encode / 3)
-                    encode_const = qwen_vae_encode if "qwen" in self.ckpt_name.lower() else wan_21_encode
-                    decode_const = qwen_vae_decode if "qwen" in self.ckpt_name.lower() else wan_21_decode
-                    self.memory_used_encode = lambda shape, dtype: encode_const * shape[3] * shape[4] * model_management.dtype_size(dtype)
-                    self.memory_used_decode = lambda shape, dtype: decode_const * shape[3] * shape[4] * (8 * 8) * model_management.dtype_size(dtype)
-=======
-                    self.memory_used_encode = lambda shape, dtype: (1500 if shape[2]<=4 else 6000) * shape[3] * shape[4] * model_management.dtype_size(dtype)
-                    self.memory_used_decode = lambda shape, dtype: (2200 if shape[2]<=4 else 7000) * shape[3] * shape[4] * (8*8) * model_management.dtype_size(dtype)
-
-
->>>>>>> ae65433a
+                    self.memory_used_encode = lambda shape, dtype: (1500 if shape[2] <= 4 else 6000) * shape[3] * shape[4] * model_management.dtype_size(dtype)
+                    self.memory_used_decode = lambda shape, dtype: (2200 if shape[2] <= 4 else 7000) * shape[3] * shape[4] * (8 * 8) * model_management.dtype_size(dtype)
+
+
             # Hunyuan 3d v2 2.0 & 2.1
             elif "geo_decoder.cross_attn_decoder.ln_1.bias" in sd:
 
