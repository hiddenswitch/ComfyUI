--- conflicted
+++ resolved
@@ -19,7 +19,6 @@
 from . import model_sampling
 from . import sd1_clip
 from . import sdxl_clip
-<<<<<<< HEAD
 from . import utils
 from .ldm.audio.autoencoder import AudioOobleckVAE
 from .ldm.cascade.stage_a import StageA
@@ -34,26 +33,10 @@
 from .text_encoders import sa_t5
 from .text_encoders import sd2_clip
 from .text_encoders import sd3_clip
+from .text_encoders import long_clipl
 
 
 def load_lora_for_models(model, clip, _lora, strength_model, strength_clip):
-=======
-import comfy.text_encoders.sd2_clip
-import comfy.text_encoders.sd3_clip
-import comfy.text_encoders.sa_t5
-import comfy.text_encoders.aura_t5
-import comfy.text_encoders.hydit
-import comfy.text_encoders.flux
-import comfy.text_encoders.long_clipl
-
-import comfy.model_patcher
-import comfy.lora
-import comfy.t2i_adapter.adapter
-import comfy.supported_models_base
-import comfy.taesd.taesd
-
-def load_lora_for_models(model, clip, lora, strength_model, strength_clip):
->>>>>>> 9230f658
     key_map = {}
     if model is not None:
         key_map = lora.model_lora_keys_unet(model.model, key_map)
@@ -84,13 +67,9 @@
 
 
 class CLIP:
-<<<<<<< HEAD
-    def __init__(self, target: CLIPTarget = None, embedding_directory=None, no_init=False, textmodel_json_config=None, tokenizer_data: dict | None = None, parameters=0):
+    def __init__(self, target: CLIPTarget = None, embedding_directory=None, no_init=False, textmodel_json_config=None, tokenizer_data: dict | None = None, parameters=0, model_options={}):
         if tokenizer_data is None:
             tokenizer_data = dict()
-=======
-    def __init__(self, target=None, embedding_directory=None, no_init=False, tokenizer_data={}, parameters=0, model_options={}):
->>>>>>> 9230f658
         if no_init:
             return
         params = target.params.copy()
@@ -105,12 +84,10 @@
 
         params['dtype'] = dtype
         params['device'] = model_management.text_encoder_initial_device(load_device, offload_device, parameters * model_management.dtype_size(dtype))
-<<<<<<< HEAD
         if "textmodel_json_config" not in params and textmodel_json_config is not None:
             params['textmodel_json_config'] = textmodel_json_config
-=======
+
         params['model_options'] = model_options
->>>>>>> 9230f658
 
         self.cond_stage_model = clip(**(params))
 
@@ -436,7 +413,6 @@
     HUNYUAN_DIT = 5
     FLUX = 6
 
-<<<<<<< HEAD
 
 @dataclasses.dataclass
 class CLIPTarget:
@@ -446,22 +422,18 @@
     tokenizer: Optional[Any] = None
 
 
-def load_clip(ckpt_paths, embedding_directory=None, clip_type=CLIPType.STABLE_DIFFUSION, textmodel_json_config: str | dict | None = None):
+def load_clip(ckpt_paths, embedding_directory=None, clip_type=CLIPType.STABLE_DIFFUSION, textmodel_json_config: str | dict | None = None, model_options=None):
+    if model_options is None:
+        model_options = dict()
     clip_data = []
     for p in ckpt_paths:
         clip_data.append(utils.load_torch_file(p, safe_load=True))
-=======
-def load_clip(ckpt_paths, embedding_directory=None, clip_type=CLIPType.STABLE_DIFFUSION, model_options={}):
-    clip_data = []
-    for p in ckpt_paths:
-        clip_data.append(comfy.utils.load_torch_file(p, safe_load=True))
-    return load_text_encoder_state_dicts(clip_data, embedding_directory=embedding_directory, clip_type=clip_type, model_options=model_options)
-
-def load_text_encoder_state_dicts(state_dicts=[], embedding_directory=None, clip_type=CLIPType.STABLE_DIFFUSION, model_options={}):
+    return load_text_encoder_state_dicts(clip_data, embedding_directory=embedding_directory, clip_type=clip_type, model_options=model_options, textmodel_json_config=textmodel_json_config)
+
+def load_text_encoder_state_dicts(state_dicts=[], embedding_directory=None, clip_type=CLIPType.STABLE_DIFFUSION, model_options={}, textmodel_json_config=None):
     clip_data = state_dicts
     class EmptyClass:
         pass
->>>>>>> 9230f658
 
     for i in range(len(clip_data)):
         if "transformer.resblocks.0.ln_1.weight" in clip_data[i]:
@@ -498,8 +470,8 @@
         else:
             w = clip_data[0].get("text_model.embeddings.position_embedding.weight", None)
             if w is not None and w.shape[0] == 248:
-                clip_target.clip = comfy.text_encoders.long_clipl.LongClipModel
-                clip_target.tokenizer = comfy.text_encoders.long_clipl.LongClipTokenizer
+                clip_target.clip = long_clipl.LongClipModel
+                clip_target.tokenizer = long_clipl.LongClipTokenizer
             else:
                 clip_target.clip = sd1_clip.SD1ClipModel
                 clip_target.tokenizer = sd1_clip.SD1Tokenizer
@@ -530,11 +502,7 @@
     for c in clip_data:
         parameters += utils.calculate_parameters(c)
 
-<<<<<<< HEAD
-    clip = CLIP(clip_target, embedding_directory=embedding_directory, textmodel_json_config=textmodel_json_config, parameters=parameters)
-=======
-    clip = CLIP(clip_target, embedding_directory=embedding_directory, parameters=parameters, model_options=model_options)
->>>>>>> 9230f658
+    clip = CLIP(clip_target, embedding_directory=embedding_directory, textmodel_json_config=textmodel_json_config, parameters=parameters, model_options=model_options)
     for c in clip_data:
         m, u = clip.load_sd(c)
         if len(m) > 0:
@@ -580,26 +548,14 @@
 
     return (model, clip, vae)
 
-<<<<<<< HEAD
-
-def load_checkpoint_guess_config(ckpt_path, output_vae=True, output_clip=True, output_clipvision=False, embedding_directory=None, output_model=True, model_options={}):
+def load_checkpoint_guess_config(ckpt_path, output_vae=True, output_clip=True, output_clipvision=False, embedding_directory=None, output_model=True, model_options={}, te_model_options={}):
     sd = utils.load_torch_file(ckpt_path)
-    out = load_state_dict_guess_config(sd, output_vae, output_clip, output_clipvision, embedding_directory, output_model, model_options, ckpt_path=ckpt_path)
-=======
-def load_checkpoint_guess_config(ckpt_path, output_vae=True, output_clip=True, output_clipvision=False, embedding_directory=None, output_model=True, model_options={}, te_model_options={}):
-    sd = comfy.utils.load_torch_file(ckpt_path)
     out = load_state_dict_guess_config(sd, output_vae, output_clip, output_clipvision, embedding_directory, output_model, model_options, te_model_options=te_model_options)
->>>>>>> 9230f658
     if out is None:
         raise RuntimeError("Could not detect model type of: {}".format(ckpt_path))
     return out
 
-<<<<<<< HEAD
-
-def load_state_dict_guess_config(sd, output_vae=True, output_clip=True, output_clipvision=False, embedding_directory=None, output_model=True, model_options={}, ckpt_path: str | None = None):
-=======
-def load_state_dict_guess_config(sd, output_vae=True, output_clip=True, output_clipvision=False, embedding_directory=None, output_model=True, model_options={}, te_model_options={}):
->>>>>>> 9230f658
+def load_state_dict_guess_config(sd, output_vae=True, output_clip=True, output_clipvision=False, embedding_directory=None, output_model=True, model_options={}, te_model_options={}, ckpt_path=""):
     clip = None
     clipvision = None
     vae = None
@@ -649,13 +605,8 @@
         if clip_target is not None:
             clip_sd = model_config.process_clip_state_dict(sd)
             if len(clip_sd) > 0:
-<<<<<<< HEAD
                 parameters = utils.calculate_parameters(clip_sd)
-                clip = CLIP(clip_target, embedding_directory=embedding_directory, tokenizer_data=clip_sd, parameters=parameters)
-=======
-                parameters = comfy.utils.calculate_parameters(clip_sd)
                 clip = CLIP(clip_target, embedding_directory=embedding_directory, tokenizer_data=clip_sd, parameters=parameters, model_options=te_model_options)
->>>>>>> 9230f658
                 m, u = clip.load_sd(clip_sd, full_model=True)
                 if len(m) > 0:
                     m_filter = list(filter(lambda a: ".logit_scale" not in a and ".transformer.text_projection.weight" not in a, m))
