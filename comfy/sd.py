from __future__ import annotations

import dataclasses
import json
import logging
import math
import os
import os.path
from enum import Enum
from typing import Any, Optional

import torch
import yaml

from . import clip_vision
from . import diffusers_convert
from . import gligen
from . import model_detection
from . import model_management
from . import model_patcher
from . import model_sampling
from . import sd1_clip
from . import sdxl_clip
<<<<<<< HEAD
from . import utils
from .component_model.deprecation import _deprecate_method
from .hooks import EnumHookMode
from .ldm.ace.vae.music_dcae_pipeline import MusicDCAE
from .ldm.audio.autoencoder import AudioOobleckVAE
from .ldm.cascade.stage_a import StageA
from .ldm.cascade.stage_c_coder import StageC_coder
from .ldm.cosmos.vae import CausalContinuousVideoTokenizer
from .ldm.flux.redux import ReduxImageEncoder
from .ldm.genmo.vae import model as genmo_model
from .ldm.hunyuan3d.vae import ShapeVAE
from .ldm.lightricks.vae import causal_video_autoencoder as lightricks
from .ldm.models.autoencoder import AutoencoderKL, AutoencodingEngine
from .ldm.wan import vae as wan_vae
from .ldm.wan import vae2_2 as wan_vae2_2
from .lora import load_lora, model_lora_keys_unet, model_lora_keys_clip
from .lora_convert import convert_lora
from .model_management import load_models_gpu
from .model_patcher import ModelPatcher
from .t2i_adapter import adapter
from .taesd import taesd
from .text_encoders import ace
from .text_encoders import aura_t5
from .text_encoders import cosmos
from .text_encoders import flux
from .text_encoders import genmo
from .text_encoders import hidream
from .text_encoders import hunyuan_video
from .text_encoders import hydit
from .text_encoders import long_clipl
from .text_encoders import lt
from .text_encoders import lumina2
from .text_encoders import omnigen2
from .text_encoders import pixart_t5
from .text_encoders import sa_t5
from .text_encoders import sd2_clip
from .text_encoders import sd3_clip
from .text_encoders import wan
from .utils import ProgressBar, FileMetadata

logger = logging.getLogger(__name__)


def load_lora_for_models(model, clip, lora, strength_model, strength_clip, lora_name=None):
=======
import comfy.text_encoders.sd2_clip
import comfy.text_encoders.sd3_clip
import comfy.text_encoders.sa_t5
import comfy.text_encoders.aura_t5
import comfy.text_encoders.pixart_t5
import comfy.text_encoders.hydit
import comfy.text_encoders.flux
import comfy.text_encoders.long_clipl
import comfy.text_encoders.genmo
import comfy.text_encoders.lt
import comfy.text_encoders.hunyuan_video
import comfy.text_encoders.cosmos
import comfy.text_encoders.lumina2
import comfy.text_encoders.wan
import comfy.text_encoders.hidream
import comfy.text_encoders.ace
import comfy.text_encoders.omnigen2
import comfy.text_encoders.qwen_image

import comfy.model_patcher
import comfy.lora
import comfy.lora_convert
import comfy.hooks
import comfy.t2i_adapter.adapter
import comfy.taesd.taesd

import comfy.ldm.flux.redux

def load_lora_for_models(model, clip, lora, strength_model, strength_clip):
>>>>>>> 05df2df4
    key_map = {}
    if model is not None:
        key_map = model_lora_keys_unet(model.model, key_map)
    if clip is not None:
        key_map = model_lora_keys_clip(clip.cond_stage_model, key_map)

    lora = convert_lora(lora)
    loaded = load_lora(lora, key_map, lora_name=lora_name)
    if model is not None:
        new_modelpatcher: ModelPatcher = model.clone()
        k = new_modelpatcher.add_patches(loaded, strength_model)
    else:
        k = ()
        new_modelpatcher = None

    if clip is not None:
        new_clip = clip.clone()
        k1 = new_clip.add_patches(loaded, strength_clip)
    else:
        k1 = ()
        new_clip = None
    k = set(k)
    k1 = set(k1)
    for x in loaded:
        if (x not in k) and (x not in k1):
            logger.warning(f"[{lora_name}] clip keys not loaded {x}".format(x))

    return (new_modelpatcher, new_clip)


class CLIP:
    def __init__(self, target: CLIPTarget = None, embedding_directory=None, no_init=False, textmodel_json_config=None, tokenizer_data: dict | None = None, parameters=0, model_options={}):
        if tokenizer_data is None:
            tokenizer_data = dict()
        if no_init:
            return
        params = target.params.copy()
        clip = target.clip
        tokenizer = target.tokenizer

        load_device = model_options.get("load_device", model_management.text_encoder_device())
        offload_device = model_options.get("offload_device", model_management.text_encoder_offload_device())
        dtype = model_options.get("dtype", None)
        if dtype is None:
            dtype = model_management.text_encoder_dtype(load_device)

        params['dtype'] = dtype
        params['device'] = model_options.get("initial_device", model_management.text_encoder_initial_device(load_device, offload_device, parameters * model_management.dtype_size(dtype)))
        if "textmodel_json_config" not in params and textmodel_json_config is not None:
            params['textmodel_json_config'] = textmodel_json_config

        params['model_options'] = model_options

        self.cond_stage_model = clip(**(params))

        for dt in self.cond_stage_model.dtypes:
            if not model_management.supports_cast(load_device, dt):
                load_device = offload_device
                if params['device'] != offload_device:
                    self.cond_stage_model.to(offload_device)
                    logger.warning("Had to shift TE back.")

        self.tokenizer: "sd1_clip.SD1Tokenizer" = tokenizer(embedding_directory=embedding_directory, tokenizer_data=tokenizer_data)
        self.patcher = model_patcher.ModelPatcher(self.cond_stage_model, load_device=load_device, offload_device=offload_device)
        self.patcher.hook_mode = EnumHookMode.MinVram
        self.patcher.is_clip = True
        self.apply_hooks_to_conds = None
        if params['device'] == load_device:
            model_management.load_models_gpu([self.patcher], force_full_load=True)
        self.layer_idx = None
        self.use_clip_schedule = False
        logger.debug("CLIP/text encoder model load device: {}, offload device: {}, current: {}, dtype: {}".format(load_device, offload_device, params['device'], dtype))
        self.tokenizer_options = {}

    def clone(self):
        n = CLIP(no_init=True)
        n.patcher = self.patcher.clone()
        n.cond_stage_model = self.cond_stage_model
        # cloning the tokenizer allows the vocab updates to work more idiomatically
        n.tokenizer = self.tokenizer.clone()
        n.layer_idx = self.layer_idx
        n.tokenizer_options = self.tokenizer_options.copy()
        n.use_clip_schedule = self.use_clip_schedule
        n.apply_hooks_to_conds = self.apply_hooks_to_conds
        return n

    def add_patches(self, patches, strength_patch=1.0, strength_model=1.0):
        return self.patcher.add_patches(patches, strength_patch, strength_model)

    def set_tokenizer_option(self, option_name, value):
        self.tokenizer_options[option_name] = value

    def clip_layer(self, layer_idx):
        self.layer_idx = layer_idx

    def tokenize(self, text, return_word_ids=False, **kwargs):
        tokenizer_options = kwargs.get("tokenizer_options", {})
        if len(self.tokenizer_options) > 0:
            tokenizer_options = {**self.tokenizer_options, **tokenizer_options}
        if len(tokenizer_options) > 0:
            kwargs["tokenizer_options"] = tokenizer_options
        return self.tokenizer.tokenize_with_weights(text, return_word_ids, **kwargs)

    def add_hooks_to_dict(self, pooled_dict: dict[str]):
        if self.apply_hooks_to_conds:
            pooled_dict["hooks"] = self.apply_hooks_to_conds
        return pooled_dict

    def encode_from_tokens_scheduled(self, tokens, unprojected=False, add_dict: dict[str] = {}, show_pbar=True):
        all_cond_pooled: list[tuple[torch.Tensor, dict[str]]] = []
        all_hooks = self.patcher.forced_hooks
        if all_hooks is None or not self.use_clip_schedule:
            # if no hooks or shouldn't use clip schedule, do unscheduled encode_from_tokens and perform add_dict
            return_pooled = "unprojected" if unprojected else True
            pooled_dict = self.encode_from_tokens(tokens, return_pooled=return_pooled, return_dict=True)
            cond = pooled_dict.pop("cond")
            # add/update any keys with the provided add_dict
            pooled_dict.update(add_dict)
            all_cond_pooled.append([cond, pooled_dict])
        else:
            scheduled_keyframes = all_hooks.get_hooks_for_clip_schedule()

            self.cond_stage_model.reset_clip_options()
            if self.layer_idx is not None:
                self.cond_stage_model.set_clip_options({"layer": self.layer_idx})
            if unprojected:
                self.cond_stage_model.set_clip_options({"projected_pooled": False})

            self.load_model()
            all_hooks.reset()
            self.patcher.patch_hooks(None)
            if show_pbar:
                pbar = ProgressBar(len(scheduled_keyframes))

            for scheduled_opts in scheduled_keyframes:
                t_range = scheduled_opts[0]
                # don't bother encoding any conds outside of start_percent and end_percent bounds
                if "start_percent" in add_dict:
                    if t_range[1] < add_dict["start_percent"]:
                        continue
                if "end_percent" in add_dict:
                    if t_range[0] > add_dict["end_percent"]:
                        continue
                hooks_keyframes = scheduled_opts[1]
                for hook, keyframe in hooks_keyframes:
                    hook.hook_keyframe._current_keyframe = keyframe
                # apply appropriate hooks with values that match new hook_keyframe
                self.patcher.patch_hooks(all_hooks)
                # perform encoding as normal
                o = self.cond_stage_model.encode_token_weights(tokens)
                cond, pooled = o[:2]
                pooled_dict = {"pooled_output": pooled}
                # add clip_start_percent and clip_end_percent in pooled
                pooled_dict["clip_start_percent"] = t_range[0]
                pooled_dict["clip_end_percent"] = t_range[1]
                # add/update any keys with the provided add_dict
                pooled_dict.update(add_dict)
                # add hooks stored on clip
                self.add_hooks_to_dict(pooled_dict)
                all_cond_pooled.append([cond, pooled_dict])
                if show_pbar:
                    pbar.update(1)
                model_management.throw_exception_if_processing_interrupted()
            all_hooks.reset()
        return all_cond_pooled

    def encode_from_tokens(self, tokens, return_pooled=False, return_dict=False):
        self.cond_stage_model.reset_clip_options()

        if self.layer_idx is not None:
            self.cond_stage_model.set_clip_options({"layer": self.layer_idx})

        if return_pooled == "unprojected":
            self.cond_stage_model.set_clip_options({"projected_pooled": False})

        self.load_model()
        o = self.cond_stage_model.encode_token_weights(tokens)
        cond, pooled = o[:2]
        if return_dict:
            out = {"cond": cond, "pooled_output": pooled}
            if len(o) > 2:
                for k in o[2]:
                    out[k] = o[2][k]
            self.add_hooks_to_dict(out)
            return out

        if return_pooled:
            return cond, pooled
        return cond

    def encode(self, text):
        tokens = self.tokenize(text)
        return self.encode_from_tokens(tokens)

    def load_sd(self, sd, full_model=False):
        if full_model:
            return self.cond_stage_model.load_state_dict(sd, strict=False)
        else:
            return self.cond_stage_model.load_sd(sd)

    def get_sd(self):
        sd_clip = self.cond_stage_model.state_dict()
        sd_tokenizer = self.tokenizer.state_dict()
        for k in sd_tokenizer:
            sd_clip[k] = sd_tokenizer[k]
        return sd_clip

    def load_model(self):
        load_models_gpu([self.patcher])
        return self.patcher

    def get_key_patches(self):
        return self.patcher.get_key_patches()


class VAE:
    def __init__(self, sd=None, device=None, config=None, dtype=None, metadata=None, no_init=False):
        if no_init:
            return
        if 'decoder.up_blocks.0.resnets.0.norm1.weight' in sd.keys():  # diffusers format
            sd = diffusers_convert.convert_vae_state_dict(sd)

        self.memory_used_encode = lambda shape, dtype: (1767 * shape[2] * shape[3]) * model_management.dtype_size(dtype)  # These are for AutoencoderKL and need tweaking (should be lower)
        self.memory_used_decode = lambda shape, dtype: (2178 * shape[2] * shape[3] * 64) * model_management.dtype_size(dtype)
        self.downscale_ratio = 8
        self.upscale_ratio = 8
        self.latent_channels = 4
        self.latent_dim = 2
        self.output_channels = 3
        self.process_input = lambda image: image * 2.0 - 1.0
        self.process_output = lambda image: torch.clamp((image + 1.0) / 2.0, min=0.0, max=1.0)
        self.working_dtypes = [torch.bfloat16, torch.float32]
        self.disable_offload = False

        self.downscale_index_formula = None
        self.upscale_index_formula = None
        self.extra_1d_channel = None

        if config is None:
            if "decoder.mid.block_1.mix_factor" in sd:
                encoder_config = {'double_z': True, 'z_channels': 4, 'resolution': 256, 'in_channels': 3, 'out_ch': 3, 'ch': 128, 'ch_mult': [1, 2, 4, 4], 'num_res_blocks': 2, 'attn_resolutions': [], 'dropout': 0.0}
                decoder_config = encoder_config.copy()
                decoder_config["video_kernel_size"] = [3, 1, 1]
                decoder_config["alpha"] = 0.0
                self.first_stage_model = AutoencodingEngine(regularizer_config={'target': "comfy.ldm.models.autoencoder.DiagonalGaussianRegularizer"},
                                                            encoder_config={'target': "comfy.ldm.modules.diffusionmodules.model.Encoder", 'params': encoder_config},
                                                            decoder_config={'target': "comfy.ldm.modules.temporal_ae.VideoDecoder", 'params': decoder_config})
            elif "taesd_decoder.1.weight" in sd:
                self.latent_channels = sd["taesd_decoder.1.weight"].shape[1]
                self.first_stage_model = taesd.TAESD(latent_channels=self.latent_channels)
            elif "vquantizer.codebook.weight" in sd:  # VQGan: stage a of stable cascade
                self.first_stage_model = StageA()
                self.downscale_ratio = 4
                self.upscale_ratio = 4
                # TODO
                # self.memory_used_encode
                # self.memory_used_decode
                self.process_input = lambda image: image
                self.process_output = lambda image: image
            elif "backbone.1.0.block.0.1.num_batches_tracked" in sd:  # effnet: encoder for stage c latent of stable cascade
                self.first_stage_model = StageC_coder()
                self.downscale_ratio = 32
                self.latent_channels = 16
                new_sd = {}
                for k in sd:
                    new_sd["encoder.{}".format(k)] = sd[k]
                sd = new_sd
            elif "blocks.11.num_batches_tracked" in sd:  # previewer: decoder for stage c latent of stable cascade
                self.first_stage_model = StageC_coder()
                self.latent_channels = 16
                new_sd = {}
                for k in sd:
                    new_sd["previewer.{}".format(k)] = sd[k]
                sd = new_sd
            elif "encoder.backbone.1.0.block.0.1.num_batches_tracked" in sd:  # combined effnet and previewer for stable cascade
                self.first_stage_model = StageC_coder()
                self.downscale_ratio = 32
                self.latent_channels = 16
            elif "decoder.conv_in.weight" in sd:
                # default SD1.x/SD2.x VAE parameters
                ddconfig = {'double_z': True, 'z_channels': 4, 'resolution': 256, 'in_channels': 3, 'out_ch': 3, 'ch': 128, 'ch_mult': [1, 2, 4, 4], 'num_res_blocks': 2, 'attn_resolutions': [], 'dropout': 0.0}

                if 'encoder.down.2.downsample.conv.weight' not in sd and 'decoder.up.3.upsample.conv.weight' not in sd:  # Stable diffusion x4 upscaler VAE
                    ddconfig['ch_mult'] = [1, 2, 4]
                    self.downscale_ratio = 4
                    self.upscale_ratio = 4

                self.latent_channels = ddconfig['z_channels'] = sd["decoder.conv_in.weight"].shape[1]
                if 'post_quant_conv.weight' in sd:
                    self.first_stage_model = AutoencoderKL(ddconfig=ddconfig, embed_dim=sd['post_quant_conv.weight'].shape[1])
                else:
                    self.first_stage_model = AutoencodingEngine(regularizer_config={'target': "comfy.ldm.models.autoencoder.DiagonalGaussianRegularizer"},
                                                                encoder_config={'target': "comfy.ldm.modules.diffusionmodules.model.Encoder", 'params': ddconfig},
                                                                decoder_config={'target': "comfy.ldm.modules.diffusionmodules.model.Decoder", 'params': ddconfig})
            elif "decoder.layers.1.layers.0.beta" in sd:
                self.first_stage_model = AudioOobleckVAE()
                self.memory_used_encode = lambda shape, dtype: (1000 * shape[2]) * model_management.dtype_size(dtype)
                self.memory_used_decode = lambda shape, dtype: (1000 * shape[2] * 2048) * model_management.dtype_size(dtype)
                self.latent_channels = 64
                self.output_channels = 2
                self.upscale_ratio = 2048
                self.downscale_ratio = 2048
                self.latent_dim = 1
                self.process_output = lambda audio: audio
                self.process_input = lambda audio: audio
                self.working_dtypes = [torch.float16, torch.bfloat16, torch.float32]
                self.disable_offload = True
            elif "blocks.2.blocks.3.stack.5.weight" in sd or "decoder.blocks.2.blocks.3.stack.5.weight" in sd or "layers.4.layers.1.attn_block.attn.qkv.weight" in sd or "encoder.layers.4.layers.1.attn_block.attn.qkv.weight" in sd:  # genmo mochi vae
                if "blocks.2.blocks.3.stack.5.weight" in sd:
                    sd = utils.state_dict_prefix_replace(sd, {"": "decoder."})
                if "layers.4.layers.1.attn_block.attn.qkv.weight" in sd:
                    sd = utils.state_dict_prefix_replace(sd, {"": "encoder."})
                self.first_stage_model = genmo_model.VideoVAE()
                self.latent_channels = 12
                self.latent_dim = 3
                self.memory_used_decode = lambda shape, dtype: (1000 * shape[2] * shape[3] * shape[4] * (6 * 8 * 8)) * model_management.dtype_size(dtype)
                self.memory_used_encode = lambda shape, dtype: (1.5 * max(shape[2], 7) * shape[3] * shape[4] * (6 * 8 * 8)) * model_management.dtype_size(dtype)
                self.upscale_ratio = (lambda a: max(0, a * 6 - 5), 8, 8)
                self.upscale_index_formula = (6, 8, 8)
                self.downscale_ratio = (lambda a: max(0, math.floor((a + 5) / 6)), 8, 8)
                self.downscale_index_formula = (6, 8, 8)
                self.working_dtypes = [torch.float16, torch.float32]
            elif "decoder.up_blocks.0.res_blocks.0.conv1.conv.weight" in sd:  # lightricks ltxv
                tensor_conv1 = sd["decoder.up_blocks.0.res_blocks.0.conv1.conv.weight"]
                version = 0
                if tensor_conv1.shape[0] == 512:
                    version = 0
                elif tensor_conv1.shape[0] == 1024:
                    version = 1
                    if "encoder.down_blocks.1.conv.conv.bias" in sd:
                        version = 2
                vae_config = None
                if metadata is not None and "config" in metadata:
                    vae_config = json.loads(metadata["config"]).get("vae", None)
                self.first_stage_model = lightricks.VideoVAE(version=version, config=vae_config)
                self.latent_channels = 128
                self.latent_dim = 3
                self.memory_used_decode = lambda shape, dtype: (900 * shape[2] * shape[3] * shape[4] * (8 * 8 * 8)) * model_management.dtype_size(dtype)
                self.memory_used_encode = lambda shape, dtype: (70 * max(shape[2], 7) * shape[3] * shape[4]) * model_management.dtype_size(dtype)
                self.upscale_ratio = (lambda a: max(0, a * 8 - 7), 32, 32)
                self.upscale_index_formula = (8, 32, 32)
                self.downscale_ratio = (lambda a: max(0, math.floor((a + 7) / 8)), 32, 32)
                self.downscale_index_formula = (8, 32, 32)
                self.working_dtypes = [torch.bfloat16, torch.float32]
            elif "decoder.conv_in.conv.weight" in sd:
                ddconfig = {'double_z': True, 'z_channels': 4, 'resolution': 256, 'in_channels': 3, 'out_ch': 3, 'ch': 128, 'ch_mult': [1, 2, 4, 4], 'num_res_blocks': 2, 'attn_resolutions': [], 'dropout': 0.0}
                ddconfig["conv3d"] = True
                ddconfig["time_compress"] = 4
                self.upscale_ratio = (lambda a: max(0, a * 4 - 3), 8, 8)
                self.upscale_index_formula = (4, 8, 8)
                self.downscale_ratio = (lambda a: max(0, math.floor((a + 3) / 4)), 8, 8)
                self.downscale_index_formula = (4, 8, 8)
                self.latent_dim = 3
                self.latent_channels = ddconfig['z_channels'] = sd["decoder.conv_in.conv.weight"].shape[1]
                self.first_stage_model = AutoencoderKL(ddconfig=ddconfig, embed_dim=sd['post_quant_conv.weight'].shape[1])
                self.memory_used_decode = lambda shape, dtype: (1500 * shape[2] * shape[3] * shape[4] * (4 * 8 * 8)) * model_management.dtype_size(dtype)
                self.memory_used_encode = lambda shape, dtype: (900 * max(shape[2], 2) * shape[3] * shape[4]) * model_management.dtype_size(dtype)
                self.working_dtypes = [torch.bfloat16, torch.float16, torch.float32]
            elif "decoder.unpatcher3d.wavelets" in sd:
                self.upscale_ratio = (lambda a: max(0, a * 8 - 7), 8, 8)
                self.upscale_index_formula = (8, 8, 8)
                self.downscale_ratio = (lambda a: max(0, math.floor((a + 7) / 8)), 8, 8)
                self.downscale_index_formula = (8, 8, 8)
                self.latent_dim = 3
                self.latent_channels = 16
                ddconfig = {'z_channels': 16, 'latent_channels': self.latent_channels, 'z_factor': 1, 'resolution': 1024, 'in_channels': 3, 'out_channels': 3, 'channels': 128, 'channels_mult': [2, 4, 4], 'num_res_blocks': 2, 'attn_resolutions': [32], 'dropout': 0.0, 'patch_size': 4, 'num_groups': 1, 'temporal_compression': 8, 'spacial_compression': 8}
                self.first_stage_model = CausalContinuousVideoTokenizer(**ddconfig)
                # TODO: these values are a bit off because this is not a standard VAE
                self.memory_used_decode = lambda shape, dtype: (50 * shape[2] * shape[3] * shape[4] * (8 * 8 * 8)) * model_management.dtype_size(dtype)
                self.memory_used_encode = lambda shape, dtype: (50 * (round((shape[2] + 7) / 8) * 8) * shape[3] * shape[4]) * model_management.dtype_size(dtype)
                self.working_dtypes = [torch.bfloat16, torch.float32]
            elif "decoder.middle.0.residual.0.gamma" in sd:
                if "decoder.upsamples.0.upsamples.0.residual.2.weight" in sd:  # Wan 2.2 VAE
                    self.upscale_ratio = (lambda a: max(0, a * 4 - 3), 16, 16)
                    self.upscale_index_formula = (4, 16, 16)
                    self.downscale_ratio = (lambda a: max(0, math.floor((a + 3) / 4)), 16, 16)
                    self.downscale_index_formula = (4, 16, 16)
                    self.latent_dim = 3
                    self.latent_channels = 48
                    ddconfig = {"dim": 160, "z_dim": self.latent_channels, "dim_mult": [1, 2, 4, 4], "num_res_blocks": 2, "attn_scales": [], "temperal_downsample": [False, True, True], "dropout": 0.0}
                    self.first_stage_model = wan_vae2_2.WanVAE(**ddconfig)
                    self.working_dtypes = [torch.bfloat16, torch.float16, torch.float32]
                    self.memory_used_encode = lambda shape, dtype: 3300 * shape[3] * shape[4] * model_management.dtype_size(dtype)
                    self.memory_used_decode = lambda shape, dtype: 8000 * shape[3] * shape[4] * (16 * 16) * model_management.dtype_size(dtype)
                else:  # Wan 2.1 VAE
                    self.upscale_ratio = (lambda a: max(0, a * 4 - 3), 8, 8)
                    self.upscale_index_formula = (4, 8, 8)
                    self.downscale_ratio = (lambda a: max(0, math.floor((a + 3) / 4)), 8, 8)
                    self.downscale_index_formula = (4, 8, 8)
                    self.latent_dim = 3
                    self.latent_channels = 16
                    ddconfig = {"dim": 96, "z_dim": self.latent_channels, "dim_mult": [1, 2, 4, 4], "num_res_blocks": 2, "attn_scales": [], "temperal_downsample": [False, True, True], "dropout": 0.0}
                    self.first_stage_model = wan_vae.WanVAE(**ddconfig)
                    self.working_dtypes = [torch.bfloat16, torch.float16, torch.float32]
                    self.memory_used_encode = lambda shape, dtype: 6000 * shape[3] * shape[4] * model_management.dtype_size(dtype)
                    self.memory_used_decode = lambda shape, dtype: 7000 * shape[3] * shape[4] * (8 * 8) * model_management.dtype_size(dtype)
            elif "geo_decoder.cross_attn_decoder.ln_1.bias" in sd:
                self.latent_dim = 1
                ln_post = "geo_decoder.ln_post.weight" in sd
                inner_size = sd["geo_decoder.output_proj.weight"].shape[1]
                downsample_ratio = sd["post_kl.weight"].shape[0] // inner_size
                mlp_expand = sd["geo_decoder.cross_attn_decoder.mlp.c_fc.weight"].shape[0] // inner_size
                self.memory_used_encode = lambda shape, dtype: (1000 * shape[2]) * model_management.dtype_size(dtype)  # TODO
                self.memory_used_decode = lambda shape, dtype: (1024 * 1024 * 1024 * 2.0) * model_management.dtype_size(dtype)  # TODO
                ddconfig = {"embed_dim": 64, "num_freqs": 8, "include_pi": False, "heads": 16, "width": 1024, "num_decoder_layers": 16, "qkv_bias": False, "qk_norm": True, "geo_decoder_mlp_expand_ratio": mlp_expand, "geo_decoder_downsample_ratio": downsample_ratio, "geo_decoder_ln_post": ln_post}
                self.first_stage_model = ShapeVAE(**ddconfig)
                self.working_dtypes = [torch.float16, torch.bfloat16, torch.float32]
            elif "vocoder.backbone.channel_layers.0.0.bias" in sd:  # Ace Step Audio
                self.first_stage_model = MusicDCAE(source_sample_rate=44100)
                self.memory_used_encode = lambda shape, dtype: (shape[2] * 330) * model_management.dtype_size(dtype)
                self.memory_used_decode = lambda shape, dtype: (shape[2] * shape[3] * 87000) * model_management.dtype_size(dtype)
                self.latent_channels = 8
                self.output_channels = 2
                self.upscale_ratio = 4096
                self.downscale_ratio = 4096
                self.latent_dim = 2
                self.process_output = lambda audio: audio
                self.process_input = lambda audio: audio
                self.working_dtypes = [torch.bfloat16, torch.float16, torch.float32]
                self.disable_offload = True
                self.extra_1d_channel = 16
            else:
                logger.warning("WARNING: No VAE weights detected, VAE not initalized.")
                self.first_stage_model = None
                return
        else:
            self.first_stage_model = AutoencoderKL(**(config['params']))
        self.first_stage_model = self.first_stage_model.eval()

        m, u = self.first_stage_model.load_state_dict(sd, strict=False)
        if len(m) > 0:
            logger.warning("Missing VAE keys {}".format(m))

        if len(u) > 0:
            logger.debug("Leftover VAE keys {}".format(u))

        if device is None:
            device = model_management.vae_device()
        self.device = device
        offload_device = model_management.vae_offload_device()
        if dtype is None:
            dtype = model_management.vae_dtype(self.device, self.working_dtypes)
        self.vae_dtype = dtype
        self.first_stage_model.to(self.vae_dtype)
        self.output_device = model_management.intermediate_device()

        self.patcher = model_patcher.ModelPatcher(self.first_stage_model, load_device=self.device, offload_device=offload_device)
        logger.debug("VAE load device: {}, offload device: {}, dtype: {}".format(self.device, offload_device, self.vae_dtype))

    def clone(self):
        n = VAE(no_init=True)
        n.memory_used_encode = self.memory_used_encode
        n.memory_used_decode = self.memory_used_decode
        n.downscale_ratio = self.downscale_ratio
        n.upscale_ratio = self.upscale_ratio
        n.latent_channels = self.latent_channels
        n.latent_dim = self.latent_dim
        n.output_channels = self.output_channels
        n.process_input = self.process_input
        n.process_output = self.process_output
        n.working_dtypes = self.working_dtypes.copy()
        n.disable_offload = self.disable_offload
        n.downscale_index_formula = self.downscale_index_formula
        n.upscale_index_formula = self.upscale_index_formula
        n.extra_1d_channel = self.extra_1d_channel
        n.first_stage_model = self.first_stage_model
        n.device = self.device
        n.vae_dtype = self.vae_dtype
        n.output_device = self.output_device
        n.patcher = self.patcher.clone()
        return n

    def throw_exception_if_invalid(self):
        if self.first_stage_model is None:
            raise RuntimeError("ERROR: VAE is invalid: None\n\nIf the VAE is from a checkpoint loader node your checkpoint does not contain a valid VAE.")

    def vae_encode_crop_pixels(self, pixels):
        downscale_ratio = self.spacial_compression_encode()

        dims = pixels.shape[1:-1]
        for d in range(len(dims)):
            x = (dims[d] // downscale_ratio) * downscale_ratio
            x_offset = (dims[d] % downscale_ratio) // 2
            if x != dims[d]:
                pixels = pixels.narrow(d + 1, x_offset, x)
        return pixels

    def decode_tiled_(self, samples, tile_x=64, tile_y=64, overlap=16):
        steps = samples.shape[0] * utils.get_tiled_scale_steps(samples.shape[3], samples.shape[2], tile_x, tile_y, overlap)
        steps += samples.shape[0] * utils.get_tiled_scale_steps(samples.shape[3], samples.shape[2], tile_x // 2, tile_y * 2, overlap)
        steps += samples.shape[0] * utils.get_tiled_scale_steps(samples.shape[3], samples.shape[2], tile_x * 2, tile_y // 2, overlap)
        pbar = utils.ProgressBar(steps)

        decode_fn = lambda a: self.first_stage_model.decode(a.to(self.vae_dtype).to(self.device)).float()
        output = self.process_output(
            (utils.tiled_scale(samples, decode_fn, tile_x // 2, tile_y * 2, overlap, upscale_amount=self.upscale_ratio, output_device=self.output_device, pbar=pbar) +
             utils.tiled_scale(samples, decode_fn, tile_x * 2, tile_y // 2, overlap, upscale_amount=self.upscale_ratio, output_device=self.output_device, pbar=pbar) +
             utils.tiled_scale(samples, decode_fn, tile_x, tile_y, overlap, upscale_amount=self.upscale_ratio, output_device=self.output_device, pbar=pbar))
            / 3.0)
        return output

    def decode_tiled_1d(self, samples, tile_x=128, overlap=32):
        if samples.ndim == 3:
            decode_fn = lambda a: self.first_stage_model.decode(a.to(self.vae_dtype).to(self.device)).float()
        else:
            og_shape = samples.shape
            samples = samples.reshape((og_shape[0], og_shape[1] * og_shape[2], -1))
            decode_fn = lambda a: self.first_stage_model.decode(a.reshape((-1, og_shape[1], og_shape[2], a.shape[-1])).to(self.vae_dtype).to(self.device)).float()

        return self.process_output(utils.tiled_scale_multidim(samples, decode_fn, tile=(tile_x,), overlap=overlap, upscale_amount=self.upscale_ratio, out_channels=self.output_channels, output_device=self.output_device))

    def decode_tiled_3d(self, samples, tile_t=999, tile_x=32, tile_y=32, overlap=(1, 8, 8)):
        decode_fn = lambda a: self.first_stage_model.decode(a.to(self.vae_dtype).to(self.device)).float()
        return self.process_output(utils.tiled_scale_multidim(samples, decode_fn, tile=(tile_t, tile_x, tile_y), overlap=overlap, upscale_amount=self.upscale_ratio, out_channels=self.output_channels, index_formulas=self.upscale_index_formula, output_device=self.output_device))

    def encode_tiled_(self, pixel_samples, tile_x=512, tile_y=512, overlap=64):
        steps = pixel_samples.shape[0] * utils.get_tiled_scale_steps(pixel_samples.shape[3], pixel_samples.shape[2], tile_x, tile_y, overlap)
        steps += pixel_samples.shape[0] * utils.get_tiled_scale_steps(pixel_samples.shape[3], pixel_samples.shape[2], tile_x // 2, tile_y * 2, overlap)
        steps += pixel_samples.shape[0] * utils.get_tiled_scale_steps(pixel_samples.shape[3], pixel_samples.shape[2], tile_x * 2, tile_y // 2, overlap)
        pbar = utils.ProgressBar(steps)

        encode_fn = lambda a: self.first_stage_model.encode((self.process_input(a)).to(self.vae_dtype).to(self.device)).float()
        samples = utils.tiled_scale(pixel_samples, encode_fn, tile_x, tile_y, overlap, upscale_amount=(1 / self.downscale_ratio), out_channels=self.latent_channels, output_device=self.output_device, pbar=pbar)
        samples += utils.tiled_scale(pixel_samples, encode_fn, tile_x * 2, tile_y // 2, overlap, upscale_amount=(1 / self.downscale_ratio), out_channels=self.latent_channels, output_device=self.output_device, pbar=pbar)
        samples += utils.tiled_scale(pixel_samples, encode_fn, tile_x // 2, tile_y * 2, overlap, upscale_amount=(1 / self.downscale_ratio), out_channels=self.latent_channels, output_device=self.output_device, pbar=pbar)
        samples /= 3.0
        return samples

    def encode_tiled_1d(self, samples, tile_x=256 * 2048, overlap=64 * 2048):
        if self.latent_dim == 1:
            encode_fn = lambda a: self.first_stage_model.encode((self.process_input(a)).to(self.vae_dtype).to(self.device)).float()
            out_channels = self.latent_channels
            upscale_amount = 1 / self.downscale_ratio
        else:
            extra_channel_size = self.extra_1d_channel
            out_channels = self.latent_channels * extra_channel_size
            tile_x = tile_x // extra_channel_size
            overlap = overlap // extra_channel_size
            upscale_amount = 1 / self.downscale_ratio
            encode_fn = lambda a: self.first_stage_model.encode((self.process_input(a)).to(self.vae_dtype).to(self.device)).reshape(1, out_channels, -1).float()

        out = utils.tiled_scale_multidim(samples, encode_fn, tile=(tile_x,), overlap=overlap, upscale_amount=upscale_amount, out_channels=out_channels, output_device=self.output_device)
        if self.latent_dim == 1:
            return out
        else:
            return out.reshape(samples.shape[0], self.latent_channels, extra_channel_size, -1)

    def encode_tiled_3d(self, samples, tile_t=9999, tile_x=512, tile_y=512, overlap=(1, 64, 64)):
        encode_fn = lambda a: self.first_stage_model.encode((self.process_input(a)).to(self.vae_dtype).to(self.device)).float()
        return utils.tiled_scale_multidim(samples, encode_fn, tile=(tile_t, tile_x, tile_y), overlap=overlap, upscale_amount=self.downscale_ratio, out_channels=self.latent_channels, downscale=True, index_formulas=self.downscale_index_formula, output_device=self.output_device)

    def decode(self, samples_in, vae_options={}):
        self.throw_exception_if_invalid()
        pixel_samples = None
        try:
            memory_used = self.memory_used_decode(samples_in.shape, self.vae_dtype)
            model_management.load_models_gpu([self.patcher], memory_required=memory_used, force_full_load=self.disable_offload)
            free_memory = model_management.get_free_memory(self.device)
            batch_number = int(free_memory / memory_used)
            batch_number = max(1, batch_number)

            for x in range(0, samples_in.shape[0], batch_number):
                samples = samples_in[x:x + batch_number].to(self.vae_dtype).to(self.device)
                out = self.process_output(self.first_stage_model.decode(samples, **vae_options).to(self.output_device).float())
                if pixel_samples is None:
                    pixel_samples = torch.empty((samples_in.shape[0],) + tuple(out.shape[1:]), device=self.output_device)
                pixel_samples[x:x + batch_number] = out
        except model_management.OOM_EXCEPTION:
            logger.warning("Warning: Ran out of memory when regular VAE decoding, retrying with tiled VAE decoding.")
            dims = samples_in.ndim - 2
            if dims == 1 or self.extra_1d_channel is not None:
                pixel_samples = self.decode_tiled_1d(samples_in)
            elif dims == 2:
                pixel_samples = self.decode_tiled_(samples_in)
            elif dims == 3:
                tile = 256 // self.spacial_compression_decode()
                overlap = tile // 4
                pixel_samples = self.decode_tiled_3d(samples_in, tile_x=tile, tile_y=tile, overlap=(1, overlap, overlap))

        pixel_samples = pixel_samples.to(self.output_device).movedim(1, -1)
        return pixel_samples

    def decode_tiled(self, samples, tile_x=None, tile_y=None, overlap=None, tile_t=None, overlap_t=None):
        self.throw_exception_if_invalid()
        memory_used = self.memory_used_decode(samples.shape, self.vae_dtype)  # TODO: calculate mem required for tile
        load_models_gpu([self.patcher], memory_required=memory_used, force_full_load=self.disable_offload)
        dims = samples.ndim - 2
        args = {}
        if tile_x is not None:
            args["tile_x"] = tile_x
        if tile_y is not None:
            args["tile_y"] = tile_y
        if overlap is not None:
            args["overlap"] = overlap

        if dims == 1:
            args.pop("tile_y")
            output = self.decode_tiled_1d(samples, **args)
        elif dims == 2:
            output = self.decode_tiled_(samples, **args)
        elif dims == 3:
            if overlap_t is None:
                args["overlap"] = (1, overlap, overlap)
            else:
                args["overlap"] = (max(1, overlap_t), overlap, overlap)
            if tile_t is not None:
                args["tile_t"] = max(2, tile_t)

            output = self.decode_tiled_3d(samples, **args)
        else:
            raise ValueError(f"invalid dims={dims}")
        return output.movedim(1, -1)

    def encode(self, pixel_samples):
        self.throw_exception_if_invalid()
        pixel_samples = self.vae_encode_crop_pixels(pixel_samples)
        pixel_samples = pixel_samples.movedim(-1, 1)
        if self.latent_dim == 3 and pixel_samples.ndim < 5:
            pixel_samples = pixel_samples.movedim(1, 0).unsqueeze(0)
        try:
            memory_used = self.memory_used_encode(pixel_samples.shape, self.vae_dtype)
            model_management.load_models_gpu([self.patcher], memory_required=memory_used, force_full_load=self.disable_offload)
            free_memory = model_management.get_free_memory(self.device)
            batch_number = int(free_memory / max(1, memory_used))
            batch_number = max(1, batch_number)
            samples = None
            for x in range(0, pixel_samples.shape[0], batch_number):
                pixels_in = self.process_input(pixel_samples[x:x + batch_number]).to(self.vae_dtype).to(self.device)
                out = self.first_stage_model.encode(pixels_in).to(self.output_device).float()
                if samples is None:
                    samples = torch.empty((pixel_samples.shape[0],) + tuple(out.shape[1:]), device=self.output_device)
                samples[x:x + batch_number] = out

        except model_management.OOM_EXCEPTION:
            logger.warning("Warning: Ran out of memory when regular VAE encoding, retrying with tiled VAE encoding.")
            if self.latent_dim == 3:
                tile = 256
                overlap = tile // 4
                samples = self.encode_tiled_3d(pixel_samples, tile_x=tile, tile_y=tile, overlap=(1, overlap, overlap))
            elif self.latent_dim == 1 or self.extra_1d_channel is not None:
                samples = self.encode_tiled_1d(pixel_samples)
            else:
                samples = self.encode_tiled_(pixel_samples)

        return samples

    def encode_tiled(self, pixel_samples, tile_x=None, tile_y=None, overlap=None, tile_t=None, overlap_t=None):
        self.throw_exception_if_invalid()
        pixel_samples = self.vae_encode_crop_pixels(pixel_samples)
        dims = self.latent_dim
        pixel_samples = pixel_samples.movedim(-1, 1)
        if dims == 3:
            pixel_samples = pixel_samples.movedim(1, 0).unsqueeze(0)

        memory_used = self.memory_used_encode(pixel_samples.shape, self.vae_dtype)  # TODO: calculate mem required for tile
        load_models_gpu([self.patcher], memory_required=memory_used, force_full_load=self.disable_offload)

        args = {}
        if tile_x is not None:
            args["tile_x"] = tile_x
        if tile_y is not None:
            args["tile_y"] = tile_y
        if overlap is not None:
            args["overlap"] = overlap

        samples = None
        if dims == 1:
            args.pop("tile_y")
            samples = self.encode_tiled_1d(pixel_samples, **args)
        elif dims == 2:
            samples = self.encode_tiled_(pixel_samples, **args)
        elif dims == 3:
            if tile_t is not None:
                tile_t_latent = max(2, self.downscale_ratio[0](tile_t))
            else:
                tile_t_latent = 9999
            args["tile_t"] = self.upscale_ratio[0](tile_t_latent)

            if overlap_t is None:
                args["overlap"] = (1, overlap, overlap)
            else:
                args["overlap"] = (self.upscale_ratio[0](max(1, min(tile_t_latent // 2, self.downscale_ratio[0](overlap_t)))), overlap, overlap)
            maximum = pixel_samples.shape[2]
            maximum = self.upscale_ratio[0](self.downscale_ratio[0](maximum))

            samples = self.encode_tiled_3d(pixel_samples[:, :, :maximum], **args)
        else:
            raise ValueError(f"unsupported values dim {dims}")

        return samples

    def get_sd(self):
        return self.first_stage_model.state_dict()

    def spacial_compression_decode(self):
        try:
            return self.upscale_ratio[-1]
        except:
            return self.upscale_ratio

    def spacial_compression_encode(self):
        try:
            return self.downscale_ratio[-1]
        except:
            return self.downscale_ratio

    def temporal_compression_decode(self):
        try:
            return round(self.upscale_ratio[0](8192) / 8192)
        except:
            return None


class StyleModel:
    def __init__(self, model, device="cpu"):
        self.model = model

    def get_cond(self, input):
        return self.model(input.last_hidden_state)


def load_style_model(ckpt_path):
    model_data = utils.load_torch_file(ckpt_path, safe_load=True)
    keys = model_data.keys()
    if "style_embedding" in keys:
        model = adapter.StyleAdapter(width=1024, context_dim=768, num_head=8, n_layes=3, num_token=8)
    elif "redux_down.weight" in keys:
        model = ReduxImageEncoder()
    else:
        raise Exception("invalid style model {}".format(ckpt_path))
    model.load_state_dict(model_data)
    return StyleModel(model)


class CLIPType(Enum):
    STABLE_DIFFUSION = 1
    STABLE_CASCADE = 2
    SD3 = 3
    STABLE_AUDIO = 4
    HUNYUAN_DIT = 5
    FLUX = 6
    MOCHI = 7
    LTXV = 8
    HUNYUAN_VIDEO = 9
    PIXART = 10
    COSMOS = 11
    LUMINA2 = 12
    WAN = 13
    HIDREAM = 14
    CHROMA = 15
    ACE = 16
    OMNIGEN2 = 17
    QWEN_IMAGE = 18


@dataclasses.dataclass
class CLIPTarget:
    clip: Optional[Any] = None
    vae: Optional[Any] = None
    params: Optional[dict] = dataclasses.field(default_factory=dict)
    tokenizer: Optional[Any] = None


def load_clip(ckpt_paths, embedding_directory=None, clip_type=CLIPType.STABLE_DIFFUSION, textmodel_json_config: str | dict | None = None, model_options=None):
    if model_options is None:
        model_options = dict()
    clip_data = []
    for p in ckpt_paths:
        clip_data.append(utils.load_torch_file(p, safe_load=True))
    return load_text_encoder_state_dicts(clip_data, embedding_directory=embedding_directory, clip_type=clip_type, model_options=model_options, textmodel_json_config=textmodel_json_config)


class TEModel(Enum):
    CLIP_L = 1
    CLIP_H = 2
    CLIP_G = 3
    T5_XXL = 4
    T5_XL = 5
    T5_BASE = 6
    LLAMA3_8 = 7
    T5_XXL_OLD = 8
    GEMMA_2_2B = 9
    QWEN25_3B = 10
    QWEN25_7B = 11


def detect_te_model(sd):
    if "text_model.encoder.layers.30.mlp.fc1.weight" in sd:
        return TEModel.CLIP_G
    if "text_model.encoder.layers.22.mlp.fc1.weight" in sd:
        return TEModel.CLIP_H
    if "text_model.encoder.layers.0.mlp.fc1.weight" in sd:
        return TEModel.CLIP_L
    if "encoder.block.23.layer.1.DenseReluDense.wi_1.weight" in sd:
        weight = sd["encoder.block.23.layer.1.DenseReluDense.wi_1.weight"]
        if weight.shape[-1] == 4096:
            return TEModel.T5_XXL
        elif weight.shape[-1] == 2048:
            return TEModel.T5_XL
    if 'encoder.block.23.layer.1.DenseReluDense.wi.weight' in sd:
        return TEModel.T5_XXL_OLD
    if "encoder.block.0.layer.0.SelfAttention.k.weight" in sd:
        return TEModel.T5_BASE
    if 'model.layers.0.post_feedforward_layernorm.weight' in sd:
        return TEModel.GEMMA_2_2B
    if 'model.layers.0.self_attn.k_proj.bias' in sd:
        weight = sd['model.layers.0.self_attn.k_proj.bias']
        if weight.shape[0] == 256:
            return TEModel.QWEN25_3B
        if weight.shape[0] == 512:
            return TEModel.QWEN25_7B
    if "model.layers.0.post_attention_layernorm.weight" in sd:
        return TEModel.LLAMA3_8
    return None


def t5xxl_detect(clip_data):
    weight_name = "encoder.block.23.layer.1.DenseReluDense.wi_1.weight"
    weight_name_old = "encoder.block.23.layer.1.DenseReluDense.wi.weight"

    for sd in clip_data:
        if weight_name in sd or weight_name_old in sd:
            return sd3_clip.t5_xxl_detect(sd)

    return {}


def llama_detect(clip_data):
    weight_name = "model.layers.0.self_attn.k_proj.weight"

    for sd in clip_data:
        if weight_name in sd:
            return hunyuan_video.llama_detect(sd)

    return {}


def load_text_encoder_state_dicts(state_dicts=[], embedding_directory=None, clip_type=CLIPType.STABLE_DIFFUSION, model_options={}, textmodel_json_config=None):
    clip_data = state_dicts

    class EmptyClass:
        pass

    for i in range(len(clip_data)):
        if "transformer.resblocks.0.ln_1.weight" in clip_data[i]:
            clip_data[i] = utils.clip_text_transformers_convert(clip_data[i], "", "")
        else:
            if "text_projection" in clip_data[i]:
                clip_data[i]["text_projection.weight"] = clip_data[i]["text_projection"].transpose(0, 1)  # old models saved with the CLIPSave node

    tokenizer_data = {}
    clip_target = CLIPTarget()
    clip_target.params = {}
    if len(clip_data) == 1:
        te_model = detect_te_model(clip_data[0])
        if te_model == TEModel.CLIP_G:
            if clip_type == CLIPType.STABLE_CASCADE:
                clip_target.clip = sdxl_clip.StableCascadeClipModel
                clip_target.tokenizer = sdxl_clip.StableCascadeTokenizer
            elif clip_type == CLIPType.SD3:
                clip_target.clip = sd3_clip.sd3_clip(clip_l=False, clip_g=True, t5=False)
                clip_target.tokenizer = sd3_clip.SD3Tokenizer
            elif clip_type == CLIPType.HIDREAM:
                clip_target.clip = hidream.hidream_clip(clip_l=False, clip_g=True, t5=False, llama=False, dtype_t5=None, dtype_llama=None, t5xxl_scaled_fp8=None, llama_scaled_fp8=None)
                clip_target.tokenizer = hidream.HiDreamTokenizer
            else:
                clip_target.clip = sdxl_clip.SDXLRefinerClipModel
                clip_target.tokenizer = sdxl_clip.SDXLTokenizer
        elif te_model == TEModel.CLIP_H:
            clip_target.clip = sd2_clip.SD2ClipModel
            clip_target.tokenizer = sd2_clip.SD2Tokenizer
        elif te_model == TEModel.T5_XXL:
            if clip_type == CLIPType.SD3:
                clip_target.clip = sd3_clip.sd3_clip(clip_l=False, clip_g=False, t5=True, **t5xxl_detect(clip_data))
                clip_target.tokenizer = sd3_clip.SD3Tokenizer
            elif clip_type == CLIPType.LTXV:
                clip_target.clip = lt.ltxv_te(**t5xxl_detect(clip_data))
                clip_target.tokenizer = lt.LTXVT5Tokenizer
            elif clip_type == CLIPType.PIXART or clip_type == CLIPType.CHROMA:
                clip_target.clip = pixart_t5.pixart_te(**t5xxl_detect(clip_data))
                clip_target.tokenizer = pixart_t5.PixArtTokenizer
            elif clip_type == CLIPType.WAN:
                clip_target.clip = wan.te(**t5xxl_detect(clip_data))
                clip_target.tokenizer = wan.WanT5Tokenizer
                tokenizer_data["spiece_model"] = clip_data[0].get("spiece_model", None)
            elif clip_type == CLIPType.HIDREAM:
                clip_target.clip = hidream.hidream_clip(**t5xxl_detect(clip_data),
                                                        clip_l=False, clip_g=False, t5=True, llama=False, dtype_llama=None, llama_scaled_fp8=None)
                clip_target.tokenizer = hidream.HiDreamTokenizer
            else:  # CLIPType.MOCHI
                clip_target.clip = genmo.mochi_te(**t5xxl_detect(clip_data))
                clip_target.tokenizer = genmo.MochiT5Tokenizer
        elif te_model == TEModel.T5_XXL_OLD:
            clip_target.clip = cosmos.te(**t5xxl_detect(clip_data))
            clip_target.tokenizer = cosmos.CosmosT5Tokenizer
        elif te_model == TEModel.T5_XL:
            clip_target.clip = aura_t5.AuraT5Model
            clip_target.tokenizer = aura_t5.AuraT5Tokenizer
        elif te_model == TEModel.T5_BASE:
            if clip_type == CLIPType.ACE or "spiece_model" in clip_data[0]:
                clip_target.clip = ace.AceT5Model
                clip_target.tokenizer = ace.AceT5Tokenizer
                tokenizer_data["spiece_model"] = clip_data[0].get("spiece_model", None)
            else:
                clip_target.clip = sa_t5.SAT5Model
                clip_target.tokenizer = sa_t5.SAT5Tokenizer
        elif te_model == TEModel.GEMMA_2_2B:
            clip_target.clip = lumina2.te(**llama_detect(clip_data))
            clip_target.tokenizer = lumina2.LuminaTokenizer
            tokenizer_data["spiece_model"] = clip_data[0].get("spiece_model", None)
        elif te_model == TEModel.LLAMA3_8:
            clip_target.clip = hidream.hidream_clip(**llama_detect(clip_data),
                                                    clip_l=False, clip_g=False, t5=False, llama=True, dtype_t5=None, t5xxl_scaled_fp8=None)
            clip_target.tokenizer = hidream.HiDreamTokenizer
        elif te_model == TEModel.QWEN25_3B:
<<<<<<< HEAD
            clip_target.clip = omnigen2.te(**llama_detect(clip_data))
            clip_target.tokenizer = omnigen2.Omnigen2Tokenizer
=======
            clip_target.clip = comfy.text_encoders.omnigen2.te(**llama_detect(clip_data))
            clip_target.tokenizer = comfy.text_encoders.omnigen2.Omnigen2Tokenizer
        elif te_model == TEModel.QWEN25_7B:
            clip_target.clip = comfy.text_encoders.qwen_image.te(**llama_detect(clip_data))
            clip_target.tokenizer = comfy.text_encoders.qwen_image.QwenImageTokenizer
>>>>>>> 05df2df4
        else:
            # clip_l
            if clip_type == CLIPType.SD3:
                clip_target.clip = sd3_clip.sd3_clip(clip_l=True, clip_g=False, t5=False)
                clip_target.tokenizer = sd3_clip.SD3Tokenizer
            elif clip_type == CLIPType.HIDREAM:
                clip_target.clip = hidream.hidream_clip(clip_l=True, clip_g=False, t5=False, llama=False, dtype_t5=None, dtype_llama=None, t5xxl_scaled_fp8=None, llama_scaled_fp8=None)
                clip_target.tokenizer = hidream.HiDreamTokenizer
            else:
                clip_target.clip = sd1_clip.SD1ClipModel
                clip_target.tokenizer = sd1_clip.SD1Tokenizer
    elif len(clip_data) == 2:
        if clip_type == CLIPType.SD3:
            te_models = [detect_te_model(clip_data[0]), detect_te_model(clip_data[1])]
            clip_target.clip = sd3_clip.sd3_clip(clip_l=TEModel.CLIP_L in te_models, clip_g=TEModel.CLIP_G in te_models, t5=TEModel.T5_XXL in te_models, **t5xxl_detect(clip_data))
            clip_target.tokenizer = sd3_clip.SD3Tokenizer
        elif clip_type == CLIPType.HUNYUAN_DIT:
            clip_target.clip = hydit.HyditModel
            clip_target.tokenizer = hydit.HyditTokenizer
        elif clip_type == CLIPType.FLUX:
            clip_target.clip = flux.flux_clip(**t5xxl_detect(clip_data))
            clip_target.tokenizer = flux.FluxTokenizer
        elif clip_type == CLIPType.HUNYUAN_VIDEO:
            clip_target.clip = hunyuan_video.hunyuan_video_clip(**llama_detect(clip_data))
            clip_target.tokenizer = hunyuan_video.HunyuanVideoTokenizer
        elif clip_type == CLIPType.HIDREAM:
            # Detect
            hidream_dualclip_classes = []
            for hidream_te in clip_data:
                te_model = detect_te_model(hidream_te)
                hidream_dualclip_classes.append(te_model)

            clip_l = TEModel.CLIP_L in hidream_dualclip_classes
            clip_g = TEModel.CLIP_G in hidream_dualclip_classes
            t5 = TEModel.T5_XXL in hidream_dualclip_classes
            llama = TEModel.LLAMA3_8 in hidream_dualclip_classes

            # Initialize t5xxl_detect and llama_detect kwargs if needed
            t5_kwargs = t5xxl_detect(clip_data) if t5 else {}
            llama_kwargs = llama_detect(clip_data) if llama else {}

            clip_target.clip = hidream.hidream_clip(clip_l=clip_l, clip_g=clip_g, t5=t5, llama=llama, **t5_kwargs, **llama_kwargs)
            clip_target.tokenizer = hidream.HiDreamTokenizer
        else:
            clip_target.clip = sdxl_clip.SDXLClipModel
            clip_target.tokenizer = sdxl_clip.SDXLTokenizer
    elif len(clip_data) == 3:
        clip_target.clip = sd3_clip.sd3_clip(**t5xxl_detect(clip_data))
        clip_target.tokenizer = sd3_clip.SD3Tokenizer
    elif len(clip_data) == 4:
        clip_target.clip = hidream.hidream_clip(**t5xxl_detect(clip_data), **llama_detect(clip_data))
        clip_target.tokenizer = hidream.HiDreamTokenizer

    parameters = 0
    for c in clip_data:
        parameters += utils.calculate_parameters(c)
        tokenizer_data, model_options = long_clipl.model_options_long_clip(c, tokenizer_data, model_options)

    clip = CLIP(clip_target, embedding_directory=embedding_directory, textmodel_json_config=textmodel_json_config, parameters=parameters, tokenizer_data=tokenizer_data, model_options=model_options)
    for c in clip_data:
        m, u = clip.load_sd(c)
        if len(m) > 0:
            logger.warning("clip missing: {}".format(m))

        if len(u) > 0:
            logger.debug("clip unexpected: {}".format(u))
    return clip


def load_gligen(ckpt_path):
    data = utils.load_torch_file(ckpt_path, safe_load=True)
    model = gligen.load_gligen(data)
    if model_management.should_use_fp16():
        model = model.half()
    return model_patcher.ModelPatcher(model, load_device=model_management.get_torch_device(), offload_device=model_management.unet_offload_device())


def model_detection_error_hint(path, state_dict):
    filename = os.path.basename(path)
    if 'lora' in filename.lower():
        return "\nHINT: This seems to be a Lora file and Lora files should be put in the lora folder and loaded with a lora loader node.."
    return ""


def load_checkpoint(config_path=None, ckpt_path=None, output_vae=True, output_clip=True, embedding_directory=None, state_dict=None, config=None):
    logger.warning("Warning: The load checkpoint with config function is deprecated and will eventually be removed, please use the other one.")
    model, clip, vae, _ = load_checkpoint_guess_config(ckpt_path, output_vae=output_vae, output_clip=output_clip, output_clipvision=False, embedding_directory=embedding_directory, output_model=True)
    # TODO: this function is a mess and should be removed eventually
    if config is None:
        with open(config_path, 'r') as stream:
            config = yaml.safe_load(stream)
    model_config_params = config['model']['params']
    clip_config = model_config_params['cond_stage_config']

    if "parameterization" in model_config_params:
        if model_config_params["parameterization"] == "v":
            m = model.clone()

            class ModelSamplingAdvanced(model_sampling.ModelSamplingDiscrete, model_sampling.V_PREDICTION):
                pass

            m.add_object_patch("model_sampling", ModelSamplingAdvanced(model.model.model_config))
            model = m

    layer_idx = clip_config.get("params", {}).get("layer_idx", None)
    if layer_idx is not None:
        clip.clip_layer(layer_idx)

    return (model, clip, vae)


def load_checkpoint_guess_config(ckpt_path, output_vae=True, output_clip=True, output_clipvision=False, embedding_directory=None, output_model=True, model_options=None, te_model_options=None):
    if te_model_options is None:
        te_model_options = {}
    if model_options is None:
        model_options = {}
    sd, metadata = utils.load_torch_file(ckpt_path, return_metadata=True)
    out = load_state_dict_guess_config(sd, output_vae, output_clip, output_clipvision, embedding_directory, output_model, model_options, te_model_options=te_model_options, ckpt_path=ckpt_path)
    if out is None:
        raise RuntimeError("Could not detect model type of: {}\n{}".format(ckpt_path, model_detection_error_hint(ckpt_path, sd)))
    return out


def load_state_dict_guess_config(sd, output_vae=True, output_clip=True, output_clipvision=False, embedding_directory=None, output_model=True, model_options=None, te_model_options=None, metadata: Optional[FileMetadata] = None, ckpt_path=""):
    if te_model_options is None:
        te_model_options = {}
    if model_options is None:
        model_options = {}
    clip = None
    clipvision = None
    vae = None
    model = None
    _model_patcher = None
    inital_load_device = None

    diffusion_model_prefix = model_detection.unet_prefix_from_state_dict(sd)
    parameters = utils.calculate_parameters(sd, diffusion_model_prefix)
    weight_dtype = utils.weight_dtype(sd, diffusion_model_prefix)
    load_device = model_management.get_torch_device()

    model_config = model_detection.model_config_from_unet(sd, diffusion_model_prefix, metadata=metadata)
    if model_config is None:
        logging.warning("Warning, This is not a checkpoint file, trying to load it as a diffusion model only.")
        diffusion_model = load_diffusion_model_state_dict(sd, model_options={})
        if diffusion_model is None:
            return None
        return (diffusion_model, None, VAE(sd={}), None)  # The VAE object is there to throw an exception if it's actually used'

    unet_weight_dtype = list(model_config.supported_inference_dtypes)
    if model_config.scaled_fp8 is not None:
        weight_dtype = None

    model_config.custom_operations = model_options.get("custom_operations", None)
    unet_dtype = model_options.get("dtype", model_options.get("weight_dtype", None))

    if unet_dtype is None:
        unet_dtype = model_management.unet_dtype(model_params=parameters, supported_dtypes=unet_weight_dtype, weight_dtype=weight_dtype)

    manual_cast_dtype = model_management.unet_manual_cast(unet_dtype, load_device, model_config.supported_inference_dtypes)
    model_config.set_inference_dtype(unet_dtype, manual_cast_dtype)

    if model_config.clip_vision_prefix is not None:
        if output_clipvision:
            clipvision = clip_vision.load_clipvision_from_sd(sd, model_config.clip_vision_prefix, True)

    if output_model:
        inital_load_device = model_management.unet_initial_load_device(parameters, unet_dtype)
        model = model_config.get_model(sd, diffusion_model_prefix, device=inital_load_device)
        model.load_model_weights(sd, diffusion_model_prefix)

    if output_vae:
        vae_sd = utils.state_dict_prefix_replace(sd, {k: "" for k in model_config.vae_key_prefix}, filter_keys=True)
        vae_sd = model_config.process_vae_state_dict(vae_sd)
        vae = VAE(sd=vae_sd, metadata=metadata)

    if output_clip:
        clip_target = model_config.clip_target(state_dict=sd)
        if clip_target is not None:
            clip_sd = model_config.process_clip_state_dict(sd)
            if len(clip_sd) > 0:
                parameters = utils.calculate_parameters(clip_sd)
                clip = CLIP(clip_target, embedding_directory=embedding_directory, tokenizer_data=clip_sd, parameters=parameters, model_options=te_model_options)
                m, u = clip.load_sd(clip_sd, full_model=True)
                if len(m) > 0:
                    m_filter = list(filter(lambda a: ".logit_scale" not in a and ".transformer.text_projection.weight" not in a, m))
                    if len(m_filter) > 0:
                        logger.warning("clip missing: {}".format(m))
                    else:
                        logger.debug("clip missing: {}".format(m))

                if len(u) > 0:
                    logger.debug("clip unexpected {}:".format(u))
            else:
                logger.warning(f"no CLIP/text encoder weights in checkpoint {ckpt_path}, the text encoder model will not be loaded.")

    left_over = sd.keys()
    if len(left_over) > 0:
        logger.debug("left over keys: {}".format(left_over))

    if output_model:
        _model_patcher = model_patcher.ModelPatcher(model, load_device=load_device, offload_device=model_management.unet_offload_device(), ckpt_name=os.path.basename(ckpt_path))
        if inital_load_device != torch.device("cpu"):
            model_management.load_models_gpu([_model_patcher], force_full_load=True)

    return (_model_patcher, clip, vae, clipvision)


def load_diffusion_model_state_dict(sd, model_options: dict = None, ckpt_path: Optional[str] = "", metadata: Optional[FileMetadata] = None):  # load unet in diffusers or regular format
    """
    Loads a UNet diffusion model from a state dictionary, supporting both diffusers and regular formats.

    Args:
        sd (dict): State dictionary containing model weights and configuration
        model_options (dict, optional): Additional options for model loading. Supports:
            - dtype: Override model data type
            - custom_operations: Custom model operations
            - fp8_optimizations: Enable FP8 optimizations
        metadata: file metadata

    Returns:
        ModelPatcher: A wrapped model instance that handles device management and weight loading.
        Returns None if the model configuration cannot be detected.

    The function:
    1. Detects and handles different model formats (regular, diffusers, mmdit)
    2. Configures model dtype based on parameters and device capabilities
    3. Handles weight conversion and device placement
    4. Manages model optimization settings
    5. Loads weights and returns a device-managed model instance
    """
    if model_options is None:
        model_options = {}
    dtype = model_options.get("dtype", None)

    # Allow loading unets from checkpoint files
    diffusion_model_prefix = model_detection.unet_prefix_from_state_dict(sd)
    temp_sd = utils.state_dict_prefix_replace(sd, {diffusion_model_prefix: ""}, filter_keys=True)
    if len(temp_sd) > 0:
        sd = temp_sd

    parameters = utils.calculate_parameters(sd)
    weight_dtype = utils.weight_dtype(sd)
    load_device = model_management.get_torch_device()
    model_config = model_detection.model_config_from_unet(sd, "", metadata=metadata)

    if model_config is not None:
        new_sd = sd
    else:
        new_sd = model_detection.convert_diffusers_mmdit(sd, "")
        if new_sd is not None:  # diffusers mmdit
            model_config = model_detection.model_config_from_unet(new_sd, "", metadata=metadata)
            if model_config is None:
                return None
        else:  # diffusers unet
            model_config = model_detection.model_config_from_diffusers_unet(sd)
            if model_config is None:
                return None

            diffusers_keys = utils.unet_to_diffusers(model_config.unet_config)

            new_sd = {}
            for k in diffusers_keys:
                if k in sd:
                    new_sd[diffusers_keys[k]] = sd.pop(k)
                else:
                    logger.warning("{} {}".format(diffusers_keys[k], k))

    offload_device = model_management.unet_offload_device()
    unet_weight_dtype = list(model_config.supported_inference_dtypes)
    if model_config.scaled_fp8 is not None:
        weight_dtype = None

    if dtype is None:
        unet_dtype = model_management.unet_dtype(model_params=parameters, supported_dtypes=unet_weight_dtype, weight_dtype=weight_dtype)
    else:
        unet_dtype = dtype

    manual_cast_dtype = model_management.unet_manual_cast(unet_dtype, load_device, model_config.supported_inference_dtypes)
    model_config.set_inference_dtype(unet_dtype, manual_cast_dtype)
    model_config.custom_operations = model_options.get("custom_operations", model_config.custom_operations)
    if model_options.get("fp8_optimizations", False):
        model_config.optimizations["fp8"] = True

    model = model_config.get_model(new_sd, "")
    model = model.to(offload_device)
    model.load_model_weights(new_sd, "")
    left_over = sd.keys()
    if len(left_over) > 0:
        logger.info("left over keys in diffusion model: {}".format(left_over))
    return model_patcher.ModelPatcher(model, load_device=load_device, offload_device=offload_device, ckpt_name=os.path.basename(ckpt_path))


def load_diffusion_model(unet_path, model_options: dict = None):
    if model_options is None:
        model_options = {}
    sd, metadata = utils.load_torch_file(unet_path, return_metadata=True)
    model = load_diffusion_model_state_dict(sd, model_options=model_options, ckpt_path=unet_path, metadata=metadata)
    if model is None:
        logger.error("ERROR UNSUPPORTED DIFFUSION MODEL {}".format(unet_path))
        raise RuntimeError("ERROR: Could not detect model type of: {}\n{}".format(unet_path, model_detection_error_hint(unet_path, sd)))
    return model


@_deprecate_method(message="The load_unet function has been deprecated and will be removed please switch to: load_diffusion_model", version="*")
def load_unet(unet_path, dtype=None):
    return load_diffusion_model(unet_path, model_options={"dtype": dtype})


@_deprecate_method(message="The load_unet_state_dict function has been deprecated and will be removed please switch to: load_diffusion_model_state_dict", version="*")
def load_unet_state_dict(sd, dtype=None):
    return load_diffusion_model_state_dict(sd, model_options={"dtype": dtype})


def save_checkpoint(output_path, model, clip=None, vae=None, clip_vision=None, metadata=None, extra_keys={}):
    clip_sd = None
    load_models = [model]
    if clip is not None:
        load_models.append(clip.load_model())
        clip_sd = clip.get_sd()
    vae_sd = None
    if vae is not None:
        vae_sd = vae.get_sd()

    model_management.load_models_gpu(load_models, force_patch_weights=True)
    clip_vision_sd = clip_vision.get_sd() if clip_vision is not None else None
    sd = model.model.state_dict_for_saving(clip_sd, vae_sd, clip_vision_sd)
    for k in extra_keys:
        sd[k] = extra_keys[k]

    for k in sd:
        t = sd[k]
        if not t.is_contiguous():
            sd[k] = t.contiguous()

    utils.save_torch_file(sd, output_path, metadata=metadata)<|MERGE_RESOLUTION|>--- conflicted
+++ resolved
@@ -6,11 +6,10 @@
 import math
 import os
 import os.path
+import torch
+import yaml
 from enum import Enum
 from typing import Any, Optional
-
-import torch
-import yaml
 
 from . import clip_vision
 from . import diffusers_convert
@@ -21,7 +20,6 @@
 from . import model_sampling
 from . import sd1_clip
 from . import sdxl_clip
-<<<<<<< HEAD
 from . import utils
 from .component_model.deprecation import _deprecate_method
 from .hooks import EnumHookMode
@@ -56,6 +54,7 @@
 from .text_encoders import lumina2
 from .text_encoders import omnigen2
 from .text_encoders import pixart_t5
+from .text_encoders import qwen_image
 from .text_encoders import sa_t5
 from .text_encoders import sd2_clip
 from .text_encoders import sd3_clip
@@ -66,37 +65,6 @@
 
 
 def load_lora_for_models(model, clip, lora, strength_model, strength_clip, lora_name=None):
-=======
-import comfy.text_encoders.sd2_clip
-import comfy.text_encoders.sd3_clip
-import comfy.text_encoders.sa_t5
-import comfy.text_encoders.aura_t5
-import comfy.text_encoders.pixart_t5
-import comfy.text_encoders.hydit
-import comfy.text_encoders.flux
-import comfy.text_encoders.long_clipl
-import comfy.text_encoders.genmo
-import comfy.text_encoders.lt
-import comfy.text_encoders.hunyuan_video
-import comfy.text_encoders.cosmos
-import comfy.text_encoders.lumina2
-import comfy.text_encoders.wan
-import comfy.text_encoders.hidream
-import comfy.text_encoders.ace
-import comfy.text_encoders.omnigen2
-import comfy.text_encoders.qwen_image
-
-import comfy.model_patcher
-import comfy.lora
-import comfy.lora_convert
-import comfy.hooks
-import comfy.t2i_adapter.adapter
-import comfy.taesd.taesd
-
-import comfy.ldm.flux.redux
-
-def load_lora_for_models(model, clip, lora, strength_model, strength_clip):
->>>>>>> 05df2df4
     key_map = {}
     if model is not None:
         key_map = model_lora_keys_unet(model.model, key_map)
@@ -1012,16 +980,11 @@
                                                     clip_l=False, clip_g=False, t5=False, llama=True, dtype_t5=None, t5xxl_scaled_fp8=None)
             clip_target.tokenizer = hidream.HiDreamTokenizer
         elif te_model == TEModel.QWEN25_3B:
-<<<<<<< HEAD
             clip_target.clip = omnigen2.te(**llama_detect(clip_data))
             clip_target.tokenizer = omnigen2.Omnigen2Tokenizer
-=======
-            clip_target.clip = comfy.text_encoders.omnigen2.te(**llama_detect(clip_data))
-            clip_target.tokenizer = comfy.text_encoders.omnigen2.Omnigen2Tokenizer
         elif te_model == TEModel.QWEN25_7B:
-            clip_target.clip = comfy.text_encoders.qwen_image.te(**llama_detect(clip_data))
-            clip_target.tokenizer = comfy.text_encoders.qwen_image.QwenImageTokenizer
->>>>>>> 05df2df4
+            clip_target.clip = qwen_image.te(**llama_detect(clip_data))
+            clip_target.tokenizer = qwen_image.QwenImageTokenizer
         else:
             # clip_l
             if clip_type == CLIPType.SD3:
