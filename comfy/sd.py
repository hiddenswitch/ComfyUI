--- conflicted
+++ resolved
@@ -14,7 +14,6 @@
 from . import clip_vision
 from . import gligen
 from . import diffusers_convert
-from . import model_base
 from . import model_detection
 
 from . import sd1_clip
@@ -22,9 +21,9 @@
 from . import sdxl_clip
 
 from . import model_patcher
+from . import model_sampling
 from . import lora
 from .t2i_adapter import adapter
-from . import supported_models_base
 from .taesd import taesd
 
 def load_model_weights(model, sd):
@@ -431,67 +430,16 @@
     if "parameterization" in model_config_params:
         if model_config_params["parameterization"] == "v":
             m = model.clone()
-            class ModelSamplingAdvanced(comfy.model_sampling.ModelSamplingDiscrete, comfy.model_sampling.V_PREDICTION):
+            class ModelSamplingAdvanced(model_sampling.ModelSamplingDiscrete, model_sampling.V_PREDICTION):
                 pass
             m.add_object_patch("model_sampling", ModelSamplingAdvanced(model.model.model_config))
             model = m
 
-<<<<<<< HEAD
-    if state_dict is None:
-        state_dict = utils.load_torch_file(ckpt_path)
-
-    class EmptyClass:
-        pass
-
-    model_config = supported_models_base.BASE({})
-
-    from . import latent_formats
-    model_config.latent_format = latent_formats.SD15(scale_factor=scale_factor)
-    model_config.unet_config = model_detection.convert_config(unet_config)
-
-    if config['model']["target"].endswith("ImageEmbeddingConditionedLatentDiffusion"):
-        model = model_base.SD21UNCLIP(model_config, noise_aug_config["params"], model_type=model_type)
-    else:
-        model = model_base.BaseModel(model_config, model_type=model_type)
-
-    if config['model']["target"].endswith("LatentInpaintDiffusion"):
-        model.set_inpaint()
-
-    if fp16:
-        model = model.half()
-
-    offload_device = model_management.unet_offload_device()
-    model = model.to(offload_device)
-    model.load_model_weights(state_dict, "model.diffusion_model.")
-
-    if output_vae:
-        vae_sd = utils.state_dict_prefix_replace(state_dict, {"first_stage_model.": ""}, filter_keys=True)
-        vae = VAE(sd=vae_sd, config=vae_config)
-
-    if output_clip:
-        w = WeightsLoader()
-        clip_target = EmptyClass()
-        clip_target.params = clip_config.get("params", {})
-        if clip_config["target"].endswith("FrozenOpenCLIPEmbedder"):
-            clip_target.clip = sd2_clip.SD2ClipModel
-            clip_target.tokenizer = sd2_clip.SD2Tokenizer
-            clip = CLIP(clip_target, embedding_directory=embedding_directory)
-            w.cond_stage_model = clip.cond_stage_model.clip_h
-        elif clip_config["target"].endswith("FrozenCLIPEmbedder"):
-            clip_target.clip = sd1_clip.SD1ClipModel
-            clip_target.tokenizer = sd1_clip.SD1Tokenizer
-            clip = CLIP(clip_target, embedding_directory=embedding_directory)
-            w.cond_stage_model = clip.cond_stage_model.clip_l
-        load_clip_weights(w, state_dict)
-
-    return (model_patcher.ModelPatcher(model, load_device=model_management.get_torch_device(), offload_device=offload_device), clip, vae)
-=======
     layer_idx = clip_config.get("params", {}).get("layer_idx", None)
     if layer_idx is not None:
         clip.clip_layer(layer_idx)
 
     return (model, clip, vae)
->>>>>>> c3341228
 
 def load_checkpoint_guess_config(ckpt_path, output_vae=True, output_clip=True, output_clipvision=False, embedding_directory=None, output_model=True):
     sd = utils.load_torch_file(ckpt_path)
