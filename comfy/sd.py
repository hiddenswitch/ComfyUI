--- conflicted
+++ resolved
@@ -17,28 +17,22 @@
 from . import model_management
 from . import model_patcher
 from . import model_sampling
-from .text_encoders import sa_t5
 from . import sd1_clip
-<<<<<<< HEAD
-from . import sd2_clip
-from .text_encoders import sd3_clip
 from . import sdxl_clip
 from . import utils
+
+from .text_encoders import sd2_clip
+from .text_encoders import sd3_clip
+from .text_encoders import hydit
+from .text_encoders import sa_t5
+from .text_encoders import aura_t5
+
 from .ldm.audio.autoencoder import AudioOobleckVAE
 from .ldm.cascade.stage_a import StageA
 from .ldm.cascade.stage_c_coder import StageC_coder
 from .ldm.models.autoencoder import AutoencoderKL, AutoencodingEngine
 from .t2i_adapter import adapter
 from .taesd import taesd
-from .text_encoders import aura_t5
-=======
-from . import sdxl_clip
-import comfy.text_encoders.sd2_clip
-import comfy.text_encoders.sd3_clip
-import comfy.text_encoders.sa_t5
-import comfy.text_encoders.aura_t5
-import comfy.text_encoders.hydit
->>>>>>> c75b5060
 
 
 def load_lora_for_models(model, clip, _lora, strength_model, strength_clip):
@@ -72,11 +66,9 @@
 
 
 class CLIP:
-<<<<<<< HEAD
-    def __init__(self, target: CLIPTarget = None, embedding_directory=None, no_init=False, textmodel_json_config=None):
-=======
-    def __init__(self, target=None, embedding_directory=None, no_init=False, tokenizer_data={}):
->>>>>>> c75b5060
+    def __init__(self, target: CLIPTarget=None, embedding_directory=None, no_init=False, textmodel_json_config=None, tokenizer_data: dict | None=None):
+        if tokenizer_data is None:
+            tokenizer_data = dict()
         if no_init:
             return
         params = target.params.copy()
@@ -97,13 +89,8 @@
             if not model_management.supports_cast(load_device, dt):
                 load_device = offload_device
 
-<<<<<<< HEAD
-        self.tokenizer: "sd1_clip.SD1Tokenizer" = tokenizer(embedding_directory=embedding_directory)
+        self.tokenizer: "sd1_clip.SD1Tokenizer" = tokenizer(embedding_directory=embedding_directory, tokenizer_data=tokenizer_data)
         self.patcher = model_patcher.ModelPatcher(self.cond_stage_model, load_device=load_device, offload_device=offload_device)
-=======
-        self.tokenizer = tokenizer(embedding_directory=embedding_directory, tokenizer_data=tokenizer_data)
-        self.patcher = comfy.model_patcher.ModelPatcher(self.cond_stage_model, load_device=load_device, offload_device=offload_device)
->>>>>>> c75b5060
         self.layer_idx = None
         logging.debug("CLIP model load device: {}, offload device: {}".format(load_device, offload_device))
 
@@ -446,8 +433,8 @@
                 clip_target.clip = sdxl_clip.SDXLRefinerClipModel
                 clip_target.tokenizer = sdxl_clip.SDXLTokenizer
         elif "text_model.encoder.layers.22.mlp.fc1.weight" in clip_data[0]:
-            clip_target.clip = comfy.text_encoders.sd2_clip.SD2ClipModel
-            clip_target.tokenizer = comfy.text_encoders.sd2_clip.SD2Tokenizer
+            clip_target.clip = sd2_clip.SD2ClipModel
+            clip_target.tokenizer = sd2_clip.SD2Tokenizer
         elif "encoder.block.23.layer.1.DenseReluDense.wi_1.weight" in clip_data[0]:
             weight = clip_data[0]["encoder.block.23.layer.1.DenseReluDense.wi_1.weight"]
             dtype_t5 = weight.dtype
@@ -465,16 +452,11 @@
             clip_target.tokenizer = sd1_clip.SD1Tokenizer
     elif len(clip_data) == 2:
         if clip_type == CLIPType.SD3:
-<<<<<<< HEAD
             clip_target.clip = sd3_clip.sd3_clip(clip_l=True, clip_g=True, t5=False)
             clip_target.tokenizer = sd3_clip.SD3Tokenizer
-=======
-            clip_target.clip = comfy.text_encoders.sd3_clip.sd3_clip(clip_l=True, clip_g=True, t5=False)
-            clip_target.tokenizer = comfy.text_encoders.sd3_clip.SD3Tokenizer
         elif clip_type == CLIPType.HUNYUAN_DIT:
-            clip_target.clip = comfy.text_encoders.hydit.HyditModel
-            clip_target.tokenizer = comfy.text_encoders.hydit.HyditTokenizer
->>>>>>> c75b5060
+            clip_target.clip = hydit.HyditModel
+            clip_target.tokenizer = hydit.HyditTokenizer
         else:
             clip_target.clip = sdxl_clip.SDXLClipModel
             clip_target.tokenizer = sdxl_clip.SDXLTokenizer
