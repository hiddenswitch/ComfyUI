--- conflicted
+++ resolved
@@ -17,11 +17,10 @@
 from . import model_management
 from . import model_patcher
 from . import model_sampling
-from . import sa_t5
+from .text_encoders import sa_t5
 from . import sd1_clip
 from . import sd2_clip
-<<<<<<< HEAD
-from . import sd3_clip
+from .text_encoders import sd3_clip
 from . import sdxl_clip
 from . import utils
 from .ldm.audio.autoencoder import AudioOobleckVAE
@@ -31,12 +30,6 @@
 from .t2i_adapter import adapter
 from .taesd import taesd
 from .text_encoders import aura_t5
-=======
-from . import sdxl_clip
-import comfy.text_encoders.sd3_clip
-import comfy.text_encoders.sa_t5
-import comfy.text_encoders.aura_t5
->>>>>>> 374e093e
 
 
 def load_lora_for_models(model, clip, _lora, strength_model, strength_clip):
@@ -436,27 +429,27 @@
             weight = clip_data[0]["encoder.block.23.layer.1.DenseReluDense.wi_1.weight"]
             dtype_t5 = weight.dtype
             if weight.shape[-1] == 4096:
-                clip_target.clip = comfy.text_encoders.sd3_clip.sd3_clip(clip_l=False, clip_g=False, t5=True, dtype_t5=dtype_t5)
-                clip_target.tokenizer = comfy.text_encoders.sd3_clip.SD3Tokenizer
+                clip_target.clip = sd3_clip.sd3_clip(clip_l=False, clip_g=False, t5=True, dtype_t5=dtype_t5)
+                clip_target.tokenizer = sd3_clip.SD3Tokenizer
             elif weight.shape[-1] == 2048:
                 clip_target.clip = aura_t5.AuraT5Model
                 clip_target.tokenizer = aura_t5.AuraT5Tokenizer
         elif "encoder.block.0.layer.0.SelfAttention.k.weight" in clip_data[0]:
-            clip_target.clip = comfy.text_encoders.sa_t5.SAT5Model
-            clip_target.tokenizer = comfy.text_encoders.sa_t5.SAT5Tokenizer
+            clip_target.clip = sa_t5.SAT5Model
+            clip_target.tokenizer = sa_t5.SAT5Tokenizer
         else:
             clip_target.clip = sd1_clip.SD1ClipModel
             clip_target.tokenizer = sd1_clip.SD1Tokenizer
     elif len(clip_data) == 2:
         if clip_type == CLIPType.SD3:
-            clip_target.clip = comfy.text_encoders.sd3_clip.sd3_clip(clip_l=True, clip_g=True, t5=False)
-            clip_target.tokenizer = comfy.text_encoders.sd3_clip.SD3Tokenizer
+            clip_target.clip = sd3_clip.sd3_clip(clip_l=True, clip_g=True, t5=False)
+            clip_target.tokenizer = sd3_clip.SD3Tokenizer
         else:
             clip_target.clip = sdxl_clip.SDXLClipModel
             clip_target.tokenizer = sdxl_clip.SDXLTokenizer
     elif len(clip_data) == 3:
-        clip_target.clip = comfy.text_encoders.sd3_clip.SD3ClipModel
-        clip_target.tokenizer = comfy.text_encoders.sd3_clip.SD3Tokenizer
+        clip_target.clip = sd3_clip.SD3ClipModel
+        clip_target.tokenizer = sd3_clip.SD3Tokenizer
 
     clip = CLIP(clip_target, embedding_directory=embedding_directory, textmodel_json_config=textmodel_json_config)
     for c in clip_data:
