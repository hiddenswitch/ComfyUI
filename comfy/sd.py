--- conflicted
+++ resolved
@@ -20,21 +20,19 @@
 from . import sd1_clip
 from . import sdxl_clip
 from . import utils
-from .model_management import load_models_gpu
-
-from .text_encoders import sd2_clip
-from .text_encoders import sd3_clip
-from .text_encoders import hydit
-from .text_encoders import sa_t5
-from .text_encoders import aura_t5
-from .text_encoders import flux
-
 from .ldm.audio.autoencoder import AudioOobleckVAE
 from .ldm.cascade.stage_a import StageA
 from .ldm.cascade.stage_c_coder import StageC_coder
 from .ldm.models.autoencoder import AutoencoderKL, AutoencodingEngine
+from .model_management import load_models_gpu
 from .t2i_adapter import adapter
 from .taesd import taesd
+from .text_encoders import aura_t5
+from .text_encoders import flux
+from .text_encoders import hydit
+from .text_encoders import sa_t5
+from .text_encoders import sd2_clip
+from .text_encoders import sd3_clip
 
 
 def load_lora_for_models(model, clip, _lora, strength_model, strength_clip):
@@ -68,13 +66,9 @@
 
 
 class CLIP:
-<<<<<<< HEAD
-    def __init__(self, target: CLIPTarget=None, embedding_directory=None, no_init=False, textmodel_json_config=None, tokenizer_data: dict | None=None):
+    def __init__(self, target: CLIPTarget = None, embedding_directory=None, no_init=False, textmodel_json_config=None, tokenizer_data: dict | None = None, parameters=0):
         if tokenizer_data is None:
             tokenizer_data = dict()
-=======
-    def __init__(self, target=None, embedding_directory=None, no_init=False, tokenizer_data={}, parameters=0):
->>>>>>> 39fb74c5
         if no_init:
             return
         params = target.params.copy()
@@ -85,13 +79,10 @@
         offload_device = model_management.text_encoder_offload_device()
         dtype = model_management.text_encoder_dtype(load_device)
         params['dtype'] = dtype
-<<<<<<< HEAD
+        params['device'] = model_management.text_encoder_initial_device(load_device, offload_device, parameters * model_management.dtype_size(dtype))
         if "textmodel_json_config" not in params and textmodel_json_config is not None:
             params['textmodel_json_config'] = textmodel_json_config
 
-=======
-        params['device'] = model_management.text_encoder_initial_device(load_device, offload_device, parameters * model_management.dtype_size(dtype))
->>>>>>> 39fb74c5
         self.cond_stage_model = clip(**(params))
 
         for dt in self.cond_stage_model.dtypes:
@@ -101,15 +92,10 @@
                     self.cond_stage_model.to(offload_device)
                     logging.warning("Had to shift TE back.")
 
-<<<<<<< HEAD
         self.tokenizer: "sd1_clip.SD1Tokenizer" = tokenizer(embedding_directory=embedding_directory, tokenizer_data=tokenizer_data)
         self.patcher = model_patcher.ModelPatcher(self.cond_stage_model, load_device=load_device, offload_device=offload_device)
-=======
-        self.tokenizer = tokenizer(embedding_directory=embedding_directory, tokenizer_data=tokenizer_data)
-        self.patcher = comfy.model_patcher.ModelPatcher(self.cond_stage_model, load_device=load_device, offload_device=offload_device)
         if params['device'] == load_device:
             model_management.load_models_gpu([self.patcher], force_full_load=True)
->>>>>>> 39fb74c5
         self.layer_idx = None
         logging.debug("CLIP model load device: {}, offload device: {}, current: {}".format(load_device, offload_device, params['device']))
 
@@ -493,15 +479,11 @@
         clip_target.clip = sd3_clip.SD3ClipModel
         clip_target.tokenizer = sd3_clip.SD3Tokenizer
 
-<<<<<<< HEAD
-    clip = CLIP(clip_target, embedding_directory=embedding_directory, textmodel_json_config=textmodel_json_config)
-=======
     parameters = 0
     for c in clip_data:
-        parameters += comfy.utils.calculate_parameters(c)
-
-    clip = CLIP(clip_target, embedding_directory=embedding_directory, parameters=parameters)
->>>>>>> 39fb74c5
+        parameters += utils.calculate_parameters(c)
+
+    clip = CLIP(clip_target, embedding_directory=embedding_directory, textmodel_json_config=textmodel_json_config, parameters=parameters)
     for c in clip_data:
         m, u = clip.load_sd(c)
         if len(m) > 0:
@@ -547,31 +529,22 @@
 
     return (model, clip, vae)
 
-<<<<<<< HEAD
-
-def load_checkpoint_guess_config(ckpt_path, output_vae=True, output_clip=True, output_clipvision=False, embedding_directory=None, output_model=True):
+
+def load_checkpoint_guess_config(ckpt_path, output_vae=True, output_clip=True, output_clipvision=False, embedding_directory=None, output_model=True, model_options={}):
     sd = utils.load_torch_file(ckpt_path)
-    sd_keys = sd.keys()
-=======
-def load_checkpoint_guess_config(ckpt_path, output_vae=True, output_clip=True, output_clipvision=False, embedding_directory=None, output_model=True, model_options={}):
-    sd = comfy.utils.load_torch_file(ckpt_path)
-    out = load_state_dict_guess_config(sd, output_vae, output_clip, output_clipvision, embedding_directory, output_model, model_options)
+    out = load_state_dict_guess_config(sd, output_vae, output_clip, output_clipvision, embedding_directory, output_model, model_options, ckpt_path=ckpt_path)
     if out is None:
-        raise RuntimeError("ERROR: Could not detect model type of: {}".format(ckpt_path))
+        raise RuntimeError("Could not detect model type of: {}".format(ckpt_path))
     return out
 
-def load_state_dict_guess_config(sd, output_vae=True, output_clip=True, output_clipvision=False, embedding_directory=None, output_model=True, model_options={}):
->>>>>>> 39fb74c5
+
+def load_state_dict_guess_config(sd, output_vae=True, output_clip=True, output_clipvision=False, embedding_directory=None, output_model=True, model_options={}, ckpt_path: str | None = None):
     clip = None
     clipvision = None
     vae = None
     model = None
-<<<<<<< HEAD
     _model_patcher = None
-    clip_target = None
-=======
-    model_patcher = None
->>>>>>> 39fb74c5
+    inital_load_device = None
 
     diffusion_model_prefix = model_detection.unet_prefix_from_state_dict(sd)
     parameters = utils.calculate_parameters(sd, diffusion_model_prefix)
@@ -615,7 +588,7 @@
         if clip_target is not None:
             clip_sd = model_config.process_clip_state_dict(sd)
             if len(clip_sd) > 0:
-                parameters = comfy.utils.calculate_parameters(clip_sd)
+                parameters = utils.calculate_parameters(clip_sd)
                 clip = CLIP(clip_target, embedding_directory=embedding_directory, tokenizer_data=clip_sd, parameters=parameters)
                 m, u = clip.load_sd(clip_sd, full_model=True)
                 if len(m) > 0:
@@ -635,26 +608,17 @@
         logging.debug("left over keys: {}".format(left_over))
 
     if output_model:
-<<<<<<< HEAD
-        _model_patcher = model_patcher.ModelPatcher(model, load_device=load_device, offload_device=model_management.unet_offload_device(), current_device=inital_load_device, ckpt_name=os.path.basename(ckpt_path))
+        _model_patcher = model_patcher.ModelPatcher(model, load_device=load_device, offload_device=model_management.unet_offload_device(), ckpt_name=os.path.basename(ckpt_path))
         if inital_load_device != torch.device("cpu"):
-            load_models_gpu([_model_patcher])
-=======
-        model_patcher = comfy.model_patcher.ModelPatcher(model, load_device=load_device, offload_device=model_management.unet_offload_device())
-        if inital_load_device != torch.device("cpu"):
-            logging.info("loaded straight to GPU")
-            model_management.load_models_gpu([model_patcher], force_full_load=True)
->>>>>>> 39fb74c5
+            model_management.load_models_gpu([_model_patcher], force_full_load=True)
 
     return (_model_patcher, clip, vae, clipvision)
 
 
-<<<<<<< HEAD
-def load_unet_state_dict(sd, dtype=None):  # load unet in diffusers or regular format
-=======
-def load_diffusion_model_state_dict(sd, model_options={}): #load unet in diffusers or regular format
+def load_diffusion_model_state_dict(sd, model_options: dict = None):  # load unet in diffusers or regular format
+    if model_options is None:
+        model_options = {}
     dtype = model_options.get("dtype", None)
->>>>>>> 39fb74c5
 
     # Allow loading unets from checkpoint files
     diffusion_model_prefix = model_detection.unet_prefix_from_state_dict(sd)
@@ -706,31 +670,26 @@
     return model_patcher.ModelPatcher(model, load_device=load_device, offload_device=offload_device)
 
 
-<<<<<<< HEAD
-def load_unet(unet_path, dtype=None):
+def load_diffusion_model(unet_path, model_options: dict = None):
+    if model_options is None:
+        model_options = {}
     sd = utils.load_torch_file(unet_path)
-    model = load_unet_state_dict(sd, dtype=dtype)
-=======
-
-def load_diffusion_model(unet_path, model_options={}):
-    sd = comfy.utils.load_torch_file(unet_path)
     model = load_diffusion_model_state_dict(sd, model_options=model_options)
->>>>>>> 39fb74c5
     if model is None:
         logging.error("ERROR UNSUPPORTED UNET {}".format(unet_path))
         raise RuntimeError("ERROR: Could not detect model type of: {}".format(unet_path))
     return model
 
-<<<<<<< HEAD
-=======
+
 def load_unet(unet_path, dtype=None):
     print("WARNING: the load_unet function has been deprecated and will be removed please switch to: load_diffusion_model")
     return load_diffusion_model(unet_path, model_options={"dtype": dtype})
 
+
 def load_unet_state_dict(sd, dtype=None):
     print("WARNING: the load_unet_state_dict function has been deprecated and will be removed please switch to: load_diffusion_model_state_dict")
     return load_diffusion_model_state_dict(sd, model_options={"dtype": dtype})
->>>>>>> 39fb74c5
+
 
 def save_checkpoint(output_path, model, clip=None, vae=None, clip_vision=None, metadata=None, extra_keys={}):
     clip_sd = None
