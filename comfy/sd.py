import torch
from enum import Enum
import logging

from . import model_management
from .ldm.models.autoencoder import AutoencoderKL, AutoencodingEngine
from .ldm.cascade.stage_a import StageA
from .ldm.cascade.stage_c_coder import StageC_coder

import yaml

from . import utils

from . import clip_vision
from . import gligen
from . import diffusers_convert
from . import model_base
from . import model_detection

from . import sd1_clip
from . import sd2_clip
from . import sdxl_clip

from . import model_patcher
from . import lora
from .t2i_adapter import adapter
from . import supported_models_base
from .taesd import taesd

def load_model_weights(model, sd):
    m, u = model.load_state_dict(sd, strict=False)
    m = set(m)
    unexpected_keys = set(u)

    k = list(sd.keys())
    for x in k:
        if x not in unexpected_keys:
            w = sd.pop(x)
            del w
    if len(m) > 0:
        logging.warning("missing {}".format(m))
    return model

def load_clip_weights(model, sd):
    k = list(sd.keys())
    for x in k:
        if x.startswith("cond_stage_model.transformer.") and not x.startswith("cond_stage_model.transformer.text_model."):
            y = x.replace("cond_stage_model.transformer.", "cond_stage_model.transformer.text_model.")
            sd[y] = sd.pop(x)

    if 'cond_stage_model.transformer.text_model.embeddings.position_ids' in sd:
        ids = sd['cond_stage_model.transformer.text_model.embeddings.position_ids']
        if ids.dtype == torch.float32:
            sd['cond_stage_model.transformer.text_model.embeddings.position_ids'] = ids.round()

    sd = utils.clip_text_transformers_convert(sd, "cond_stage_model.model.", "cond_stage_model.transformer.")
    return load_model_weights(model, sd)


def load_lora_for_models(model, clip, _lora, strength_model, strength_clip):
    key_map = {}
    if model is not None:
        key_map = lora.model_lora_keys_unet(model.model, key_map)
    if clip is not None:
        key_map = lora.model_lora_keys_clip(clip.cond_stage_model, key_map)

    loaded = lora.load_lora(_lora, key_map)
    if model is not None:
        new_modelpatcher = model.clone()
        k = new_modelpatcher.add_patches(loaded, strength_model)
    else:
        k = ()
        new_modelpatcher = None

    if clip is not None:
        new_clip = clip.clone()
        k1 = new_clip.add_patches(loaded, strength_clip)
    else:
        k1 = ()
        new_clip = None
    k = set(k)
    k1 = set(k1)
    for x in loaded:
        if (x not in k) and (x not in k1):
            logging.warning("NOT LOADED {}".format(x))

    return (new_modelpatcher, new_clip)


class CLIP:
    def __init__(self, target=None, embedding_directory=None, no_init=False):
        if no_init:
            return
        params = target.params.copy()
        clip = target.clip
        tokenizer = target.tokenizer

        load_device = model_management.text_encoder_device()
        offload_device = model_management.text_encoder_offload_device()
        params['device'] = offload_device
        params['dtype'] = model_management.text_encoder_dtype(load_device)

        self.cond_stage_model = clip(**(params))

        self.tokenizer = tokenizer(embedding_directory=embedding_directory)
        self.patcher = model_patcher.ModelPatcher(self.cond_stage_model, load_device=load_device, offload_device=offload_device)
        self.layer_idx = None

    def clone(self):
        n = CLIP(no_init=True)
        n.patcher = self.patcher.clone()
        n.cond_stage_model = self.cond_stage_model
        n.tokenizer = self.tokenizer
        n.layer_idx = self.layer_idx
        return n

    def add_patches(self, patches, strength_patch=1.0, strength_model=1.0):
        return self.patcher.add_patches(patches, strength_patch, strength_model)

    def clip_layer(self, layer_idx):
        self.layer_idx = layer_idx

    def tokenize(self, text, return_word_ids=False):
        return self.tokenizer.tokenize_with_weights(text, return_word_ids)

    def encode_from_tokens(self, tokens, return_pooled=False):
        self.cond_stage_model.reset_clip_options()

        if self.layer_idx is not None:
            self.cond_stage_model.set_clip_options({"layer": self.layer_idx})

        if return_pooled == "unprojected":
            self.cond_stage_model.set_clip_options({"projected_pooled": False})

        self.load_model()
        cond, pooled = self.cond_stage_model.encode_token_weights(tokens)
        if return_pooled:
            return cond, pooled
        return cond

    def encode(self, text):
        tokens = self.tokenize(text)
        return self.encode_from_tokens(tokens)

    def load_sd(self, sd, full_model=False):
        if full_model:
            return self.cond_stage_model.load_state_dict(sd, strict=False)
        else:
            return self.cond_stage_model.load_sd(sd)

    def get_sd(self):
        return self.cond_stage_model.state_dict()

    def load_model(self):
        model_management.load_model_gpu(self.patcher)
        return self.patcher

    def get_key_patches(self):
        return self.patcher.get_key_patches()

class VAE:
    def __init__(self, sd=None, device=None, config=None, dtype=None):
        if 'decoder.up_blocks.0.resnets.0.norm1.weight' in sd.keys(): #diffusers format
            sd = diffusers_convert.convert_vae_state_dict(sd)

        self.memory_used_encode = lambda shape, dtype: (1767 * shape[2] * shape[3]) * model_management.dtype_size(dtype) #These are for AutoencoderKL and need tweaking (should be lower)
        self.memory_used_decode = lambda shape, dtype: (2178 * shape[2] * shape[3] * 64) * model_management.dtype_size(dtype)
        self.downscale_ratio = 8
        self.upscale_ratio = 8
        self.latent_channels = 4
        self.process_input = lambda image: image * 2.0 - 1.0
        self.process_output = lambda image: torch.clamp((image + 1.0) / 2.0, min=0.0, max=1.0)

        if config is None:
            if "decoder.mid.block_1.mix_factor" in sd:
                encoder_config = {'double_z': True, 'z_channels': 4, 'resolution': 256, 'in_channels': 3, 'out_ch': 3, 'ch': 128, 'ch_mult': [1, 2, 4, 4], 'num_res_blocks': 2, 'attn_resolutions': [], 'dropout': 0.0}
                decoder_config = encoder_config.copy()
                decoder_config["video_kernel_size"] = [3, 1, 1]
                decoder_config["alpha"] = 0.0
                self.first_stage_model = AutoencodingEngine(regularizer_config={'target': "comfy.ldm.models.autoencoder.DiagonalGaussianRegularizer"},
                                                            encoder_config={'target': "comfy.ldm.modules.diffusionmodules.model.Encoder", 'params': encoder_config},
                                                            decoder_config={'target': "comfy.ldm.modules.temporal_ae.VideoDecoder", 'params': decoder_config})
            elif "taesd_decoder.1.weight" in sd:
                self.first_stage_model = taesd.TAESD()
            elif "vquantizer.codebook.weight" in sd: #VQGan: stage a of stable cascade
                self.first_stage_model = StageA()
                self.downscale_ratio = 4
                self.upscale_ratio = 4
                #TODO
                #self.memory_used_encode
                #self.memory_used_decode
                self.process_input = lambda image: image
                self.process_output = lambda image: image
            elif "backbone.1.0.block.0.1.num_batches_tracked" in sd: #effnet: encoder for stage c latent of stable cascade
                self.first_stage_model = StageC_coder()
                self.downscale_ratio = 32
                self.latent_channels = 16
                new_sd = {}
                for k in sd:
                    new_sd["encoder.{}".format(k)] = sd[k]
                sd = new_sd
            elif "blocks.11.num_batches_tracked" in sd: #previewer: decoder for stage c latent of stable cascade
                self.first_stage_model = StageC_coder()
                self.latent_channels = 16
                new_sd = {}
                for k in sd:
                    new_sd["previewer.{}".format(k)] = sd[k]
                sd = new_sd
            elif "encoder.backbone.1.0.block.0.1.num_batches_tracked" in sd: #combined effnet and previewer for stable cascade
                self.first_stage_model = StageC_coder()
                self.downscale_ratio = 32
                self.latent_channels = 16
            else:
                #default SD1.x/SD2.x VAE parameters
                ddconfig = {'double_z': True, 'z_channels': 4, 'resolution': 256, 'in_channels': 3, 'out_ch': 3, 'ch': 128, 'ch_mult': [1, 2, 4, 4], 'num_res_blocks': 2, 'attn_resolutions': [], 'dropout': 0.0}

                if 'encoder.down.2.downsample.conv.weight' not in sd: #Stable diffusion x4 upscaler VAE
                    ddconfig['ch_mult'] = [1, 2, 4]
                    self.downscale_ratio = 4
                    self.upscale_ratio = 4

                self.first_stage_model = AutoencoderKL(ddconfig=ddconfig, embed_dim=4)
        else:
            self.first_stage_model = AutoencoderKL(**(config['params']))
        self.first_stage_model = self.first_stage_model.eval()

        m, u = self.first_stage_model.load_state_dict(sd, strict=False)
        if len(m) > 0:
            logging.warning("Missing VAE keys {}".format(m))

        if len(u) > 0:
            logging.info("Leftover VAE keys {}".format(u))

        if device is None:
            device = model_management.vae_device()
        self.device = device
        offload_device = model_management.vae_offload_device()
        if dtype is None:
            dtype = model_management.vae_dtype()
        self.vae_dtype = dtype
        self.first_stage_model.to(self.vae_dtype)
        self.output_device = model_management.intermediate_device()

        self.patcher = model_patcher.ModelPatcher(self.first_stage_model, load_device=self.device, offload_device=offload_device)

    def vae_encode_crop_pixels(self, pixels):
        x = (pixels.shape[1] // self.downscale_ratio) * self.downscale_ratio
        y = (pixels.shape[2] // self.downscale_ratio) * self.downscale_ratio
        if pixels.shape[1] != x or pixels.shape[2] != y:
            x_offset = (pixels.shape[1] % self.downscale_ratio) // 2
            y_offset = (pixels.shape[2] % self.downscale_ratio) // 2
            pixels = pixels[:, x_offset:x + x_offset, y_offset:y + y_offset, :]
        return pixels

    def decode_tiled_(self, samples, tile_x=64, tile_y=64, overlap = 16):
        steps = samples.shape[0] * utils.get_tiled_scale_steps(samples.shape[3], samples.shape[2], tile_x, tile_y, overlap)
        steps += samples.shape[0] * utils.get_tiled_scale_steps(samples.shape[3], samples.shape[2], tile_x // 2, tile_y * 2, overlap)
        steps += samples.shape[0] * utils.get_tiled_scale_steps(samples.shape[3], samples.shape[2], tile_x * 2, tile_y // 2, overlap)
        pbar = utils.ProgressBar(steps)

        decode_fn = lambda a: self.first_stage_model.decode(a.to(self.vae_dtype).to(self.device)).float()
        output = self.process_output(
            (utils.tiled_scale(samples, decode_fn, tile_x // 2, tile_y * 2, overlap, upscale_amount = self.upscale_ratio, output_device=self.output_device, pbar = pbar) +
            utils.tiled_scale(samples, decode_fn, tile_x * 2, tile_y // 2, overlap, upscale_amount = self.upscale_ratio, output_device=self.output_device, pbar = pbar) +
             utils.tiled_scale(samples, decode_fn, tile_x, tile_y, overlap, upscale_amount = self.upscale_ratio, output_device=self.output_device, pbar = pbar))
            / 3.0)
        return output

    def encode_tiled_(self, pixel_samples, tile_x=512, tile_y=512, overlap = 64):
        steps = pixel_samples.shape[0] * utils.get_tiled_scale_steps(pixel_samples.shape[3], pixel_samples.shape[2], tile_x, tile_y, overlap)
        steps += pixel_samples.shape[0] * utils.get_tiled_scale_steps(pixel_samples.shape[3], pixel_samples.shape[2], tile_x // 2, tile_y * 2, overlap)
        steps += pixel_samples.shape[0] * utils.get_tiled_scale_steps(pixel_samples.shape[3], pixel_samples.shape[2], tile_x * 2, tile_y // 2, overlap)
        pbar = utils.ProgressBar(steps)

        encode_fn = lambda a: self.first_stage_model.encode((self.process_input(a)).to(self.vae_dtype).to(self.device)).float()
        samples = utils.tiled_scale(pixel_samples, encode_fn, tile_x, tile_y, overlap, upscale_amount = (1/self.downscale_ratio), out_channels=self.latent_channels, output_device=self.output_device, pbar=pbar)
        samples += utils.tiled_scale(pixel_samples, encode_fn, tile_x * 2, tile_y // 2, overlap, upscale_amount = (1/self.downscale_ratio), out_channels=self.latent_channels, output_device=self.output_device, pbar=pbar)
        samples += utils.tiled_scale(pixel_samples, encode_fn, tile_x // 2, tile_y * 2, overlap, upscale_amount = (1/self.downscale_ratio), out_channels=self.latent_channels, output_device=self.output_device, pbar=pbar)
        samples /= 3.0
        return samples

    def decode(self, samples_in):
        try:
            memory_used = self.memory_used_decode(samples_in.shape, self.vae_dtype)
            model_management.load_models_gpu([self.patcher], memory_required=memory_used)
            free_memory = model_management.get_free_memory(self.device)
            batch_number = int(free_memory / memory_used)
            batch_number = max(1, batch_number)

            pixel_samples = torch.empty((samples_in.shape[0], 3, round(samples_in.shape[2] * self.upscale_ratio), round(samples_in.shape[3] * self.upscale_ratio)), device=self.output_device)
            for x in range(0, samples_in.shape[0], batch_number):
                samples = samples_in[x:x+batch_number].to(self.vae_dtype).to(self.device)
                pixel_samples[x:x+batch_number] = self.process_output(self.first_stage_model.decode(samples).to(self.output_device).float())
        except model_management.OOM_EXCEPTION as e:
            logging.warning("Warning: Ran out of memory when regular VAE decoding, retrying with tiled VAE decoding.")
            pixel_samples = self.decode_tiled_(samples_in)

        pixel_samples = pixel_samples.to(self.output_device).movedim(1,-1)
        return pixel_samples

    def decode_tiled(self, samples, tile_x=64, tile_y=64, overlap = 16):
        model_management.load_model_gpu(self.patcher)
        output = self.decode_tiled_(samples, tile_x, tile_y, overlap)
        return output.movedim(1,-1)

    def encode(self, pixel_samples):
        pixel_samples = self.vae_encode_crop_pixels(pixel_samples)
        pixel_samples = pixel_samples.movedim(-1,1)
        try:
            memory_used = self.memory_used_encode(pixel_samples.shape, self.vae_dtype)
            model_management.load_models_gpu([self.patcher], memory_required=memory_used)
            free_memory = model_management.get_free_memory(self.device)
            batch_number = int(free_memory / memory_used)
            batch_number = max(1, batch_number)
            samples = torch.empty((pixel_samples.shape[0], self.latent_channels, round(pixel_samples.shape[2] // self.downscale_ratio), round(pixel_samples.shape[3] // self.downscale_ratio)), device=self.output_device)
            for x in range(0, pixel_samples.shape[0], batch_number):
                pixels_in = self.process_input(pixel_samples[x:x+batch_number]).to(self.vae_dtype).to(self.device)
                samples[x:x+batch_number] = self.first_stage_model.encode(pixels_in).to(self.output_device).float()

        except model_management.OOM_EXCEPTION as e:
            logging.warning("Warning: Ran out of memory when regular VAE encoding, retrying with tiled VAE encoding.")
            samples = self.encode_tiled_(pixel_samples)

        return samples

    def encode_tiled(self, pixel_samples, tile_x=512, tile_y=512, overlap = 64):
        pixel_samples = self.vae_encode_crop_pixels(pixel_samples)
        model_management.load_model_gpu(self.patcher)
        pixel_samples = pixel_samples.movedim(-1,1)
        samples = self.encode_tiled_(pixel_samples, tile_x=tile_x, tile_y=tile_y, overlap=overlap)
        return samples

    def get_sd(self):
        return self.first_stage_model.state_dict()

class StyleModel:
    def __init__(self, model, device="cpu"):
        self.model = model

    def get_cond(self, input):
        return self.model(input.last_hidden_state)


def load_style_model(ckpt_path):
    model_data = utils.load_torch_file(ckpt_path, safe_load=True)
    keys = model_data.keys()
    if "style_embedding" in keys:
        model = adapter.StyleAdapter(width=1024, context_dim=768, num_head=8, n_layes=3, num_token=8)
    else:
        raise Exception("invalid style model {}".format(ckpt_path))
    model.load_state_dict(model_data)
    return StyleModel(model)

class CLIPType(Enum):
    STABLE_DIFFUSION = 1
    STABLE_CASCADE = 2

def load_clip(ckpt_paths, embedding_directory=None, clip_type=CLIPType.STABLE_DIFFUSION):
    clip_data = []
    for p in ckpt_paths:
        clip_data.append(utils.load_torch_file(p, safe_load=True))

    class EmptyClass:
        pass

    for i in range(len(clip_data)):
        if "transformer.resblocks.0.ln_1.weight" in clip_data[i]:
            clip_data[i] = utils.clip_text_transformers_convert(clip_data[i], "", "")
        else:
            if "text_projection" in clip_data[i]:
                clip_data[i]["text_projection.weight"] = clip_data[i]["text_projection"].transpose(0, 1) #old models saved with the CLIPSave node

    clip_target = EmptyClass()
    clip_target.params = {}
    if len(clip_data) == 1:
        if "text_model.encoder.layers.30.mlp.fc1.weight" in clip_data[0]:
            if clip_type == CLIPType.STABLE_CASCADE:
                clip_target.clip = sdxl_clip.StableCascadeClipModel
                clip_target.tokenizer = sdxl_clip.StableCascadeTokenizer
            else:
                clip_target.clip = sdxl_clip.SDXLRefinerClipModel
                clip_target.tokenizer = sdxl_clip.SDXLTokenizer
        elif "text_model.encoder.layers.22.mlp.fc1.weight" in clip_data[0]:
            clip_target.clip = sd2_clip.SD2ClipModel
            clip_target.tokenizer = sd2_clip.SD2Tokenizer
        else:
            clip_target.clip = sd1_clip.SD1ClipModel
            clip_target.tokenizer = sd1_clip.SD1Tokenizer
    else:
        clip_target.clip = sdxl_clip.SDXLClipModel
        clip_target.tokenizer = sdxl_clip.SDXLTokenizer

    clip = CLIP(clip_target, embedding_directory=embedding_directory)
    for c in clip_data:
        m, u = clip.load_sd(c)
        if len(m) > 0:
            logging.warning("clip missing: {}".format(m))

        if len(u) > 0:
            logging.info("clip unexpected: {}".format(u))
    return clip

def load_gligen(ckpt_path):
    data = utils.load_torch_file(ckpt_path, safe_load=True)
    model = gligen.load_gligen(data)
    if model_management.should_use_fp16():
        model = model.half()
    return model_patcher.ModelPatcher(model, load_device=model_management.get_torch_device(), offload_device=model_management.unet_offload_device())

def load_checkpoint(config_path=None, ckpt_path=None, output_vae=True, output_clip=True, embedding_directory=None, state_dict=None, config=None):
    #TODO: this function is a mess and should be removed eventually
    if config is None:
        with open(config_path, 'r') as stream:
            config = yaml.safe_load(stream)
    model_config_params = config['model']['params']
    clip_config = model_config_params['cond_stage_config']
    scale_factor = model_config_params['scale_factor']
    vae_config = model_config_params['first_stage_config']

    fp16 = False
    if "unet_config" in model_config_params:
        if "params" in model_config_params["unet_config"]:
            unet_config = model_config_params["unet_config"]["params"]
            if "use_fp16" in unet_config:
                fp16 = unet_config.pop("use_fp16")
                if fp16:
                    unet_config["dtype"] = torch.float16

    noise_aug_config = None
    if "noise_aug_config" in model_config_params:
        noise_aug_config = model_config_params["noise_aug_config"]

    model_type = model_base.ModelType.EPS

    if "parameterization" in model_config_params:
        if model_config_params["parameterization"] == "v":
            model_type = model_base.ModelType.V_PREDICTION

    clip = None
    vae = None

    class WeightsLoader(torch.nn.Module):
        pass

    if state_dict is None:
        state_dict = utils.load_torch_file(ckpt_path)

    class EmptyClass:
        pass

    model_config = supported_models_base.BASE({})

    from . import latent_formats
    model_config.latent_format = latent_formats.SD15(scale_factor=scale_factor)
    model_config.unet_config = model_detection.convert_config(unet_config)

    if config['model']["target"].endswith("ImageEmbeddingConditionedLatentDiffusion"):
        model = model_base.SD21UNCLIP(model_config, noise_aug_config["params"], model_type=model_type)
    else:
        model = model_base.BaseModel(model_config, model_type=model_type)

    if config['model']["target"].endswith("LatentInpaintDiffusion"):
        model.set_inpaint()

    if fp16:
        model = model.half()

    offload_device = model_management.unet_offload_device()
    model = model.to(offload_device)
    model.load_model_weights(state_dict, "model.diffusion_model.")

    if output_vae:
        vae_sd = utils.state_dict_prefix_replace(state_dict, {"first_stage_model.": ""}, filter_keys=True)
        vae = VAE(sd=vae_sd, config=vae_config)

    if output_clip:
        w = WeightsLoader()
        clip_target = EmptyClass()
        clip_target.params = clip_config.get("params", {})
        if clip_config["target"].endswith("FrozenOpenCLIPEmbedder"):
            clip_target.clip = sd2_clip.SD2ClipModel
            clip_target.tokenizer = sd2_clip.SD2Tokenizer
            clip = CLIP(clip_target, embedding_directory=embedding_directory)
            w.cond_stage_model = clip.cond_stage_model.clip_h
        elif clip_config["target"].endswith("FrozenCLIPEmbedder"):
            clip_target.clip = sd1_clip.SD1ClipModel
            clip_target.tokenizer = sd1_clip.SD1Tokenizer
            clip = CLIP(clip_target, embedding_directory=embedding_directory)
            w.cond_stage_model = clip.cond_stage_model.clip_l
        load_clip_weights(w, state_dict)

    return (model_patcher.ModelPatcher(model, load_device=model_management.get_torch_device(), offload_device=offload_device), clip, vae)

def load_checkpoint_guess_config(ckpt_path, output_vae=True, output_clip=True, output_clipvision=False, embedding_directory=None, output_model=True):
    sd = utils.load_torch_file(ckpt_path)
    sd_keys = sd.keys()
    clip = None
    clipvision = None
    vae = None
    model = None
    _model_patcher = None
    clip_target = None

    parameters = utils.calculate_parameters(sd, "model.diffusion_model.")
    load_device = model_management.get_torch_device()

    model_config = model_detection.model_config_from_unet(sd, "model.diffusion_model.")
    unet_dtype = model_management.unet_dtype(model_params=parameters, supported_dtypes=model_config.supported_inference_dtypes)
    manual_cast_dtype = model_management.unet_manual_cast(unet_dtype, load_device, model_config.supported_inference_dtypes)
    model_config.set_inference_dtype(unet_dtype, manual_cast_dtype)

    if model_config is None:
        raise RuntimeError("ERROR: Could not detect model type of: {}".format(ckpt_path))

    if model_config.clip_vision_prefix is not None:
        if output_clipvision:
            clipvision = clip_vision.load_clipvision_from_sd(sd, model_config.clip_vision_prefix, True)

    if output_model:
        inital_load_device = model_management.unet_inital_load_device(parameters, unet_dtype)
        offload_device = model_management.unet_offload_device()
        model = model_config.get_model(sd, "model.diffusion_model.", device=inital_load_device)
        model.load_model_weights(sd, "model.diffusion_model.")

    if output_vae:
        vae_sd = utils.state_dict_prefix_replace(sd, {k: "" for k in model_config.vae_key_prefix}, filter_keys=True)
        vae_sd = model_config.process_vae_state_dict(vae_sd)
        vae = VAE(sd=vae_sd)

    if output_clip:
        clip_target = model_config.clip_target()
        if clip_target is not None:
            clip_sd = model_config.process_clip_state_dict(sd)
            if len(clip_sd) > 0:
                clip = CLIP(clip_target, embedding_directory=embedding_directory)
                m, u = clip.load_sd(clip_sd, full_model=True)
                if len(m) > 0:
                    logging.warning("clip missing: {}".format(m))

                if len(u) > 0:
                    logging.info("clip unexpected {}:".format(u))
            else:
                logging.warning("no CLIP/text encoder weights in checkpoint, the text encoder model will not be loaded.")

    left_over = sd.keys()
    if len(left_over) > 0:
        logging.info("left over keys: {}".format(left_over))

    if output_model:
        _model_patcher = model_patcher.ModelPatcher(model, load_device=load_device, offload_device=model_management.unet_offload_device(), current_device=inital_load_device)
        if inital_load_device != torch.device("cpu"):
<<<<<<< HEAD
            print("loaded straight to GPU")
            model_management.load_model_gpu(_model_patcher)
=======
            logging.warning("loaded straight to GPU")
            model_management.load_model_gpu(model_patcher)
>>>>>>> 65397ce6

    return (_model_patcher, clip, vae, clipvision)


def load_unet_state_dict(sd): #load unet in diffusers format
    parameters = utils.calculate_parameters(sd)
    unet_dtype = model_management.unet_dtype(model_params=parameters)
    load_device = model_management.get_torch_device()

    if "input_blocks.0.0.weight" in sd or 'clf.1.weight' in sd: #ldm or stable cascade
        model_config = model_detection.model_config_from_unet(sd, "")
        if model_config is None:
            return None
        new_sd = sd

    else: #diffusers
        model_config = model_detection.model_config_from_diffusers_unet(sd)
        if model_config is None:
            return None

        diffusers_keys = utils.unet_to_diffusers(model_config.unet_config)

        new_sd = {}
        for k in diffusers_keys:
            if k in sd:
                new_sd[diffusers_keys[k]] = sd.pop(k)
            else:
                logging.warning("{} {}".format(diffusers_keys[k], k))

    offload_device = model_management.unet_offload_device()
    unet_dtype = model_management.unet_dtype(model_params=parameters, supported_dtypes=model_config.supported_inference_dtypes)
    manual_cast_dtype = model_management.unet_manual_cast(unet_dtype, load_device, model_config.supported_inference_dtypes)
    model_config.set_inference_dtype(unet_dtype, manual_cast_dtype)
    model = model_config.get_model(new_sd, "")
    model = model.to(offload_device)
    model.load_model_weights(new_sd, "")
    left_over = sd.keys()
    if len(left_over) > 0:
<<<<<<< HEAD
        print("left over keys in unet:", left_over)
    return model_patcher.ModelPatcher(model, load_device=load_device, offload_device=offload_device)
=======
        logging.warning("left over keys in unet: {}".format(left_over))
    return comfy.model_patcher.ModelPatcher(model, load_device=load_device, offload_device=offload_device)
>>>>>>> 65397ce6

def load_unet(unet_path):
    sd = utils.load_torch_file(unet_path)
    model = load_unet_state_dict(sd)
    if model is None:
        logging.error("ERROR UNSUPPORTED UNET {}".format(unet_path))
        raise RuntimeError("ERROR: Could not detect model type of: {}".format(unet_path))
    return model

def save_checkpoint(output_path, model, clip=None, vae=None, clip_vision=None, metadata=None):
    clip_sd = None
    load_models = [model]
    if clip is not None:
        load_models.append(clip.load_model())
        clip_sd = clip.get_sd()

    model_management.load_models_gpu(load_models)
    clip_vision_sd = clip_vision.get_sd() if clip_vision is not None else None
    sd = model.model.state_dict_for_saving(clip_sd, vae.get_sd(), clip_vision_sd)
    utils.save_torch_file(sd, output_path, metadata=metadata)<|MERGE_RESOLUTION|>--- conflicted
+++ resolved
@@ -549,13 +549,8 @@
     if output_model:
         _model_patcher = model_patcher.ModelPatcher(model, load_device=load_device, offload_device=model_management.unet_offload_device(), current_device=inital_load_device)
         if inital_load_device != torch.device("cpu"):
-<<<<<<< HEAD
-            print("loaded straight to GPU")
+            logging.warning("loaded straight to GPU")
             model_management.load_model_gpu(_model_patcher)
-=======
-            logging.warning("loaded straight to GPU")
-            model_management.load_model_gpu(model_patcher)
->>>>>>> 65397ce6
 
     return (_model_patcher, clip, vae, clipvision)
 
@@ -594,13 +589,8 @@
     model.load_model_weights(new_sd, "")
     left_over = sd.keys()
     if len(left_over) > 0:
-<<<<<<< HEAD
-        print("left over keys in unet:", left_over)
+        logging.warning("left over keys in unet: {}".format(left_over))
     return model_patcher.ModelPatcher(model, load_device=load_device, offload_device=offload_device)
-=======
-        logging.warning("left over keys in unet: {}".format(left_over))
-    return comfy.model_patcher.ModelPatcher(model, load_device=load_device, offload_device=offload_device)
->>>>>>> 65397ce6
 
 def load_unet(unet_path):
     sd = utils.load_torch_file(unet_path)
