--- conflicted
+++ resolved
@@ -21,7 +21,6 @@
 from . import model_sampling
 from . import sd1_clip
 from . import sdxl_clip
-<<<<<<< HEAD
 from . import utils
 from .component_model.deprecation import _deprecate_method
 from .hooks import EnumHookMode
@@ -67,6 +66,8 @@
 from .text_encoders import sd3_clip
 from .text_encoders import wan
 from .text_encoders import z_image
+from .text_encoders import jina_clip_2
+from .text_encoders import newbie
 from .utils import ProgressBar, FileMetadata, state_dict_prefix_replace
 from .taesd.taehv import TAEHV
 from .latent_formats import HunyuanVideo15, HunyuanVideo
@@ -75,45 +76,6 @@
 
 
 def load_lora_for_models(model, clip, lora, strength_model, strength_clip, lora_name=None):
-=======
-import comfy.text_encoders.sd2_clip
-import comfy.text_encoders.sd3_clip
-import comfy.text_encoders.sa_t5
-import comfy.text_encoders.aura_t5
-import comfy.text_encoders.pixart_t5
-import comfy.text_encoders.hydit
-import comfy.text_encoders.flux
-import comfy.text_encoders.long_clipl
-import comfy.text_encoders.genmo
-import comfy.text_encoders.lt
-import comfy.text_encoders.hunyuan_video
-import comfy.text_encoders.cosmos
-import comfy.text_encoders.lumina2
-import comfy.text_encoders.wan
-import comfy.text_encoders.hidream
-import comfy.text_encoders.ace
-import comfy.text_encoders.omnigen2
-import comfy.text_encoders.qwen_image
-import comfy.text_encoders.hunyuan_image
-import comfy.text_encoders.z_image
-import comfy.text_encoders.ovis
-import comfy.text_encoders.kandinsky5
-import comfy.text_encoders.jina_clip_2
-import comfy.text_encoders.newbie
-
-import comfy.model_patcher
-import comfy.lora
-import comfy.lora_convert
-import comfy.hooks
-import comfy.t2i_adapter.adapter
-import comfy.taesd.taesd
-import comfy.taesd.taehv
-import comfy.latent_formats
-
-import comfy.ldm.flux.redux
-
-def load_lora_for_models(model, clip, lora, strength_model, strength_clip):
->>>>>>> d9a76cf6
     key_map = {}
     if model is not None:
         key_map = model_lora_keys_unet(model.model, key_map)
@@ -604,15 +566,10 @@
                     self.downscale_index_formula = (4, 8, 8)
                     self.latent_dim = 3
                     self.latent_channels = 16
-<<<<<<< HEAD
-                    ddconfig = {"dim": dim, "z_dim": self.latent_channels, "dim_mult": [1, 2, 4, 4], "num_res_blocks": 2, "attn_scales": [], "temperal_downsample": [False, True, True], "dropout": 0.0}
-                    self.first_stage_model = wan_vae.WanVAE(**ddconfig)
-=======
                     self.output_channels = sd["encoder.conv1.weight"].shape[1]
                     self.pad_channel_value = 1.0
                     ddconfig = {"dim": dim, "z_dim": self.latent_channels, "dim_mult": [1, 2, 4, 4], "num_res_blocks": 2, "attn_scales": [], "temperal_downsample": [False, True, True], "image_channels": self.output_channels, "dropout": 0.0}
-                    self.first_stage_model = comfy.ldm.wan.vae.WanVAE(**ddconfig)
->>>>>>> d9a76cf6
+                    self.first_stage_model = wan_vae.WanVAE(**ddconfig)
                     self.working_dtypes = [torch.bfloat16, torch.float16, torch.float32]
                     self.memory_used_encode = lambda shape, dtype: (1500 if shape[2] <= 4 else 6000) * shape[3] * shape[4] * model_management.dtype_size(dtype)
                     self.memory_used_decode = lambda shape, dtype: (2200 if shape[2] <= 4 else 7000) * shape[3] * shape[4] * (8 * 8) * model_management.dtype_size(dtype)
@@ -1322,16 +1279,11 @@
             clip_target.clip = z_image.te(**llama_detect(clip_data))
             clip_target.tokenizer = z_image.ZImageTokenizer
         elif te_model == TEModel.QWEN3_2B:
-<<<<<<< HEAD
             clip_target.clip = ovis.te(**llama_detect(clip_data))
             clip_target.tokenizer = ovis.OvisTokenizer
-=======
-            clip_target.clip = comfy.text_encoders.ovis.te(**llama_detect(clip_data))
-            clip_target.tokenizer = comfy.text_encoders.ovis.OvisTokenizer
         elif te_model == TEModel.JINA_CLIP_2:
-            clip_target.clip = comfy.text_encoders.jina_clip_2.JinaClip2TextModelWrapper
-            clip_target.tokenizer = comfy.text_encoders.jina_clip_2.JinaClip2TokenizerWrapper
->>>>>>> d9a76cf6
+            clip_target.clip = jina_clip_2.JinaClip2TextModelWrapper
+            clip_target.tokenizer = jina_clip_2.JinaClip2TokenizerWrapper
         else:
             # clip_l
             if clip_type == CLIPType.SD3:
@@ -1385,15 +1337,11 @@
             clip_target.clip = kandinsky5.te(**llama_detect(clip_data))
             clip_target.tokenizer = kandinsky5.Kandinsky5Tokenizer
         elif clip_type == CLIPType.KANDINSKY5_IMAGE:
-<<<<<<< HEAD
             clip_target.clip = kandinsky5.te(**llama_detect(clip_data))
             clip_target.tokenizer = kandinsky5.Kandinsky5TokenizerImage
-=======
-            clip_target.clip = comfy.text_encoders.kandinsky5.te(**llama_detect(clip_data))
-            clip_target.tokenizer = comfy.text_encoders.kandinsky5.Kandinsky5TokenizerImage
         elif clip_type == CLIPType.NEWBIE:
-            clip_target.clip = comfy.text_encoders.newbie.te(**llama_detect(clip_data))
-            clip_target.tokenizer = comfy.text_encoders.newbie.NewBieTokenizer
+            clip_target.clip = newbie.te(**llama_detect(clip_data))
+            clip_target.tokenizer = newbie.NewBieTokenizer
             if "model.layers.0.self_attn.q_norm.weight" in clip_data[0]:
                 clip_data_gemma = clip_data[0]
                 clip_data_jina = clip_data[1]
@@ -1402,7 +1350,6 @@
                 clip_data_jina = clip_data[0]
             tokenizer_data["gemma_spiece_model"] = clip_data_gemma.get("spiece_model", None)
             tokenizer_data["jina_spiece_model"] = clip_data_jina.get("spiece_model", None)
->>>>>>> d9a76cf6
         else:
             clip_target.clip = sdxl_clip.SDXLClipModel
             clip_target.tokenizer = sdxl_clip.SDXLTokenizer
