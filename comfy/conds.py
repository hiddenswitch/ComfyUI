--- conflicted
+++ resolved
@@ -26,12 +26,9 @@
             conds.append(x.cond)
         return torch.cat(conds)
 
-<<<<<<< HEAD
-=======
     def size(self):
         return list(self.cond.size())
 
->>>>>>> c7b25784
 
 class CONDNoiseShape(CONDRegular):
     def process_cond(self, batch_size, device, area, **kwargs):
