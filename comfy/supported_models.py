import torch
from . import model_base
from . import utils

from . import sd1_clip
from . import sdxl_clip
<<<<<<< HEAD
from .text_encoders import sd3_clip
from .text_encoders import sa_t5
from .text_encoders import aura_t5
=======
import comfy.text_encoders.sd2_clip
import comfy.text_encoders.sd3_clip
import comfy.text_encoders.sa_t5
import comfy.text_encoders.aura_t5
import comfy.text_encoders.hydit
>>>>>>> c75b5060

from . import supported_models_base
from . import latent_formats

from . import diffusers_convert

class SD15(supported_models_base.BASE):
    unet_config = {
        "context_dim": 768,
        "model_channels": 320,
        "use_linear_in_transformer": False,
        "adm_in_channels": None,
        "use_temporal_attention": False,
    }

    unet_extra_config = {
        "num_heads": 8,
        "num_head_channels": -1,
    }

    latent_format = latent_formats.SD15

    def process_clip_state_dict(self, state_dict):
        k = list(state_dict.keys())
        for x in k:
            if x.startswith("cond_stage_model.transformer.") and not x.startswith("cond_stage_model.transformer.text_model."):
                y = x.replace("cond_stage_model.transformer.", "cond_stage_model.transformer.text_model.")
                state_dict[y] = state_dict.pop(x)

        if 'cond_stage_model.transformer.text_model.embeddings.position_ids' in state_dict:
            ids = state_dict['cond_stage_model.transformer.text_model.embeddings.position_ids']
            if ids.dtype == torch.float32:
                state_dict['cond_stage_model.transformer.text_model.embeddings.position_ids'] = ids.round()

        replace_prefix = {}
        replace_prefix["cond_stage_model."] = "clip_l."
        state_dict = utils.state_dict_prefix_replace(state_dict, replace_prefix, filter_keys=True)
        return state_dict

    def process_clip_state_dict_for_saving(self, state_dict):
        pop_keys = ["clip_l.transformer.text_projection.weight", "clip_l.logit_scale"]
        for p in pop_keys:
            if p in state_dict:
                state_dict.pop(p)

        replace_prefix = {"clip_l.": "cond_stage_model."}
        return utils.state_dict_prefix_replace(state_dict, replace_prefix)

    def clip_target(self, state_dict={}):
        return supported_models_base.ClipTarget(sd1_clip.SD1Tokenizer, sd1_clip.SD1ClipModel)

class SD20(supported_models_base.BASE):
    unet_config = {
        "context_dim": 1024,
        "model_channels": 320,
        "use_linear_in_transformer": True,
        "adm_in_channels": None,
        "use_temporal_attention": False,
    }

    unet_extra_config = {
        "num_heads": -1,
        "num_head_channels": 64,
        "attn_precision": torch.float32,
    }

    latent_format = latent_formats.SD15

    def model_type(self, state_dict, prefix=""):
        if self.unet_config["in_channels"] == 4: #SD2.0 inpainting models are not v prediction
            k = "{}output_blocks.11.1.transformer_blocks.0.norm1.bias".format(prefix)
            out = state_dict.get(k, None)
            if out is not None and torch.std(out, unbiased=False) > 0.09: # not sure how well this will actually work. I guess we will find out.
                return model_base.ModelType.V_PREDICTION
        return model_base.ModelType.EPS

    def process_clip_state_dict(self, state_dict):
        replace_prefix = {}
        replace_prefix["conditioner.embedders.0.model."] = "clip_h." #SD2 in sgm format
        replace_prefix["cond_stage_model.model."] = "clip_h."
        state_dict = utils.state_dict_prefix_replace(state_dict, replace_prefix, filter_keys=True)
        state_dict = utils.clip_text_transformers_convert(state_dict, "clip_h.", "clip_h.transformer.")
        return state_dict

    def process_clip_state_dict_for_saving(self, state_dict):
        replace_prefix = {}
        replace_prefix["clip_h"] = "cond_stage_model.model"
        state_dict = utils.state_dict_prefix_replace(state_dict, replace_prefix)
        state_dict = diffusers_convert.convert_text_enc_state_dict_v20(state_dict)
        return state_dict

    def clip_target(self, state_dict={}):
        return supported_models_base.ClipTarget(comfy.text_encoders.sd2_clip.SD2Tokenizer, comfy.text_encoders.sd2_clip.SD2ClipModel)

class SD21UnclipL(SD20):
    unet_config = {
        "context_dim": 1024,
        "model_channels": 320,
        "use_linear_in_transformer": True,
        "adm_in_channels": 1536,
        "use_temporal_attention": False,
    }

    clip_vision_prefix = "embedder.model.visual."
    noise_aug_config = {"noise_schedule_config": {"timesteps": 1000, "beta_schedule": "squaredcos_cap_v2"}, "timestep_dim": 768}


class SD21UnclipH(SD20):
    unet_config = {
        "context_dim": 1024,
        "model_channels": 320,
        "use_linear_in_transformer": True,
        "adm_in_channels": 2048,
        "use_temporal_attention": False,
    }

    clip_vision_prefix = "embedder.model.visual."
    noise_aug_config = {"noise_schedule_config": {"timesteps": 1000, "beta_schedule": "squaredcos_cap_v2"}, "timestep_dim": 1024}

class SDXLRefiner(supported_models_base.BASE):
    unet_config = {
        "model_channels": 384,
        "use_linear_in_transformer": True,
        "context_dim": 1280,
        "adm_in_channels": 2560,
        "transformer_depth": [0, 0, 4, 4, 4, 4, 0, 0],
        "use_temporal_attention": False,
    }

    latent_format = latent_formats.SDXL

    def get_model(self, state_dict, prefix="", device=None):
        return model_base.SDXLRefiner(self, device=device)

    def process_clip_state_dict(self, state_dict):
        keys_to_replace = {}
        replace_prefix = {}
        replace_prefix["conditioner.embedders.0.model."] = "clip_g."
        state_dict = utils.state_dict_prefix_replace(state_dict, replace_prefix, filter_keys=True)

        state_dict = utils.clip_text_transformers_convert(state_dict, "clip_g.", "clip_g.transformer.")
        state_dict = utils.state_dict_key_replace(state_dict, keys_to_replace)
        return state_dict

    def process_clip_state_dict_for_saving(self, state_dict):
        replace_prefix = {}
        state_dict_g = diffusers_convert.convert_text_enc_state_dict_v20(state_dict, "clip_g")
        if "clip_g.transformer.text_model.embeddings.position_ids" in state_dict_g:
            state_dict_g.pop("clip_g.transformer.text_model.embeddings.position_ids")
        replace_prefix["clip_g"] = "conditioner.embedders.0.model"
        state_dict_g = utils.state_dict_prefix_replace(state_dict_g, replace_prefix)
        return state_dict_g

    def clip_target(self, state_dict={}):
        return supported_models_base.ClipTarget(sdxl_clip.SDXLTokenizer, sdxl_clip.SDXLRefinerClipModel)

class SDXL(supported_models_base.BASE):
    unet_config = {
        "model_channels": 320,
        "use_linear_in_transformer": True,
        "transformer_depth": [0, 0, 2, 2, 10, 10],
        "context_dim": 2048,
        "adm_in_channels": 2816,
        "use_temporal_attention": False,
    }

    latent_format = latent_formats.SDXL

    def model_type(self, state_dict, prefix=""):
        if 'edm_mean' in state_dict and 'edm_std' in state_dict: #Playground V2.5
            self.latent_format = latent_formats.SDXL_Playground_2_5()
            self.sampling_settings["sigma_data"] = 0.5
            self.sampling_settings["sigma_max"] = 80.0
            self.sampling_settings["sigma_min"] = 0.002
            return model_base.ModelType.EDM
        elif "edm_vpred.sigma_max" in state_dict:
            self.sampling_settings["sigma_max"] = float(state_dict["edm_vpred.sigma_max"].item())
            if "edm_vpred.sigma_min" in state_dict:
                self.sampling_settings["sigma_min"] = float(state_dict["edm_vpred.sigma_min"].item())
            return model_base.ModelType.V_PREDICTION_EDM
        elif "v_pred" in state_dict:
            return model_base.ModelType.V_PREDICTION
        else:
            return model_base.ModelType.EPS

    def get_model(self, state_dict, prefix="", device=None):
        out = model_base.SDXL(self, model_type=self.model_type(state_dict, prefix), device=device)
        if self.inpaint_model():
            out.set_inpaint()
        return out

    def process_clip_state_dict(self, state_dict):
        keys_to_replace = {}
        replace_prefix = {}

        replace_prefix["conditioner.embedders.0.transformer.text_model"] = "clip_l.transformer.text_model"
        replace_prefix["conditioner.embedders.1.model."] = "clip_g."
        state_dict = utils.state_dict_prefix_replace(state_dict, replace_prefix, filter_keys=True)

        state_dict = utils.state_dict_key_replace(state_dict, keys_to_replace)
        state_dict = utils.clip_text_transformers_convert(state_dict, "clip_g.", "clip_g.transformer.")
        return state_dict

    def process_clip_state_dict_for_saving(self, state_dict):
        replace_prefix = {}
        keys_to_replace = {}
        state_dict_g = diffusers_convert.convert_text_enc_state_dict_v20(state_dict, "clip_g")
        for k in state_dict:
            if k.startswith("clip_l"):
                state_dict_g[k] = state_dict[k]

        state_dict_g["clip_l.transformer.text_model.embeddings.position_ids"] = torch.arange(77).expand((1, -1))
        pop_keys = ["clip_l.transformer.text_projection.weight", "clip_l.logit_scale"]
        for p in pop_keys:
            if p in state_dict_g:
                state_dict_g.pop(p)

        replace_prefix["clip_g"] = "conditioner.embedders.1.model"
        replace_prefix["clip_l"] = "conditioner.embedders.0"
        state_dict_g = utils.state_dict_prefix_replace(state_dict_g, replace_prefix)
        return state_dict_g

    def clip_target(self, state_dict={}):
        return supported_models_base.ClipTarget(sdxl_clip.SDXLTokenizer, sdxl_clip.SDXLClipModel)

class SSD1B(SDXL):
    unet_config = {
        "model_channels": 320,
        "use_linear_in_transformer": True,
        "transformer_depth": [0, 0, 2, 2, 4, 4],
        "context_dim": 2048,
        "adm_in_channels": 2816,
        "use_temporal_attention": False,
    }

class Segmind_Vega(SDXL):
    unet_config = {
        "model_channels": 320,
        "use_linear_in_transformer": True,
        "transformer_depth": [0, 0, 1, 1, 2, 2],
        "context_dim": 2048,
        "adm_in_channels": 2816,
        "use_temporal_attention": False,
    }

class KOALA_700M(SDXL):
    unet_config = {
        "model_channels": 320,
        "use_linear_in_transformer": True,
        "transformer_depth": [0, 2, 5],
        "context_dim": 2048,
        "adm_in_channels": 2816,
        "use_temporal_attention": False,
    }

class KOALA_1B(SDXL):
    unet_config = {
        "model_channels": 320,
        "use_linear_in_transformer": True,
        "transformer_depth": [0, 2, 6],
        "context_dim": 2048,
        "adm_in_channels": 2816,
        "use_temporal_attention": False,
    }

class SVD_img2vid(supported_models_base.BASE):
    unet_config = {
        "model_channels": 320,
        "in_channels": 8,
        "use_linear_in_transformer": True,
        "transformer_depth": [1, 1, 1, 1, 1, 1, 0, 0],
        "context_dim": 1024,
        "adm_in_channels": 768,
        "use_temporal_attention": True,
        "use_temporal_resblock": True
    }

    unet_extra_config = {
        "num_heads": -1,
        "num_head_channels": 64,
        "attn_precision": torch.float32,
    }

    clip_vision_prefix = "conditioner.embedders.0.open_clip.model.visual."

    latent_format = latent_formats.SD15

    sampling_settings = {"sigma_max": 700.0, "sigma_min": 0.002}

    def get_model(self, state_dict, prefix="", device=None):
        out = model_base.SVD_img2vid(self, device=device)
        return out

    def clip_target(self, state_dict={}):
        return None

class SV3D_u(SVD_img2vid):
    unet_config = {
        "model_channels": 320,
        "in_channels": 8,
        "use_linear_in_transformer": True,
        "transformer_depth": [1, 1, 1, 1, 1, 1, 0, 0],
        "context_dim": 1024,
        "adm_in_channels": 256,
        "use_temporal_attention": True,
        "use_temporal_resblock": True
    }

    vae_key_prefix = ["conditioner.embedders.1.encoder."]

    def get_model(self, state_dict, prefix="", device=None):
        out = model_base.SV3D_u(self, device=device)
        return out

class SV3D_p(SV3D_u):
    unet_config = {
        "model_channels": 320,
        "in_channels": 8,
        "use_linear_in_transformer": True,
        "transformer_depth": [1, 1, 1, 1, 1, 1, 0, 0],
        "context_dim": 1024,
        "adm_in_channels": 1280,
        "use_temporal_attention": True,
        "use_temporal_resblock": True
    }


    def get_model(self, state_dict, prefix="", device=None):
        out = model_base.SV3D_p(self, device=device)
        return out

class Stable_Zero123(supported_models_base.BASE):
    unet_config = {
        "context_dim": 768,
        "model_channels": 320,
        "use_linear_in_transformer": False,
        "adm_in_channels": None,
        "use_temporal_attention": False,
        "in_channels": 8,
    }

    unet_extra_config = {
        "num_heads": 8,
        "num_head_channels": -1,
    }

    required_keys = {
        "cc_projection.weight": None,
        "cc_projection.bias": None,
    }

    clip_vision_prefix = "cond_stage_model.model.visual."

    latent_format = latent_formats.SD15

    def get_model(self, state_dict, prefix="", device=None):
        out = model_base.Stable_Zero123(self, device=device, cc_projection_weight=state_dict["cc_projection.weight"], cc_projection_bias=state_dict["cc_projection.bias"])
        return out

    def clip_target(self, state_dict={}):
        return None

class SD_X4Upscaler(SD20):
    unet_config = {
        "context_dim": 1024,
        "model_channels": 256,
        'in_channels': 7,
        "use_linear_in_transformer": True,
        "adm_in_channels": None,
        "use_temporal_attention": False,
    }

    unet_extra_config = {
        "disable_self_attentions": [True, True, True, False],
        "num_classes": 1000,
        "num_heads": 8,
        "num_head_channels": -1,
    }

    latent_format = latent_formats.SD_X4

    sampling_settings = {
        "linear_start": 0.0001,
        "linear_end": 0.02,
    }

    def get_model(self, state_dict, prefix="", device=None):
        out = model_base.SD_X4Upscaler(self, device=device)
        return out

class Stable_Cascade_C(supported_models_base.BASE):
    unet_config = {
        "stable_cascade_stage": 'c',
    }

    unet_extra_config = {}

    latent_format = latent_formats.SC_Prior
    supported_inference_dtypes = [torch.bfloat16, torch.float32]

    sampling_settings = {
        "shift": 2.0,
    }

    vae_key_prefix = ["vae."]
    text_encoder_key_prefix = ["text_encoder."]
    clip_vision_prefix = "clip_l_vision."

    def process_unet_state_dict(self, state_dict):
        key_list = list(state_dict.keys())
        for y in ["weight", "bias"]:
            suffix = "in_proj_{}".format(y)
            keys = filter(lambda a: a.endswith(suffix), key_list)
            for k_from in keys:
                weights = state_dict.pop(k_from)
                prefix = k_from[:-(len(suffix) + 1)]
                shape_from = weights.shape[0] // 3
                for x in range(3):
                    p = ["to_q", "to_k", "to_v"]
                    k_to = "{}.{}.{}".format(prefix, p[x], y)
                    state_dict[k_to] = weights[shape_from*x:shape_from*(x + 1)]
        return state_dict

    def process_clip_state_dict(self, state_dict):
        state_dict = utils.state_dict_prefix_replace(state_dict, {k: "" for k in self.text_encoder_key_prefix}, filter_keys=True)
        if "clip_g.text_projection" in state_dict:
            state_dict["clip_g.transformer.text_projection.weight"] = state_dict.pop("clip_g.text_projection").transpose(0, 1)
        return state_dict

    def get_model(self, state_dict, prefix="", device=None):
        out = model_base.StableCascade_C(self, device=device)
        return out

    def clip_target(self, state_dict={}):
        return supported_models_base.ClipTarget(sdxl_clip.StableCascadeTokenizer, sdxl_clip.StableCascadeClipModel)

class Stable_Cascade_B(Stable_Cascade_C):
    unet_config = {
        "stable_cascade_stage": 'b',
    }

    unet_extra_config = {}

    latent_format = latent_formats.SC_B
    supported_inference_dtypes = [torch.float16, torch.bfloat16, torch.float32]

    sampling_settings = {
        "shift": 1.0,
    }

    clip_vision_prefix = None

    def get_model(self, state_dict, prefix="", device=None):
        out = model_base.StableCascade_B(self, device=device)
        return out

class SD15_instructpix2pix(SD15):
    unet_config = {
        "context_dim": 768,
        "model_channels": 320,
        "use_linear_in_transformer": False,
        "adm_in_channels": None,
        "use_temporal_attention": False,
        "in_channels": 8,
    }

    def get_model(self, state_dict, prefix="", device=None):
        return model_base.SD15_instructpix2pix(self, device=device)

class SDXL_instructpix2pix(SDXL):
    unet_config = {
        "model_channels": 320,
        "use_linear_in_transformer": True,
        "transformer_depth": [0, 0, 2, 2, 10, 10],
        "context_dim": 2048,
        "adm_in_channels": 2816,
        "use_temporal_attention": False,
        "in_channels": 8,
    }

    def get_model(self, state_dict, prefix="", device=None):
        return model_base.SDXL_instructpix2pix(self, model_type=self.model_type(state_dict, prefix), device=device)

class SD3(supported_models_base.BASE):
    unet_config = {
        "in_channels": 16,
        "pos_embed_scaling_factor": None,
    }

    sampling_settings = {
        "shift": 3.0,
    }

    unet_extra_config = {}
    latent_format = latent_formats.SD3
    text_encoder_key_prefix = ["text_encoders."]

    def get_model(self, state_dict, prefix="", device=None):
        out = model_base.SD3(self, device=device)
        return out

    def clip_target(self, state_dict={}):
        clip_l = False
        clip_g = False
        t5 = False
        dtype_t5 = None
        pref = self.text_encoder_key_prefix[0]
        if "{}clip_l.transformer.text_model.final_layer_norm.weight".format(pref) in state_dict:
            clip_l = True
        if "{}clip_g.transformer.text_model.final_layer_norm.weight".format(pref) in state_dict:
            clip_g = True
        t5_key = "{}t5xxl.transformer.encoder.final_layer_norm.weight".format(pref)
        if t5_key in state_dict:
            t5 = True
            dtype_t5 = state_dict[t5_key].dtype

        return supported_models_base.ClipTarget(sd3_clip.SD3Tokenizer, sd3_clip.sd3_clip(clip_l=clip_l, clip_g=clip_g, t5=t5, dtype_t5=dtype_t5))

class StableAudio(supported_models_base.BASE):
    unet_config = {
        "audio_model": "dit1.0",
    }

    sampling_settings = {"sigma_max": 500.0, "sigma_min": 0.03}

    unet_extra_config = {}
    latent_format = latent_formats.StableAudio1

    text_encoder_key_prefix = ["text_encoders."]
    vae_key_prefix = ["pretransform.model."]

    def get_model(self, state_dict, prefix="", device=None):
        seconds_start_sd = utils.state_dict_prefix_replace(state_dict, {"conditioner.conditioners.seconds_start.": ""}, filter_keys=True)
        seconds_total_sd = utils.state_dict_prefix_replace(state_dict, {"conditioner.conditioners.seconds_total.": ""}, filter_keys=True)
        return model_base.StableAudio1(self, seconds_start_embedder_weights=seconds_start_sd, seconds_total_embedder_weights=seconds_total_sd, device=device)

    def process_unet_state_dict(self, state_dict):
        for k in list(state_dict.keys()):
            if k.endswith(".cross_attend_norm.beta") or k.endswith(".ff_norm.beta") or k.endswith(".pre_norm.beta"): #These weights are all zero
                state_dict.pop(k)
        return state_dict

    def process_unet_state_dict_for_saving(self, state_dict):
        replace_prefix = {"": "model.model."}
        return utils.state_dict_prefix_replace(state_dict, replace_prefix)

    def clip_target(self, state_dict={}):
        return supported_models_base.ClipTarget(sa_t5.SAT5Tokenizer, sa_t5.SAT5Model)

class AuraFlow(supported_models_base.BASE):
    unet_config = {
        "cond_seq_dim": 2048,
    }

    sampling_settings = {
        "multiplier": 1.0,
        "shift": 1.73,
    }

    unet_extra_config = {}
    latent_format = latent_formats.SDXL

    vae_key_prefix = ["vae."]
    text_encoder_key_prefix = ["text_encoders."]

    def get_model(self, state_dict, prefix="", device=None):
        out = model_base.AuraFlow(self, device=device)
        return out

    def clip_target(self, state_dict={}):
        return supported_models_base.ClipTarget(aura_t5.AuraT5Tokenizer, aura_t5.AuraT5Model)

class HunyuanDiT(supported_models_base.BASE):
    unet_config = {
        "image_model": "hydit",
    }

    unet_extra_config = {
        "attn_precision": torch.float32,
    }

    sampling_settings = {
        "linear_start": 0.00085,
        "linear_end": 0.018,
    }

    latent_format = latent_formats.SDXL

    vae_key_prefix = ["vae."]
    text_encoder_key_prefix = ["text_encoders."]

    def get_model(self, state_dict, prefix="", device=None):
        out = model_base.HunyuanDiT(self, device=device)
        return out

    def clip_target(self, state_dict={}):
        return supported_models_base.ClipTarget(comfy.text_encoders.hydit.HyditTokenizer, comfy.text_encoders.hydit.HyditModel)

class HunyuanDiT1(HunyuanDiT):
    unet_config = {
        "image_model": "hydit1",
    }

    unet_extra_config = {}

    sampling_settings = {
        "linear_start" : 0.00085,
        "linear_end" : 0.03,
    }


models = [Stable_Zero123, SD15_instructpix2pix, SD15, SD20, SD21UnclipL, SD21UnclipH, SDXL_instructpix2pix, SDXLRefiner, SDXL, SSD1B, KOALA_700M, KOALA_1B, Segmind_Vega, SD_X4Upscaler, Stable_Cascade_C, Stable_Cascade_B, SV3D_u, SV3D_p, SD3, StableAudio, AuraFlow, HunyuanDiT, HunyuanDiT1]

models += [SVD_img2vid]<|MERGE_RESOLUTION|>--- conflicted
+++ resolved
@@ -4,17 +4,11 @@
 
 from . import sd1_clip
 from . import sdxl_clip
-<<<<<<< HEAD
+from .text_encoders import sd2_clip
 from .text_encoders import sd3_clip
 from .text_encoders import sa_t5
 from .text_encoders import aura_t5
-=======
-import comfy.text_encoders.sd2_clip
-import comfy.text_encoders.sd3_clip
-import comfy.text_encoders.sa_t5
-import comfy.text_encoders.aura_t5
-import comfy.text_encoders.hydit
->>>>>>> c75b5060
+from .text_encoders import hydit
 
 from . import supported_models_base
 from . import latent_formats
@@ -107,7 +101,7 @@
         return state_dict
 
     def clip_target(self, state_dict={}):
-        return supported_models_base.ClipTarget(comfy.text_encoders.sd2_clip.SD2Tokenizer, comfy.text_encoders.sd2_clip.SD2ClipModel)
+        return supported_models_base.ClipTarget(sd2_clip.SD2Tokenizer, sd2_clip.SD2ClipModel)
 
 class SD21UnclipL(SD20):
     unet_config = {
@@ -611,7 +605,7 @@
         return out
 
     def clip_target(self, state_dict={}):
-        return supported_models_base.ClipTarget(comfy.text_encoders.hydit.HyditTokenizer, comfy.text_encoders.hydit.HyditModel)
+        return supported_models_base.ClipTarget(hydit.HyditTokenizer, hydit.HyditModel)
 
 class HunyuanDiT1(HunyuanDiT):
     unet_config = {
