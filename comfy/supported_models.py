--- conflicted
+++ resolved
@@ -5,15 +5,9 @@
 from . import sd1_clip
 from . import sd2_clip
 from . import sdxl_clip
-<<<<<<< HEAD
-from . import sd3_clip
-from . import sa_t5
+from .text_encoders import sd3_clip
+from .text_encoders import sa_t5
 from .text_encoders import aura_t5
-=======
-import comfy.text_encoders.sd3_clip
-import comfy.text_encoders.sa_t5
-import comfy.text_encoders.aura_t5
->>>>>>> 374e093e
 
 from . import supported_models_base
 from . import latent_formats
@@ -530,7 +524,7 @@
             t5 = True
             dtype_t5 = state_dict[t5_key].dtype
 
-        return supported_models_base.ClipTarget(comfy.text_encoders.sd3_clip.SD3Tokenizer, comfy.text_encoders.sd3_clip.sd3_clip(clip_l=clip_l, clip_g=clip_g, t5=t5, dtype_t5=dtype_t5))
+        return supported_models_base.ClipTarget(sd3_clip.SD3Tokenizer, sd3_clip.sd3_clip(clip_l=clip_l, clip_g=clip_g, t5=t5, dtype_t5=dtype_t5))
 
 class StableAudio(supported_models_base.BASE):
     unet_config = {
@@ -561,7 +555,7 @@
         return utils.state_dict_prefix_replace(state_dict, replace_prefix)
 
     def clip_target(self, state_dict={}):
-        return supported_models_base.ClipTarget(comfy.text_encoders.sa_t5.SAT5Tokenizer, comfy.text_encoders.sa_t5.SAT5Model)
+        return supported_models_base.ClipTarget(sa_t5.SAT5Tokenizer, sa_t5.SAT5Model)
 
 class AuraFlow(supported_models_base.BASE):
     unet_config = {
