--- conflicted
+++ resolved
@@ -1128,8 +1128,7 @@
         out = model_base.WAN21_Camera(self, image_to_video=False, device=device)
         return out
 
-<<<<<<< HEAD
-=======
+
 class WAN22_Camera(WAN21_T2V):
     unet_config = {
         "image_model": "wan2.1",
@@ -1140,7 +1139,7 @@
     def get_model(self, state_dict, prefix="", device=None):
         out = model_base.WAN21_Camera(self, image_to_video=False, device=device)
         return out
->>>>>>> 050c6732
+
 
 class WAN21_Vace(WAN21_T2V):
     unet_config = {
@@ -1340,6 +1339,7 @@
         hunyuan_detect = hunyuan_video.llama_detect(state_dict, "{}qwen25_3b.transformer.".format(pref))
         return supported_models_base.ClipTarget(omnigen2.Omnigen2Tokenizer, omnigen2.te(**hunyuan_detect))
 
+
 class QwenImage(supported_models_base.BASE):
     unet_config = {
         "image_model": "qwen_image",
@@ -1350,7 +1350,7 @@
         "shift": 1.15,
     }
 
-    memory_usage_factor = 1.8 #TODO
+    memory_usage_factor = 1.8  # TODO
 
     unet_extra_config = {}
     latent_format = latent_formats.Wan21
