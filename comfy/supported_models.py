import os

import torch

from . import diffusers_convert
from . import latent_formats
from . import model_base
from . import model_management
from . import sd1_clip
from . import sdxl_clip
from . import supported_models_base
from . import utils
from .text_encoders import ace
from .text_encoders import aura_t5
from .text_encoders import cosmos
from .text_encoders import flux
from .text_encoders import genmo
from .text_encoders import hunyuan_video
from .text_encoders import hydit
from .text_encoders import lt
from .text_encoders import lumina2
from .text_encoders import omnigen2
from .text_encoders import pixart_t5
from .text_encoders import sa_t5
from .text_encoders import sd2_clip
from .text_encoders import sd3_clip
from .text_encoders import wan
from .text_encoders import qwen_image
from .text_encoders import hunyuan_image
from .text_encoders import kandinsky5
from .text_encoders import z_image


class SD15(supported_models_base.BASE):
    unet_config = {
        "context_dim": 768,
        "model_channels": 320,
        "use_linear_in_transformer": False,
        "adm_in_channels": None,
        "use_temporal_attention": False,
    }

    unet_extra_config = {
        "num_heads": 8,
        "num_head_channels": -1,
    }

    latent_format = latent_formats.SD15
    memory_usage_factor = 1.0

    def process_clip_state_dict(self, state_dict):
        k = list(state_dict.keys())
        for x in k:
            if x.startswith("cond_stage_model.transformer.") and not x.startswith("cond_stage_model.transformer.text_model."):
                y = x.replace("cond_stage_model.transformer.", "cond_stage_model.transformer.text_model.")
                state_dict[y] = state_dict.pop(x)

        if 'cond_stage_model.transformer.text_model.embeddings.position_ids' in state_dict:
            ids = state_dict['cond_stage_model.transformer.text_model.embeddings.position_ids']
            if ids.dtype == torch.float32:
                state_dict['cond_stage_model.transformer.text_model.embeddings.position_ids'] = ids.round()

        replace_prefix = {}
        replace_prefix["cond_stage_model."] = "clip_l."
        state_dict = utils.state_dict_prefix_replace(state_dict, replace_prefix, filter_keys=True)
        return state_dict

    def process_clip_state_dict_for_saving(self, state_dict):
        pop_keys = ["clip_l.transformer.text_projection.weight", "clip_l.logit_scale"]
        for p in pop_keys:
            if p in state_dict:
                state_dict.pop(p)

        replace_prefix = {"clip_l.": "cond_stage_model."}
        return utils.state_dict_prefix_replace(state_dict, replace_prefix)

    def clip_target(self, state_dict=None):
        if state_dict is None:
            state_dict = {}
        return supported_models_base.ClipTarget(sd1_clip.SD1Tokenizer, sd1_clip.SD1ClipModel)


class SD20(supported_models_base.BASE):
    unet_config = {
        "context_dim": 1024,
        "model_channels": 320,
        "use_linear_in_transformer": True,
        "adm_in_channels": None,
        "use_temporal_attention": False,
    }

    unet_extra_config = {
        "num_heads": -1,
        "num_head_channels": 64,
        "attn_precision": torch.float32,
    }

    latent_format = latent_formats.SD15
    memory_usage_factor = 1.0

    def model_type(self, state_dict, prefix=""):
        if self.unet_config["in_channels"] == 4:  # SD2.0 inpainting models are not v prediction
            k = "{}output_blocks.11.1.transformer_blocks.0.norm1.bias".format(prefix)
            out = state_dict.get(k, None)
            if out is not None and torch.std(out, unbiased=False) > 0.09:  # not sure how well this will actually work. I guess we will find out.
                return model_base.ModelType.V_PREDICTION
        return model_base.ModelType.EPS

    def process_clip_state_dict(self, state_dict):
        replace_prefix = {}
        replace_prefix["conditioner.embedders.0.model."] = "clip_h."  # SD2 in sgm format
        replace_prefix["cond_stage_model.model."] = "clip_h."
        state_dict = utils.state_dict_prefix_replace(state_dict, replace_prefix, filter_keys=True)
        state_dict = utils.clip_text_transformers_convert(state_dict, "clip_h.", "clip_h.transformer.")
        return state_dict

    def process_clip_state_dict_for_saving(self, state_dict):
        replace_prefix = {}
        replace_prefix["clip_h"] = "cond_stage_model.model"
        state_dict = utils.state_dict_prefix_replace(state_dict, replace_prefix)
        state_dict = diffusers_convert.convert_text_enc_state_dict_v20(state_dict)
        return state_dict

    def clip_target(self, state_dict=None):
        if state_dict is None:
            state_dict = {}
        return supported_models_base.ClipTarget(sd2_clip.SD2Tokenizer, sd2_clip.SD2ClipModel)


class SD21UnclipL(SD20):
    unet_config = {
        "context_dim": 1024,
        "model_channels": 320,
        "use_linear_in_transformer": True,
        "adm_in_channels": 1536,
        "use_temporal_attention": False,
    }

    clip_vision_prefix = "embedder.model.visual."
    noise_aug_config = {"noise_schedule_config": {"timesteps": 1000, "beta_schedule": "squaredcos_cap_v2"}, "timestep_dim": 768}


class SD21UnclipH(SD20):
    unet_config = {
        "context_dim": 1024,
        "model_channels": 320,
        "use_linear_in_transformer": True,
        "adm_in_channels": 2048,
        "use_temporal_attention": False,
    }

    clip_vision_prefix = "embedder.model.visual."
    noise_aug_config = {"noise_schedule_config": {"timesteps": 1000, "beta_schedule": "squaredcos_cap_v2"}, "timestep_dim": 1024}


class SDXLRefiner(supported_models_base.BASE):
    unet_config = {
        "model_channels": 384,
        "use_linear_in_transformer": True,
        "context_dim": 1280,
        "adm_in_channels": 2560,
        "transformer_depth": [0, 0, 4, 4, 4, 4, 0, 0],
        "use_temporal_attention": False,
    }

    latent_format = latent_formats.SDXL
    memory_usage_factor = 1.0

    def get_model(self, state_dict, prefix="", device=None):
        return model_base.SDXLRefiner(self, device=device)

    def process_clip_state_dict(self, state_dict):
        keys_to_replace = {}
        replace_prefix = {}
        replace_prefix["conditioner.embedders.0.model."] = "clip_g."
        state_dict = utils.state_dict_prefix_replace(state_dict, replace_prefix, filter_keys=True)

        state_dict = utils.clip_text_transformers_convert(state_dict, "clip_g.", "clip_g.transformer.")
        state_dict = utils.state_dict_key_replace(state_dict, keys_to_replace)
        return state_dict

    def process_clip_state_dict_for_saving(self, state_dict):
        replace_prefix = {}
        state_dict_g = diffusers_convert.convert_text_enc_state_dict_v20(state_dict, "clip_g")
        if "clip_g.transformer.text_model.embeddings.position_ids" in state_dict_g:
            state_dict_g.pop("clip_g.transformer.text_model.embeddings.position_ids")
        replace_prefix["clip_g"] = "conditioner.embedders.0.model"
        state_dict_g = utils.state_dict_prefix_replace(state_dict_g, replace_prefix)
        return state_dict_g

    def clip_target(self, state_dict=None):
        if state_dict is None:
            state_dict = {}
        return supported_models_base.ClipTarget(sdxl_clip.SDXLTokenizer, sdxl_clip.SDXLRefinerClipModel)


class SDXL(supported_models_base.BASE):
    unet_config = {
        "model_channels": 320,
        "use_linear_in_transformer": True,
        "transformer_depth": [0, 0, 2, 2, 10, 10],
        "context_dim": 2048,
        "adm_in_channels": 2816,
        "use_temporal_attention": False,
    }

    latent_format = latent_formats.SDXL

    memory_usage_factor = 0.8

    def model_type(self, state_dict, prefix=""):
        if 'edm_mean' in state_dict and 'edm_std' in state_dict:  # Playground V2.5
            self.latent_format = latent_formats.SDXL_Playground_2_5()
            self.sampling_settings["sigma_data"] = 0.5
            self.sampling_settings["sigma_max"] = 80.0
            self.sampling_settings["sigma_min"] = 0.002
            return model_base.ModelType.EDM
        elif "edm_vpred.sigma_max" in state_dict:
            self.sampling_settings["sigma_max"] = float(state_dict["edm_vpred.sigma_max"].item())
            if "edm_vpred.sigma_min" in state_dict:
                self.sampling_settings["sigma_min"] = float(state_dict["edm_vpred.sigma_min"].item())
            return model_base.ModelType.V_PREDICTION_EDM
        elif "v_pred" in state_dict:
            if "ztsnr" in state_dict:  # Some zsnr anime checkpoints
                self.sampling_settings["zsnr"] = True
            return model_base.ModelType.V_PREDICTION
        else:
            return model_base.ModelType.EPS

    def get_model(self, state_dict, prefix="", device=None):
        out = model_base.SDXL(self, model_type=self.model_type(state_dict, prefix), device=device)
        if self.inpaint_model():
            out.set_inpaint()
        return out

    def process_clip_state_dict(self, state_dict):
        keys_to_replace = {}
        replace_prefix = {}

        replace_prefix["conditioner.embedders.0.transformer.text_model"] = "clip_l.transformer.text_model"
        replace_prefix["conditioner.embedders.1.model."] = "clip_g."
        state_dict = utils.state_dict_prefix_replace(state_dict, replace_prefix, filter_keys=True)

        state_dict = utils.state_dict_key_replace(state_dict, keys_to_replace)
        state_dict = utils.clip_text_transformers_convert(state_dict, "clip_g.", "clip_g.transformer.")
        return state_dict

    def process_clip_state_dict_for_saving(self, state_dict):
        replace_prefix = {}
        state_dict_g = diffusers_convert.convert_text_enc_state_dict_v20(state_dict, "clip_g")
        for k in state_dict:
            if k.startswith("clip_l"):
                state_dict_g[k] = state_dict[k]

        state_dict_g["clip_l.transformer.text_model.embeddings.position_ids"] = torch.arange(77).expand((1, -1))
        pop_keys = ["clip_l.transformer.text_projection.weight", "clip_l.logit_scale"]
        for p in pop_keys:
            if p in state_dict_g:
                state_dict_g.pop(p)

        replace_prefix["clip_g"] = "conditioner.embedders.1.model"
        replace_prefix["clip_l"] = "conditioner.embedders.0"
        state_dict_g = utils.state_dict_prefix_replace(state_dict_g, replace_prefix)
        return state_dict_g

    def clip_target(self, state_dict=None):
        if state_dict is None:
            state_dict = {}
        return supported_models_base.ClipTarget(sdxl_clip.SDXLTokenizer, sdxl_clip.SDXLClipModel)


class SSD1B(SDXL):
    unet_config = {
        "model_channels": 320,
        "use_linear_in_transformer": True,
        "transformer_depth": [0, 0, 2, 2, 4, 4],
        "context_dim": 2048,
        "adm_in_channels": 2816,
        "use_temporal_attention": False,
    }


class Segmind_Vega(SDXL):
    unet_config = {
        "model_channels": 320,
        "use_linear_in_transformer": True,
        "transformer_depth": [0, 0, 1, 1, 2, 2],
        "context_dim": 2048,
        "adm_in_channels": 2816,
        "use_temporal_attention": False,
    }


class KOALA_700M(SDXL):
    unet_config = {
        "model_channels": 320,
        "use_linear_in_transformer": True,
        "transformer_depth": [0, 2, 5],
        "context_dim": 2048,
        "adm_in_channels": 2816,
        "use_temporal_attention": False,
    }


class KOALA_1B(SDXL):
    unet_config = {
        "model_channels": 320,
        "use_linear_in_transformer": True,
        "transformer_depth": [0, 2, 6],
        "context_dim": 2048,
        "adm_in_channels": 2816,
        "use_temporal_attention": False,
    }


class SVD_img2vid(supported_models_base.BASE):
    unet_config = {
        "model_channels": 320,
        "in_channels": 8,
        "use_linear_in_transformer": True,
        "transformer_depth": [1, 1, 1, 1, 1, 1, 0, 0],
        "context_dim": 1024,
        "adm_in_channels": 768,
        "use_temporal_attention": True,
        "use_temporal_resblock": True
    }

    unet_extra_config = {
        "num_heads": -1,
        "num_head_channels": 64,
        "attn_precision": torch.float32,
    }

    clip_vision_prefix = "conditioner.embedders.0.open_clip.model.visual."

    latent_format = latent_formats.SD15

    sampling_settings = {"sigma_max": 700.0, "sigma_min": 0.002}

    def get_model(self, state_dict, prefix="", device=None):
        out = model_base.SVD_img2vid(self, device=device)
        return out

    def clip_target(self, state_dict=None):
        if state_dict is None:
            state_dict = {}
        return None


class SV3D_u(SVD_img2vid):
    unet_config = {
        "model_channels": 320,
        "in_channels": 8,
        "use_linear_in_transformer": True,
        "transformer_depth": [1, 1, 1, 1, 1, 1, 0, 0],
        "context_dim": 1024,
        "adm_in_channels": 256,
        "use_temporal_attention": True,
        "use_temporal_resblock": True
    }

    vae_key_prefix = ["conditioner.embedders.1.encoder."]

    def get_model(self, state_dict, prefix="", device=None):
        out = model_base.SV3D_u(self, device=device)
        return out


class SV3D_p(SV3D_u):
    unet_config = {
        "model_channels": 320,
        "in_channels": 8,
        "use_linear_in_transformer": True,
        "transformer_depth": [1, 1, 1, 1, 1, 1, 0, 0],
        "context_dim": 1024,
        "adm_in_channels": 1280,
        "use_temporal_attention": True,
        "use_temporal_resblock": True
    }

    def get_model(self, state_dict, prefix="", device=None):
        out = model_base.SV3D_p(self, device=device)
        return out


class Stable_Zero123(supported_models_base.BASE):
    unet_config = {
        "context_dim": 768,
        "model_channels": 320,
        "use_linear_in_transformer": False,
        "adm_in_channels": None,
        "use_temporal_attention": False,
        "in_channels": 8,
    }

    unet_extra_config = {
        "num_heads": 8,
        "num_head_channels": -1,
    }

    required_keys = {
        "cc_projection.weight": None,
        "cc_projection.bias": None,
    }

    clip_vision_prefix = "cond_stage_model.model.visual."

    latent_format = latent_formats.SD15

    def get_model(self, state_dict, prefix="", device=None):
        out = model_base.Stable_Zero123(self, device=device, cc_projection_weight=state_dict["cc_projection.weight"], cc_projection_bias=state_dict["cc_projection.bias"])
        return out

    def clip_target(self, state_dict=None):
        if state_dict is None:
            state_dict = {}
        return None


class SD_X4Upscaler(SD20):
    unet_config = {
        "context_dim": 1024,
        "model_channels": 256,
        'in_channels': 7,
        "use_linear_in_transformer": True,
        "adm_in_channels": None,
        "use_temporal_attention": False,
    }

    unet_extra_config = {
        "disable_self_attentions": [True, True, True, False],
        "num_classes": 1000,
        "num_heads": 8,
        "num_head_channels": -1,
    }

    latent_format = latent_formats.SD_X4

    sampling_settings = {
        "linear_start": 0.0001,
        "linear_end": 0.02,
    }

    def get_model(self, state_dict, prefix="", device=None):
        out = model_base.SD_X4Upscaler(self, device=device)
        return out


class Stable_Cascade_C(supported_models_base.BASE):
    unet_config = {
        "stable_cascade_stage": 'c',
    }

    unet_extra_config = {}

    latent_format = latent_formats.SC_Prior
    supported_inference_dtypes = [torch.bfloat16, torch.float32]

    sampling_settings = {
        "shift": 2.0,
    }

    vae_key_prefix = ["vae."]
    text_encoder_key_prefix = ["text_encoder."]
    clip_vision_prefix = "clip_l_vision."

    def process_unet_state_dict(self, state_dict):
        key_list = list(state_dict.keys())
        for y in ["weight", "bias"]:
            suffix = "in_proj_{}".format(y)
            keys = filter(lambda a: a.endswith(suffix), key_list)
            for k_from in keys:
                weights = state_dict.pop(k_from)
                prefix = k_from[:-(len(suffix) + 1)]
                shape_from = weights.shape[0] // 3
                for x in range(3):
                    p = ["to_q", "to_k", "to_v"]
                    k_to = "{}.{}.{}".format(prefix, p[x], y)
                    state_dict[k_to] = weights[shape_from * x:shape_from * (x + 1)]
        return state_dict

    def process_clip_state_dict(self, state_dict):
        state_dict = utils.state_dict_prefix_replace(state_dict, {k: "" for k in self.text_encoder_key_prefix}, filter_keys=True)
        if "clip_g.text_projection" in state_dict:
            state_dict["clip_g.transformer.text_projection.weight"] = state_dict.pop("clip_g.text_projection").transpose(0, 1)
        return state_dict

    def get_model(self, state_dict, prefix="", device=None):
        out = model_base.StableCascade_C(self, device=device)
        return out

    def clip_target(self, state_dict=None):
        if state_dict is None:
            state_dict = {}
        return supported_models_base.ClipTarget(sdxl_clip.StableCascadeTokenizer, sdxl_clip.StableCascadeClipModel)


class Stable_Cascade_B(Stable_Cascade_C):
    unet_config = {
        "stable_cascade_stage": 'b',
    }

    unet_extra_config = {}

    latent_format = latent_formats.SC_B
    supported_inference_dtypes = [torch.float16, torch.bfloat16, torch.float32]

    sampling_settings = {
        "shift": 1.0,
    }

    clip_vision_prefix = None

    def get_model(self, state_dict, prefix="", device=None):
        out = model_base.StableCascade_B(self, device=device)
        return out


class SD15_instructpix2pix(SD15):
    unet_config = {
        "context_dim": 768,
        "model_channels": 320,
        "use_linear_in_transformer": False,
        "adm_in_channels": None,
        "use_temporal_attention": False,
        "in_channels": 8,
    }

    def get_model(self, state_dict, prefix="", device=None):
        return model_base.SD15_instructpix2pix(self, device=device)


class SDXL_instructpix2pix(SDXL):
    unet_config = {
        "model_channels": 320,
        "use_linear_in_transformer": True,
        "transformer_depth": [0, 0, 2, 2, 10, 10],
        "context_dim": 2048,
        "adm_in_channels": 2816,
        "use_temporal_attention": False,
        "in_channels": 8,
    }

    def get_model(self, state_dict, prefix="", device=None):
        return model_base.SDXL_instructpix2pix(self, model_type=self.model_type(state_dict, prefix), device=device)


class LotusD(SD20):
    unet_config = {
        "model_channels": 320,
        "use_linear_in_transformer": True,
        "use_temporal_attention": False,
        "adm_in_channels": 4,
        "in_channels": 4,
    }

    unet_extra_config = {
        "num_classes": 'sequential'
    }

    def get_model(self, state_dict, prefix="", device=None):
        return model_base.Lotus(self, device=device)


class SD3(supported_models_base.BASE):
    unet_config = {
        "in_channels": 16,
        "pos_embed_scaling_factor": None,
    }

    sampling_settings = {
        "shift": 3.0,
    }

    unet_extra_config = {}
    latent_format = latent_formats.SD3

    memory_usage_factor = 1.6

    text_encoder_key_prefix = ["text_encoders."]

    def get_model(self, state_dict, prefix="", device=None):
        out = model_base.SD3(self, device=device)
        return out

    def clip_target(self, state_dict=None):
        if state_dict is None:
            state_dict = {}
        clip_l = False
        clip_g = False
        t5 = False
        pref = self.text_encoder_key_prefix[0]
        if "{}clip_l.transformer.text_model.final_layer_norm.weight".format(pref) in state_dict:
            clip_l = True
        if "{}clip_g.transformer.text_model.final_layer_norm.weight".format(pref) in state_dict:
            clip_g = True
        t5_detect = sd3_clip.t5_xxl_detect(state_dict, "{}t5xxl.transformer.".format(pref))
        if "dtype_t5" in t5_detect:
            t5 = True

        return supported_models_base.ClipTarget(sd3_clip.SD3Tokenizer, sd3_clip.sd3_clip(clip_l=clip_l, clip_g=clip_g, t5=t5, **t5_detect))


class StableAudio(supported_models_base.BASE):
    unet_config = {
        "audio_model": "dit1.0",
    }

    sampling_settings = {"sigma_max": 500.0, "sigma_min": 0.03}

    unet_extra_config = {}
    latent_format = latent_formats.StableAudio1

    text_encoder_key_prefix = ["text_encoders."]
    vae_key_prefix = ["pretransform.model."]

    def get_model(self, state_dict, prefix="", device=None):
        seconds_start_sd = utils.state_dict_prefix_replace(state_dict, {"conditioner.conditioners.seconds_start.": ""}, filter_keys=True)
        seconds_total_sd = utils.state_dict_prefix_replace(state_dict, {"conditioner.conditioners.seconds_total.": ""}, filter_keys=True)
        return model_base.StableAudio1(self, seconds_start_embedder_weights=seconds_start_sd, seconds_total_embedder_weights=seconds_total_sd, device=device)

    def process_unet_state_dict(self, state_dict):
        for k in list(state_dict.keys()):
            if k.endswith(".cross_attend_norm.beta") or k.endswith(".ff_norm.beta") or k.endswith(".pre_norm.beta"):  # These weights are all zero
                state_dict.pop(k)
        return state_dict

    def process_unet_state_dict_for_saving(self, state_dict):
        replace_prefix = {"": "model.model."}
        return utils.state_dict_prefix_replace(state_dict, replace_prefix)

    def clip_target(self, state_dict=None):
        if state_dict is None:
            state_dict = {}
        return supported_models_base.ClipTarget(sa_t5.SAT5Tokenizer, sa_t5.SAT5Model)


class AuraFlow(supported_models_base.BASE):
    unet_config = {
        "cond_seq_dim": 2048,
    }

    sampling_settings = {
        "multiplier": 1.0,
        "shift": 1.73,
    }

    unet_extra_config = {}
    latent_format = latent_formats.SDXL

    vae_key_prefix = ["vae."]
    text_encoder_key_prefix = ["text_encoders."]

    def get_model(self, state_dict, prefix="", device=None):
        out = model_base.AuraFlow(self, device=device)
        return out

    def clip_target(self, state_dict=None):
        if state_dict is None:
            state_dict = {}
        return supported_models_base.ClipTarget(aura_t5.AuraT5Tokenizer, aura_t5.AuraT5Model)


class PixArtAlpha(supported_models_base.BASE):
    unet_config = {
        "image_model": "pixart_alpha",
    }

    sampling_settings = {
        "beta_schedule": "sqrt_linear",
        "linear_start": 0.0001,
        "linear_end": 0.02,
        "timesteps": 1000,
    }

    unet_extra_config = {}
    latent_format = latent_formats.SD15

    memory_usage_factor = 0.5

    vae_key_prefix = ["vae."]
    text_encoder_key_prefix = ["text_encoders."]

    def get_model(self, state_dict, prefix="", device=None):
        out = model_base.PixArt(self, device=device)
        return out.eval()

    def clip_target(self, state_dict=None):
        if state_dict is None:
            state_dict = {}
        return supported_models_base.ClipTarget(pixart_t5.PixArtTokenizer, pixart_t5.PixArtT5XXL)


class PixArtSigma(PixArtAlpha):
    unet_config = {
        "image_model": "pixart_sigma",
    }
    latent_format = latent_formats.SDXL


class HunyuanDiT(supported_models_base.BASE):
    unet_config = {
        "image_model": "hydit",
    }

    unet_extra_config = {
        "attn_precision": torch.float32,
    }

    sampling_settings = {
        "linear_start": 0.00085,
        "linear_end": 0.018,
    }

    latent_format = latent_formats.SDXL

    memory_usage_factor = 1.3

    vae_key_prefix = ["vae."]
    text_encoder_key_prefix = ["text_encoders."]

    def get_model(self, state_dict, prefix="", device=None):
        out = model_base.HunyuanDiT(self, device=device)
        return out

    def clip_target(self, state_dict=None):
        if state_dict is None:
            state_dict = {}
        return supported_models_base.ClipTarget(hydit.HyditTokenizer, hydit.HyditModel)


class HunyuanDiT1(HunyuanDiT):
    unet_config = {
        "image_model": "hydit1",
    }

    unet_extra_config = {}

    sampling_settings = {
        "linear_start": 0.00085,
        "linear_end": 0.03,
    }


class Flux(supported_models_base.BASE):
    unet_config = {
        "image_model": "flux",
        "guidance_embed": True,
    }

    sampling_settings = {
    }

    unet_extra_config = {}
    latent_format = latent_formats.Flux

    # TODO: debug why flux mem usage is so weird on windows.
    memory_usage_factor = 3.1 if os.name == 'nt' else 2.4

    supported_inference_dtypes = [torch.bfloat16, torch.float16, torch.float32]

    vae_key_prefix = ["vae."]
    text_encoder_key_prefix = ["text_encoders."]

    def get_model(self, state_dict, prefix="", device=None):
        out = model_base.Flux(self, device=device)
        return out

    def clip_target(self, state_dict=None):
        if state_dict is None:
            state_dict = {}
        pref = self.text_encoder_key_prefix[0]
        t5_detect = sd3_clip.t5_xxl_detect(state_dict, "{}t5xxl.transformer.".format(pref))
        return supported_models_base.ClipTarget(flux.FluxTokenizer, flux.flux_clip(**t5_detect))


class FluxInpaint(Flux):
    unet_config = {
        "image_model": "flux",
        "guidance_embed": True,
        "in_channels": 96,
    }

    supported_inference_dtypes = [torch.bfloat16, torch.float32]


class FluxSchnell(Flux):
    unet_config = {
        "image_model": "flux",
        "guidance_embed": False,
    }

    sampling_settings = {
        "multiplier": 1.0,
        "shift": 1.0,
    }

    def get_model(self, state_dict, prefix="", device=None):
        out = model_base.Flux(self, model_type=model_base.ModelType.FLOW, device=device)
        return out


class Flux2(Flux):
    unet_config = {
        "image_model": "flux2",
    }

    sampling_settings = {
        "shift": 2.02,
    }

    unet_extra_config = {}
    latent_format = latent_formats.Flux2

    supported_inference_dtypes = [torch.bfloat16, torch.float16, torch.float32]

    vae_key_prefix = ["vae."]
    text_encoder_key_prefix = ["text_encoders."]

    def __init__(self, unet_config):
        super().__init__(unet_config)
        self.memory_usage_factor = self.memory_usage_factor * (2.0 * 2.0) * 2.36

    def get_model(self, state_dict, prefix="", device=None):
        out = model_base.Flux2(self, device=device)
        return out

    def clip_target(self, state_dict=None):
        if state_dict is None:
            state_dict = {}
        return None  # TODO
        # pref = self.text_encoder_key_prefix[0]
        # t5_detect = comfy.text_encoders.sd3_clip.t5_xxl_detect(state_dict, "{}t5xxl.transformer.".format(pref))
        # return supported_models_base.ClipTarget(comfy.text_encoders.flux.FluxTokenizer, comfy.text_encoders.flux.flux_clip(**t5_detect))


class GenmoMochi(supported_models_base.BASE):
    unet_config = {
        "image_model": "mochi_preview",
    }

    sampling_settings = {
        "multiplier": 1.0,
        "shift": 6.0,
    }

    unet_extra_config = {}
    latent_format = latent_formats.Mochi

    memory_usage_factor = 2.0  # TODO

    supported_inference_dtypes = [torch.bfloat16, torch.float32]

    vae_key_prefix = ["vae."]
    text_encoder_key_prefix = ["text_encoders."]

    def get_model(self, state_dict, prefix="", device=None):
        out = model_base.GenmoMochi(self, device=device)
        return out

    def clip_target(self, state_dict=None):
        if state_dict is None:
            state_dict = {}
        pref = self.text_encoder_key_prefix[0]
        t5_detect = sd3_clip.t5_xxl_detect(state_dict, "{}t5xxl.transformer.".format(pref))
        return supported_models_base.ClipTarget(genmo.MochiT5Tokenizer, genmo.mochi_te(**t5_detect))


class LTXV(supported_models_base.BASE):
    unet_config = {
        "image_model": "ltxv",
    }

    sampling_settings = {
        "shift": 2.37,
    }

    unet_extra_config = {}
    latent_format = latent_formats.LTXV

    memory_usage_factor = 5.5  # TODO: img2vid is about 2x vs txt2vid

    supported_inference_dtypes = [torch.bfloat16, torch.float32]

    vae_key_prefix = ["vae."]
    text_encoder_key_prefix = ["text_encoders."]

    def __init__(self, unet_config):
        super().__init__(unet_config)
        self.memory_usage_factor = (unet_config.get("cross_attention_dim", 2048) / 2048) * 5.5

    def get_model(self, state_dict, prefix="", device=None):
        out = model_base.LTXV(self, device=device)
        return out

    def clip_target(self, state_dict=None):
        if state_dict is None:
            state_dict = {}
        pref = self.text_encoder_key_prefix[0]
        t5_detect = sd3_clip.t5_xxl_detect(state_dict, "{}t5xxl.transformer.".format(pref))
        return supported_models_base.ClipTarget(lt.LTXVT5Tokenizer, lt.ltxv_te(**t5_detect))


class HunyuanVideo(supported_models_base.BASE):
    unet_config = {
        "image_model": "hunyuan_video",
    }

    sampling_settings = {
        "shift": 7.0,
    }

    unet_extra_config = {}
    latent_format = latent_formats.HunyuanVideo

    memory_usage_factor = 1.8  # TODO

    supported_inference_dtypes = [torch.bfloat16, torch.float32]

    vae_key_prefix = ["vae."]
    text_encoder_key_prefix = ["text_encoders."]

    def get_model(self, state_dict, prefix="", device=None):
        out = model_base.HunyuanVideo(self, device=device)
        return out

    def process_unet_state_dict(self, state_dict):
        out_sd = {}
        for k in list(state_dict.keys()):
            key_out = k
            key_out = key_out.replace("txt_in.t_embedder.mlp.0.", "txt_in.t_embedder.in_layer.").replace("txt_in.t_embedder.mlp.2.", "txt_in.t_embedder.out_layer.")
            key_out = key_out.replace("txt_in.c_embedder.linear_1.", "txt_in.c_embedder.in_layer.").replace("txt_in.c_embedder.linear_2.", "txt_in.c_embedder.out_layer.")
            key_out = key_out.replace("_mod.linear.", "_mod.lin.").replace("_attn_qkv.", "_attn.qkv.")
            key_out = key_out.replace("mlp.fc1.", "mlp.0.").replace("mlp.fc2.", "mlp.2.")
            key_out = key_out.replace("_attn_q_norm.weight", "_attn.norm.query_norm.scale").replace("_attn_k_norm.weight", "_attn.norm.key_norm.scale")
            key_out = key_out.replace(".q_norm.weight", ".norm.query_norm.scale").replace(".k_norm.weight", ".norm.key_norm.scale")
            key_out = key_out.replace("_attn_proj.", "_attn.proj.")
            key_out = key_out.replace(".modulation.linear.", ".modulation.lin.")
            key_out = key_out.replace("_in.mlp.2.", "_in.out_layer.").replace("_in.mlp.0.", "_in.in_layer.")
            out_sd[key_out] = state_dict[k]
        return out_sd

    def process_unet_state_dict_for_saving(self, state_dict):
        replace_prefix = {"": "model.model."}
        return utils.state_dict_prefix_replace(state_dict, replace_prefix)

    def clip_target(self, state_dict=None):
        if state_dict is None:
            state_dict = {}
        pref = self.text_encoder_key_prefix[0]
        hunyuan_detect = hunyuan_video.llama_detect(state_dict, "{}llama.transformer.".format(pref))
        return supported_models_base.ClipTarget(hunyuan_video.HunyuanVideoTokenizer, hunyuan_video.hunyuan_video_clip(**hunyuan_detect))


class HunyuanVideoI2V(HunyuanVideo):
    unet_config = {
        "image_model": "hunyuan_video",
        "in_channels": 33,
    }

    def get_model(self, state_dict, prefix="", device=None):
        out = model_base.HunyuanVideoI2V(self, device=device)
        return out


class HunyuanVideoSkyreelsI2V(HunyuanVideo):
    unet_config = {
        "image_model": "hunyuan_video",
        "in_channels": 32,
    }

    def get_model(self, state_dict, prefix="", device=None):
        out = model_base.HunyuanVideoSkyreelsI2V(self, device=device)
        return out


class CosmosT2V(supported_models_base.BASE):
    unet_config = {
        "image_model": "cosmos",
        "in_channels": 16,
    }

    sampling_settings = {
        "sigma_data": 0.5,
        "sigma_max": 80.0,
        "sigma_min": 0.002,
    }

    unet_extra_config = {}
    latent_format = latent_formats.Cosmos1CV8x8x8

    memory_usage_factor = 1.6  # TODO

    supported_inference_dtypes = [torch.bfloat16, torch.float16, torch.float32]  # TODO

    vae_key_prefix = ["vae."]
    text_encoder_key_prefix = ["text_encoders."]

    def get_model(self, state_dict, prefix="", device=None):
        out = model_base.CosmosVideo(self, device=device)
        return out

    def clip_target(self, state_dict=None):
        if state_dict is None:
            state_dict = {}
        pref = self.text_encoder_key_prefix[0]
        t5_detect = sd3_clip.t5_xxl_detect(state_dict, "{}t5xxl.transformer.".format(pref))
        return supported_models_base.ClipTarget(cosmos.CosmosT5Tokenizer, cosmos.te(**t5_detect))


class CosmosI2V(CosmosT2V):
    unet_config = {
        "image_model": "cosmos",
        "in_channels": 17,
    }

    def get_model(self, state_dict, prefix="", device=None):
        out = model_base.CosmosVideo(self, image_to_video=True, device=device)
        return out


class CosmosT2IPredict2(supported_models_base.BASE):
    unet_config = {
        "image_model": "cosmos_predict2",
        "in_channels": 16,
    }

    sampling_settings = {
        "sigma_data": 1.0,
        "sigma_max": 80.0,
        "sigma_min": 0.002,
    }

    unet_extra_config = {}
    latent_format = latent_formats.Wan21

    memory_usage_factor = 1.0

    supported_inference_dtypes = [torch.bfloat16, torch.float32]

    def __init__(self, unet_config):
        super().__init__(unet_config)
        self.memory_usage_factor = (unet_config.get("model_channels", 2048) / 2048) * 0.95

    def get_model(self, state_dict, prefix="", device=None):
        out = model_base.CosmosPredict2(self, device=device)
        return out

    def clip_target(self, state_dict=None):
        if state_dict is None:
            state_dict = {}
        pref = self.text_encoder_key_prefix[0]
        t5_detect = sd3_clip.t5_xxl_detect(state_dict, "{}t5xxl.transformer.".format(pref))
        return supported_models_base.ClipTarget(cosmos.CosmosT5Tokenizer, cosmos.te(**t5_detect))


class CosmosI2VPredict2(CosmosT2IPredict2):
    unet_config = {
        "image_model": "cosmos_predict2",
        "in_channels": 17,
    }

    def get_model(self, state_dict, prefix="", device=None):
        out = model_base.CosmosPredict2(self, image_to_video=True, device=device)
        return out


class Lumina2(supported_models_base.BASE):
    unet_config = {
        "image_model": "lumina2",
    }

    sampling_settings = {
        "multiplier": 1.0,
        "shift": 6.0,
    }

    memory_usage_factor = 1.4

    unet_extra_config = {}
    latent_format = latent_formats.Flux

    supported_inference_dtypes = [torch.bfloat16, torch.float32]

    vae_key_prefix = ["vae."]
    text_encoder_key_prefix = ["text_encoders."]

    def get_model(self, state_dict, prefix="", device=None):
        out = model_base.Lumina2(self, device=device)
        return out

    def clip_target(self, state_dict=None):
        if state_dict is None:
            state_dict = {}
        pref = self.text_encoder_key_prefix[0]
        hunyuan_detect = hunyuan_video.llama_detect(state_dict, "{}gemma2_2b.transformer.".format(pref))
        return supported_models_base.ClipTarget(lumina2.LuminaTokenizer, lumina2.te(**hunyuan_detect))


class ZImage(Lumina2):
    unet_config = {
        "image_model": "lumina2",
        "dim": 3840,
    }

    sampling_settings = {
        "multiplier": 1.0,
        "shift": 3.0,
    }

    memory_usage_factor = 2.0

    supported_inference_dtypes = [torch.bfloat16, torch.float16, torch.float32]

    def clip_target(self, state_dict={}):
        pref = self.text_encoder_key_prefix[0]
        hunyuan_detect = hunyuan_video.llama_detect(state_dict, "{}qwen3_4b.transformer.".format(pref))
        return supported_models_base.ClipTarget(z_image.ZImageTokenizer, z_image.te(**hunyuan_detect))


class WAN21_T2V(supported_models_base.BASE):
    unet_config = {
        "image_model": "wan2.1",
        "model_type": "t2v",
    }

    sampling_settings = {
        "shift": 8.0,
    }

    unet_extra_config = {}
    latent_format = latent_formats.Wan21

    memory_usage_factor = 0.9

    supported_inference_dtypes = [torch.float16, torch.bfloat16, torch.float32]

    vae_key_prefix = ["vae."]
    text_encoder_key_prefix = ["text_encoders."]

    def __init__(self, unet_config):
        super().__init__(unet_config)
        self.memory_usage_factor = self.unet_config.get("dim", 2000) / 2222

    def get_model(self, state_dict, prefix="", device=None):
        out = model_base.WAN21(self, device=device)
        return out

    def clip_target(self, state_dict=None):
        if state_dict is None:
            state_dict = {}
        pref = self.text_encoder_key_prefix[0]
        t5_detect = sd3_clip.t5_xxl_detect(state_dict, "{}umt5xxl.transformer.".format(pref))
        return supported_models_base.ClipTarget(wan.WanT5Tokenizer, wan.te(**t5_detect))


class WAN21_I2V(WAN21_T2V):
    unet_config = {
        "image_model": "wan2.1",
        "model_type": "i2v",
        "in_dim": 36,
    }

    def get_model(self, state_dict, prefix="", device=None):
        out = model_base.WAN21(self, image_to_video=True, device=device)
        return out


class WAN21_FunControl2V(WAN21_T2V):
    unet_config = {
        "image_model": "wan2.1",
        "model_type": "i2v",
        "in_dim": 48,
    }

    def get_model(self, state_dict, prefix="", device=None):
        out = model_base.WAN21(self, image_to_video=False, device=device)
        return out


class WAN21_Camera(WAN21_T2V):
    unet_config = {
        "image_model": "wan2.1",
        "model_type": "camera",
        "in_dim": 32,
    }

    def get_model(self, state_dict, prefix="", device=None):
        out = model_base.WAN21_Camera(self, image_to_video=False, device=device)
        return out


class WAN22_Camera(WAN21_T2V):
    unet_config = {
        "image_model": "wan2.1",
        "model_type": "camera_2.2",
        "in_dim": 36,
    }

    def get_model(self, state_dict, prefix="", device=None):
        out = model_base.WAN21_Camera(self, image_to_video=False, device=device)
        return out


class WAN21_Vace(WAN21_T2V):
    unet_config = {
        "image_model": "wan2.1",
        "model_type": "vace",
    }

    def __init__(self, unet_config):
        super().__init__(unet_config)
        self.memory_usage_factor = 1.2 * self.memory_usage_factor

    def get_model(self, state_dict, prefix="", device=None):
        out = model_base.WAN21_Vace(self, image_to_video=False, device=device)
        return out


class WAN21_HuMo(WAN21_T2V):
    unet_config = {
        "image_model": "wan2.1",
        "model_type": "humo",
    }

    def get_model(self, state_dict, prefix="", device=None):
        out = model_base.WAN21_HuMo(self, image_to_video=False, device=device)
        return out


class WAN22_S2V(WAN21_T2V):
    unet_config = {
        "image_model": "wan2.1",
        "model_type": "s2v",
    }

    def __init__(self, unet_config):
        super().__init__(unet_config)

    def get_model(self, state_dict, prefix="", device=None):
        out = model_base.WAN22_S2V(self, device=device)
        return out


class WAN22_Animate(WAN21_T2V):
    unet_config = {
        "image_model": "wan2.1",
        "model_type": "animate",
    }

    def __init__(self, unet_config):
        super().__init__(unet_config)

    def get_model(self, state_dict, prefix="", device=None):
        out = model_base.WAN22_Animate(self, device=device)
        return out


class WAN22_T2V(WAN21_T2V):
    unet_config = {
        "image_model": "wan2.1",
        "model_type": "t2v",
        "out_dim": 48,
    }

    latent_format = latent_formats.Wan22

    def get_model(self, state_dict, prefix="", device=None):
        out = model_base.WAN22(self, image_to_video=True, device=device)
        return out


class Hunyuan3Dv2(supported_models_base.BASE):
    unet_config = {
        "image_model": "hunyuan3d2",
    }

    unet_extra_config = {}

    sampling_settings = {
        "multiplier": 1.0,
        "shift": 1.0,
    }

    memory_usage_factor = 3.5

    clip_vision_prefix = "conditioner.main_image_encoder.model."
    vae_key_prefix = ["vae."]

    latent_format = latent_formats.Hunyuan3Dv2

    def process_unet_state_dict_for_saving(self, state_dict):
        replace_prefix = {"": "model."}
        return utils.state_dict_prefix_replace(state_dict, replace_prefix)

    def get_model(self, state_dict, prefix="", device=None):
        out = model_base.Hunyuan3Dv2(self, device=device)
        return out

    def clip_target(self, state_dict=None):
        if state_dict is None:
            state_dict = {}
        return None


class Hunyuan3Dv2_1(Hunyuan3Dv2):
    unet_config = {
        "image_model": "hunyuan3d2_1",
    }

    latent_format = latent_formats.Hunyuan3Dv2_1

    def get_model(self, state_dict, prefix="", device=None):
        out = model_base.Hunyuan3Dv2_1(self, device=device)
        return out


class Hunyuan3Dv2mini(Hunyuan3Dv2):
    unet_config = {
        "image_model": "hunyuan3d2",
        "depth": 8,
    }

    latent_format = latent_formats.Hunyuan3Dv2mini


class HiDream(supported_models_base.BASE):
    unet_config = {
        "image_model": "hidream",
    }

    sampling_settings = {
        "shift": 3.0,
    }

    sampling_settings = {
    }

    # memory_usage_factor = 1.2 # TODO

    unet_extra_config = {}
    latent_format = latent_formats.Flux

    supported_inference_dtypes = [torch.bfloat16, torch.float32]

    vae_key_prefix = ["vae."]
    text_encoder_key_prefix = ["text_encoders."]

    def get_model(self, state_dict, prefix="", device=None):
        out = model_base.HiDream(self, device=device)
        return out

    def clip_target(self, state_dict=None):
        if state_dict is None:
            state_dict = {}
        return None  # TODO


class Chroma(supported_models_base.BASE):
    unet_config = {
        "image_model": "chroma",
    }

    unet_extra_config = {
    }

    sampling_settings = {
        "multiplier": 1.0,
    }

    latent_format = latent_formats.Flux

    memory_usage_factor = 3.2

    supported_inference_dtypes = [torch.bfloat16, torch.float16, torch.float32]

    def get_model(self, state_dict, prefix="", device=None):
        out = model_base.Chroma(self, device=device)
        return out

    def clip_target(self, state_dict=None):
        if state_dict is None:
            state_dict = {}
        pref = self.text_encoder_key_prefix[0]
        t5_detect = sd3_clip.t5_xxl_detect(state_dict, "{}t5xxl.transformer.".format(pref))
        return supported_models_base.ClipTarget(pixart_t5.PixArtTokenizer, pixart_t5.pixart_te(**t5_detect))


class ChromaRadiance(Chroma):
    unet_config = {
        "image_model": "chroma_radiance",
    }

    latent_format = latent_formats.ChromaRadiance

    # Pixel-space model, no spatial compression for model input.
    memory_usage_factor = 0.044

    def get_model(self, state_dict, prefix="", device=None):
        return model_base.ChromaRadiance(self, device=device)


class ACEStep(supported_models_base.BASE):
    unet_config = {
        "audio_model": "ace",
    }

    unet_extra_config = {
    }

    sampling_settings = {
        "shift": 3.0,
    }

    latent_format = latent_formats.ACEAudio

    memory_usage_factor = 0.5

    supported_inference_dtypes = [torch.bfloat16, torch.float32]

    vae_key_prefix = ["vae."]
    text_encoder_key_prefix = ["text_encoders."]

    def get_model(self, state_dict, prefix="", device=None):
        out = model_base.ACEStep(self, device=device)
        return out

    def clip_target(self, state_dict=None):
        if state_dict is None:
            state_dict = {}
        return supported_models_base.ClipTarget(ace.AceT5Tokenizer, ace.AceT5Model)


class Omnigen2(supported_models_base.BASE):
    unet_config = {
        "image_model": "omnigen2",
    }

    sampling_settings = {
        "multiplier": 1.0,
        "shift": 2.6,
    }

<<<<<<< HEAD
    memory_usage_factor = 1.65  # TODO
=======
    memory_usage_factor = 1.95 #TODO
>>>>>>> c5a47a16

    unet_extra_config = {}
    latent_format = latent_formats.Flux

    supported_inference_dtypes = [torch.bfloat16, torch.float32]

    vae_key_prefix = ["vae."]
    text_encoder_key_prefix = ["text_encoders."]

    def __init__(self, unet_config):
        super().__init__(unet_config)
        if model_management.extended_fp16_support():
            self.supported_inference_dtypes = [torch.float16] + self.supported_inference_dtypes

    def get_model(self, state_dict, prefix="", device=None):
        out = model_base.Omnigen2(self, device=device)
        return out

    def clip_target(self, state_dict={}):
        pref = self.text_encoder_key_prefix[0]
        hunyuan_detect = hunyuan_video.llama_detect(state_dict, "{}qwen25_3b.transformer.".format(pref))
        return supported_models_base.ClipTarget(omnigen2.Omnigen2Tokenizer, omnigen2.te(**hunyuan_detect))


class QwenImage(supported_models_base.BASE):
    unet_config = {
        "image_model": "qwen_image",
    }

    sampling_settings = {
        "multiplier": 1.0,
        "shift": 1.15,
    }

    memory_usage_factor = 1.8  # TODO

    unet_extra_config = {}
    latent_format = latent_formats.Wan21

    supported_inference_dtypes = [torch.bfloat16, torch.float32]

    vae_key_prefix = ["vae."]
    text_encoder_key_prefix = ["text_encoders."]

    def get_model(self, state_dict, prefix="", device=None):
        out = model_base.QwenImage(self, device=device)
        return out

    def clip_target(self, state_dict={}):
        pref = self.text_encoder_key_prefix[0]
        hunyuan_detect = hunyuan_video.llama_detect(state_dict, "{}qwen25_7b.transformer.".format(pref))
        return supported_models_base.ClipTarget(qwen_image.QwenImageTokenizer, qwen_image.te(**hunyuan_detect))


class HunyuanImage21(HunyuanVideo):
    unet_config = {
        "image_model": "hunyuan_video",
        "vec_in_dim": None,
    }

    sampling_settings = {
        "shift": 5.0,
    }

    latent_format = latent_formats.HunyuanImage21

    memory_usage_factor = 8.7

    supported_inference_dtypes = [torch.bfloat16, torch.float32]

    def get_model(self, state_dict, prefix="", device=None):
        out = model_base.HunyuanImage21(self, device=device)
        return out

    def clip_target(self, state_dict={}):
        pref = self.text_encoder_key_prefix[0]
        hunyuan_detect = hunyuan_video.llama_detect(state_dict, "{}qwen25_7b.transformer.".format(pref))
        return supported_models_base.ClipTarget(hunyuan_image.HunyuanImageTokenizer, hunyuan_image.te(**hunyuan_detect))


class HunyuanImage21Refiner(HunyuanVideo):
    unet_config = {
        "image_model": "hunyuan_video",
        "patch_size": [1, 1, 1],
        "vec_in_dim": None,
    }

    sampling_settings = {
        "shift": 4.0,
    }

    latent_format = latent_formats.HunyuanImage21Refiner

    def get_model(self, state_dict, prefix="", device=None):
        out = model_base.HunyuanImage21Refiner(self, device=device)
        return out


class HunyuanVideo15(HunyuanVideo):
    unet_config = {
        "image_model": "hunyuan_video",
        "vision_in_dim": 1152,
    }

    sampling_settings = {
        "shift": 7.0,
    }
    memory_usage_factor = 4.0  # TODO
    supported_inference_dtypes = [torch.float16, torch.bfloat16, torch.float32]

    latent_format = latent_formats.HunyuanVideo15

    def get_model(self, state_dict, prefix="", device=None):
        out = model_base.HunyuanVideo15(self, device=device)
        return out

    def clip_target(self, state_dict={}):
        pref = self.text_encoder_key_prefix[0]
        hunyuan_detect = hunyuan_video.llama_detect(state_dict, "{}qwen25_7b.transformer.".format(pref))
        return supported_models_base.ClipTarget(hunyuan_video.HunyuanVideo15Tokenizer, hunyuan_image.te(**hunyuan_detect))


class HunyuanVideo15_SR_Distilled(HunyuanVideo):
    unet_config = {
        "image_model": "hunyuan_video",
        "vision_in_dim": 1152,
        "in_channels": 98,
    }

    sampling_settings = {
        "shift": 2.0,
    }
    memory_usage_factor = 4.0  # TODO
    supported_inference_dtypes = [torch.float16, torch.bfloat16, torch.float32]

    latent_format = latent_formats.HunyuanVideo15

    def get_model(self, state_dict, prefix="", device=None):
        out = model_base.HunyuanVideo15_SR_Distilled(self, device=device)
        return out

    def clip_target(self, state_dict={}):
        pref = self.text_encoder_key_prefix[0]
        hunyuan_detect = hunyuan_video.llama_detect(state_dict, "{}qwen25_7b.transformer.".format(pref))
        return supported_models_base.ClipTarget(hunyuan_video.HunyuanVideo15Tokenizer, hunyuan_image.te(**hunyuan_detect))


class Kandinsky5(supported_models_base.BASE):
    unet_config = {
        "image_model": "kandinsky5",
    }

    sampling_settings = {
        "shift": 10.0,
    }

    unet_extra_config = {}
    latent_format = latent_formats.HunyuanVideo

<<<<<<< HEAD
    memory_usage_factor = 1.1  # TODO
=======
    memory_usage_factor = 1.25 #TODO
>>>>>>> c5a47a16

    supported_inference_dtypes = [torch.bfloat16, torch.float32]

    vae_key_prefix = ["vae."]
    text_encoder_key_prefix = ["text_encoders."]

    def get_model(self, state_dict, prefix="", device=None):
        out = model_base.Kandinsky5(self, device=device)
        return out

    def clip_target(self, state_dict={}):
        pref = self.text_encoder_key_prefix[0]
        hunyuan_detect = hunyuan_video.llama_detect(state_dict, "{}qwen25_7b.transformer.".format(pref))
        return supported_models_base.ClipTarget(kandinsky5.Kandinsky5Tokenizer, kandinsky5.te(**hunyuan_detect))


class Kandinsky5Image(Kandinsky5):
    unet_config = {
        "image_model": "kandinsky5",
        "model_dim": 2560,
        "visual_embed_dim": 64,
    }

    sampling_settings = {
        "shift": 3.0,
    }

    latent_format = latent_formats.Flux
<<<<<<< HEAD
    memory_usage_factor = 1.1  # TODO
=======
    memory_usage_factor = 1.25 #TODO
>>>>>>> c5a47a16

    def get_model(self, state_dict, prefix="", device=None):
        out = model_base.Kandinsky5Image(self, device=device)
        return out

    def clip_target(self, state_dict={}):
        pref = self.text_encoder_key_prefix[0]
        hunyuan_detect = hunyuan_video.llama_detect(state_dict, "{}qwen25_7b.transformer.".format(pref))
        return supported_models_base.ClipTarget(kandinsky5.Kandinsky5TokenizerImage, kandinsky5.te(**hunyuan_detect))


models = [LotusD, Stable_Zero123, SD15_instructpix2pix, SD15, SD20, SD21UnclipL, SD21UnclipH, SDXL_instructpix2pix, SDXLRefiner, SDXL, SSD1B, KOALA_700M, KOALA_1B, Segmind_Vega, SD_X4Upscaler, Stable_Cascade_C, Stable_Cascade_B, SV3D_u, SV3D_p, SD3, StableAudio, AuraFlow, PixArtAlpha, PixArtSigma, HunyuanDiT, HunyuanDiT1, FluxInpaint, Flux, FluxSchnell, GenmoMochi, LTXV, HunyuanVideo15_SR_Distilled, HunyuanVideo15, HunyuanImage21Refiner, HunyuanImage21, HunyuanVideoSkyreelsI2V, HunyuanVideoI2V, HunyuanVideo, CosmosT2V, CosmosI2V, CosmosT2IPredict2, CosmosI2VPredict2, ZImage, Lumina2, WAN22_T2V, WAN21_T2V, WAN21_I2V, WAN21_FunControl2V, WAN21_Vace, WAN21_Camera, WAN22_Camera, WAN22_S2V, WAN21_HuMo, WAN22_Animate, Hunyuan3Dv2mini, Hunyuan3Dv2, Hunyuan3Dv2_1, HiDream, Chroma, ChromaRadiance, ACEStep, Omnigen2, QwenImage, Flux2, Kandinsky5Image, Kandinsky5]

models += [SVD_img2vid]<|MERGE_RESOLUTION|>--- conflicted
+++ resolved
@@ -1441,11 +1441,7 @@
         "shift": 2.6,
     }
 
-<<<<<<< HEAD
-    memory_usage_factor = 1.65  # TODO
-=======
-    memory_usage_factor = 1.95 #TODO
->>>>>>> c5a47a16
+    memory_usage_factor = 1.95  # TODO
 
     unet_extra_config = {}
     latent_format = latent_formats.Flux
@@ -1605,11 +1601,7 @@
     unet_extra_config = {}
     latent_format = latent_formats.HunyuanVideo
 
-<<<<<<< HEAD
-    memory_usage_factor = 1.1  # TODO
-=======
-    memory_usage_factor = 1.25 #TODO
->>>>>>> c5a47a16
+    memory_usage_factor = 1.25  # TODO
 
     supported_inference_dtypes = [torch.bfloat16, torch.float32]
 
@@ -1638,11 +1630,7 @@
     }
 
     latent_format = latent_formats.Flux
-<<<<<<< HEAD
-    memory_usage_factor = 1.1  # TODO
-=======
-    memory_usage_factor = 1.25 #TODO
->>>>>>> c5a47a16
+    memory_usage_factor = 1.25  # TODO
 
     def get_model(self, state_dict, prefix="", device=None):
         out = model_base.Kandinsky5Image(self, device=device)
