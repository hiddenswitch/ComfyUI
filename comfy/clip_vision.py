--- conflicted
+++ resolved
@@ -1,25 +1,17 @@
 import json
 import logging
 
-<<<<<<< HEAD
 import torch
 
 from . import clip_model
 from . import model_management
 from . import model_patcher
 from . import ops
+from .image_encoders import dino2
 from .component_model import files
 from .model_management import load_models_gpu
 from .utils import load_torch_file, transformers_convert, state_dict_prefix_replace
 
-=======
-import comfy.ops
-import comfy.model_patcher
-import comfy.model_management
-import comfy.utils
-import comfy.clip_model
-import comfy.image_encoders.dino2
->>>>>>> 2d17d891
 
 class Output:
     def __getitem__(self, key):
@@ -47,11 +39,10 @@
     image = torch.clip((255. * image), 0, 255).round() / 255.0
     return (image - mean.view([3, 1, 1])) / std.view([3, 1, 1])
 
-
 IMAGE_ENCODERS = {
-    "clip_vision_model": comfy.clip_model.CLIPVisionModelProjection,
-    "siglip_vision_model": comfy.clip_model.CLIPVisionModelProjection,
-    "dinov2": comfy.image_encoders.dino2.Dinov2Model,
+    "clip_vision_model": clip_model.CLIPVisionModelProjection,
+    "siglip_vision_model": clip_model.CLIPVisionModelProjection,
+    "dinov2": dino2.Dinov2Model,
 }
 
 class ClipVisionModel():
@@ -70,18 +61,11 @@
         self.image_size = config.get("image_size", 224)
         self.image_mean = config.get("image_mean", [0.48145466, 0.4578275, 0.40821073])
         self.image_std = config.get("image_std", [0.26862954, 0.26130258, 0.27577711])
-<<<<<<< HEAD
+        model_class = IMAGE_ENCODERS.get(config.get("model_type", "clip_vision_model"))
         self.load_device = model_management.text_encoder_device()
         offload_device = model_management.text_encoder_offload_device()
         self.dtype = model_management.text_encoder_dtype(self.load_device)
-        self.model = clip_model.CLIPVisionModelProjection(config, self.dtype, offload_device, ops.manual_cast)
-=======
-        model_class = IMAGE_ENCODERS.get(config.get("model_type", "clip_vision_model"))
-        self.load_device = comfy.model_management.text_encoder_device()
-        offload_device = comfy.model_management.text_encoder_offload_device()
-        self.dtype = comfy.model_management.text_encoder_dtype(self.load_device)
-        self.model = model_class(config, self.dtype, offload_device, comfy.ops.manual_cast)
->>>>>>> 2d17d891
+        self.model = model_class(config, self.dtype, offload_device, ops.manual_cast)
         self.model.eval()
 
         self.patcher = model_patcher.ModelPatcher(self.model, load_device=self.load_device, offload_device=offload_device)
@@ -148,13 +132,9 @@
             else:
                 json_config = files.get_path_as_dict(None, "clip_vision_config_vitl_336.json")
         else:
-<<<<<<< HEAD
             json_config = files.get_path_as_dict(None, "clip_vision_config_vitl.json")
-=======
-            json_config = os.path.join(os.path.dirname(os.path.realpath(__file__)), "clip_vision_config_vitl.json")
     elif "embeddings.patch_embeddings.projection.weight" in sd:
-        json_config = os.path.join(os.path.join(os.path.dirname(os.path.realpath(__file__)), "image_encoders"), "dino2_giant.json")
->>>>>>> 2d17d891
+        json_config = files.get_path_as_dict(None, "dino2_giant.json", package="comfy.image_encoders")
     else:
         return None
 
