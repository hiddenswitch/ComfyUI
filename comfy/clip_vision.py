from .component_model import files
from .model_management import load_models_gpu
from .utils import load_torch_file, transformers_convert, state_dict_prefix_replace
import torch
import json
import logging

from . import ops
from . import model_patcher
from . import model_management
from . import clip_model


class Output:
    def __getitem__(self, key):
        return getattr(self, key)
    def __setitem__(self, key, item):
        setattr(self, key, item)

def clip_preprocess(image, size=224, mean=[0.48145466, 0.4578275, 0.40821073], std=[0.26862954, 0.26130258, 0.27577711]):
    mean = torch.tensor(mean, device=image.device, dtype=image.dtype)
    std = torch.tensor(std, device=image.device, dtype=image.dtype)
    image = image.movedim(-1, 1)
    if not (image.shape[2] == size and image.shape[3] == size):
        scale = (size / min(image.shape[2], image.shape[3]))
        image = torch.nn.functional.interpolate(image, size=(round(scale * image.shape[2]), round(scale * image.shape[3])), mode="bicubic", antialias=True)
        h = (image.shape[2] - size)//2
        w = (image.shape[3] - size)//2
        image = image[:,:,h:h+size,w:w+size]
    image = torch.clip((255. * image), 0, 255).round() / 255.0
    return (image - mean.view([3,1,1])) / std.view([3,1,1])

class ClipVisionModel():
    def __init__(self, json_config: dict | str):
        if isinstance(json_config, dict):
            config = json_config
        elif json_config is not None and isinstance(json_config, str):
            if json_config.startswith("{"):
                config = json.loads(json_config)
            else:
                with open(json_config) as f:
                    config = json.load(f)
        else:
            raise ValueError(f"json_config had invalid value={json_config}")

        self.image_size = config.get("image_size", 224)
<<<<<<< HEAD
        self.load_device = model_management.text_encoder_device()
        offload_device = model_management.text_encoder_offload_device()
        self.dtype = model_management.text_encoder_dtype(self.load_device)
        self.model = clip_model.CLIPVisionModelProjection(config, self.dtype, offload_device, ops.manual_cast)
=======
        self.image_mean = config.get("image_mean", [0.48145466, 0.4578275, 0.40821073])
        self.image_std = config.get("image_std", [0.26862954, 0.26130258, 0.27577711])
        self.load_device = comfy.model_management.text_encoder_device()
        offload_device = comfy.model_management.text_encoder_offload_device()
        self.dtype = comfy.model_management.text_encoder_dtype(self.load_device)
        self.model = comfy.clip_model.CLIPVisionModelProjection(config, self.dtype, offload_device, comfy.ops.manual_cast)
>>>>>>> 6e8cdcd3
        self.model.eval()

        self.patcher = model_patcher.ModelPatcher(self.model, load_device=self.load_device, offload_device=offload_device)
    def load_sd(self, sd):
        return self.model.load_state_dict(sd, strict=False)

    def get_sd(self):
        return self.model.state_dict()

    def encode_image(self, image):
<<<<<<< HEAD
        load_models_gpu([self.patcher])
        pixel_values = clip_preprocess(image.to(self.load_device), size=self.image_size).float()
=======
        comfy.model_management.load_model_gpu(self.patcher)
        pixel_values = clip_preprocess(image.to(self.load_device), size=self.image_size, mean=self.image_mean, std=self.image_std).float()
>>>>>>> 6e8cdcd3
        out = self.model(pixel_values=pixel_values, intermediate_output=-2)

        outputs = Output()
        outputs["last_hidden_state"] = out[0].to(model_management.intermediate_device())
        outputs["image_embeds"] = out[2].to(model_management.intermediate_device())
        outputs["penultimate_hidden_states"] = out[1].to(model_management.intermediate_device())
        return outputs

def convert_to_transformers(sd, prefix):
    sd_k = sd.keys()
    if "{}transformer.resblocks.0.attn.in_proj_weight".format(prefix) in sd_k:
        keys_to_replace = {
            "{}class_embedding".format(prefix): "vision_model.embeddings.class_embedding",
            "{}conv1.weight".format(prefix): "vision_model.embeddings.patch_embedding.weight",
            "{}positional_embedding".format(prefix): "vision_model.embeddings.position_embedding.weight",
            "{}ln_post.bias".format(prefix): "vision_model.post_layernorm.bias",
            "{}ln_post.weight".format(prefix): "vision_model.post_layernorm.weight",
            "{}ln_pre.bias".format(prefix): "vision_model.pre_layrnorm.bias",
            "{}ln_pre.weight".format(prefix): "vision_model.pre_layrnorm.weight",
        }

        for x in keys_to_replace:
            if x in sd_k:
                sd[keys_to_replace[x]] = sd.pop(x)

        if "{}proj".format(prefix) in sd_k:
            sd['visual_projection.weight'] = sd.pop("{}proj".format(prefix)).transpose(0, 1)

        sd = transformers_convert(sd, prefix, "vision_model.", 48)
    else:
        replace_prefix = {prefix: ""}
        sd = state_dict_prefix_replace(sd, replace_prefix)
    return sd

def load_clipvision_from_sd(sd, prefix="", convert_keys=False):
    if convert_keys:
        sd = convert_to_transformers(sd, prefix)
    if "vision_model.encoder.layers.47.layer_norm1.weight" in sd:
        json_config = files.get_path_as_dict(None, "clip_vision_config_g.json")
    elif "vision_model.encoder.layers.30.layer_norm1.weight" in sd:
        json_config = files.get_path_as_dict(None, "clip_vision_config_h.json")
    elif "vision_model.encoder.layers.22.layer_norm1.weight" in sd:
<<<<<<< HEAD
        if sd["vision_model.embeddings.position_embedding.weight"].shape[0] == 577:
            json_config = files.get_path_as_dict(None, "clip_vision_config_vitl_336.json")
=======
        if sd["vision_model.encoder.layers.0.layer_norm1.weight"].shape[0] == 1152:
            json_config = os.path.join(os.path.dirname(os.path.realpath(__file__)), "clip_vision_siglip_384.json")
        elif sd["vision_model.embeddings.position_embedding.weight"].shape[0] == 577:
            json_config = os.path.join(os.path.dirname(os.path.realpath(__file__)), "clip_vision_config_vitl_336.json")
>>>>>>> 6e8cdcd3
        else:
            json_config = files.get_path_as_dict(None, "clip_vision_config_vitl.json")
    else:
        return None

    clip = ClipVisionModel(json_config)
    m, u = clip.load_sd(sd)
    if len(m) > 0:
        logging.warning("missing clip vision: {}".format(m))
    u = set(u)
    keys = list(sd.keys())
    for k in keys:
        if k not in u:
            sd.pop(k)
    return clip

def load(ckpt_path):
    sd = load_torch_file(ckpt_path)
    if "visual.transformer.resblocks.0.attn.in_proj_weight" in sd:
        return load_clipvision_from_sd(sd, prefix="visual.", convert_keys=True)
    else:
        return load_clipvision_from_sd(sd)<|MERGE_RESOLUTION|>--- conflicted
+++ resolved
@@ -44,19 +44,12 @@
             raise ValueError(f"json_config had invalid value={json_config}")
 
         self.image_size = config.get("image_size", 224)
-<<<<<<< HEAD
+        self.image_mean = config.get("image_mean", [0.48145466, 0.4578275, 0.40821073])
+        self.image_std = config.get("image_std", [0.26862954, 0.26130258, 0.27577711])
         self.load_device = model_management.text_encoder_device()
         offload_device = model_management.text_encoder_offload_device()
         self.dtype = model_management.text_encoder_dtype(self.load_device)
         self.model = clip_model.CLIPVisionModelProjection(config, self.dtype, offload_device, ops.manual_cast)
-=======
-        self.image_mean = config.get("image_mean", [0.48145466, 0.4578275, 0.40821073])
-        self.image_std = config.get("image_std", [0.26862954, 0.26130258, 0.27577711])
-        self.load_device = comfy.model_management.text_encoder_device()
-        offload_device = comfy.model_management.text_encoder_offload_device()
-        self.dtype = comfy.model_management.text_encoder_dtype(self.load_device)
-        self.model = comfy.clip_model.CLIPVisionModelProjection(config, self.dtype, offload_device, comfy.ops.manual_cast)
->>>>>>> 6e8cdcd3
         self.model.eval()
 
         self.patcher = model_patcher.ModelPatcher(self.model, load_device=self.load_device, offload_device=offload_device)
@@ -67,13 +60,8 @@
         return self.model.state_dict()
 
     def encode_image(self, image):
-<<<<<<< HEAD
         load_models_gpu([self.patcher])
-        pixel_values = clip_preprocess(image.to(self.load_device), size=self.image_size).float()
-=======
-        comfy.model_management.load_model_gpu(self.patcher)
         pixel_values = clip_preprocess(image.to(self.load_device), size=self.image_size, mean=self.image_mean, std=self.image_std).float()
->>>>>>> 6e8cdcd3
         out = self.model(pixel_values=pixel_values, intermediate_output=-2)
 
         outputs = Output()
@@ -116,15 +104,10 @@
     elif "vision_model.encoder.layers.30.layer_norm1.weight" in sd:
         json_config = files.get_path_as_dict(None, "clip_vision_config_h.json")
     elif "vision_model.encoder.layers.22.layer_norm1.weight" in sd:
-<<<<<<< HEAD
-        if sd["vision_model.embeddings.position_embedding.weight"].shape[0] == 577:
-            json_config = files.get_path_as_dict(None, "clip_vision_config_vitl_336.json")
-=======
         if sd["vision_model.encoder.layers.0.layer_norm1.weight"].shape[0] == 1152:
             json_config = os.path.join(os.path.dirname(os.path.realpath(__file__)), "clip_vision_siglip_384.json")
         elif sd["vision_model.embeddings.position_embedding.weight"].shape[0] == 577:
-            json_config = os.path.join(os.path.dirname(os.path.realpath(__file__)), "clip_vision_config_vitl_336.json")
->>>>>>> 6e8cdcd3
+            json_config = files.get_path_as_dict(None, "clip_vision_config_vitl_336.json")
         else:
             json_config = files.get_path_as_dict(None, "clip_vision_config_vitl.json")
     else:
