--- conflicted
+++ resolved
@@ -126,16 +126,11 @@
     elif "vision_model.encoder.layers.22.layer_norm1.weight" in sd:
         embed_shape = sd["vision_model.embeddings.position_embedding.weight"].shape[0]
         if sd["vision_model.encoder.layers.0.layer_norm1.weight"].shape[0] == 1152:
-<<<<<<< HEAD
-            json_config = files.get_path_as_dict(None, "clip_vision_siglip_384.json")
-        elif sd["vision_model.embeddings.position_embedding.weight"].shape[0] == 577:
-=======
             if embed_shape == 729:
-                json_config = os.path.join(os.path.dirname(os.path.realpath(__file__)), "clip_vision_siglip_384.json")
+                json_config = files.get_path_as_dict(None, "clip_vision_siglip_384.json")
             elif embed_shape == 1024:
-                json_config = os.path.join(os.path.dirname(os.path.realpath(__file__)), "clip_vision_siglip_512.json")
+                json_config = files.get_path_as_dict(None, "clip_vision_siglip_512.json")
         elif embed_shape == 577:
->>>>>>> ce22f687
             if "multi_modal_projector.linear_1.bias" in sd:
                 json_config = files.get_path_as_dict(None, "clip_vision_config_vitl_336_llava.json")
             else:
