import torch
<<<<<<< HEAD
from . import model_management
from . import samplers
=======
import comfy.model_management
import comfy.samplers
import comfy.utils
>>>>>>> ae3e4e9a
import math
import numpy as np

def prepare_noise(latent_image, seed, noise_inds=None):
    """
    creates random noise given a latent image and a seed.
    optional arg skip can be used to skip and discard x number of noise generations for a given seed
    """
    generator = torch.manual_seed(seed)
    if noise_inds is None:
        return torch.randn(latent_image.size(), dtype=latent_image.dtype, layout=latent_image.layout, generator=generator, device="cpu")
    
    unique_inds, inverse = np.unique(noise_inds, return_inverse=True)
    noises = []
    for i in range(unique_inds[-1]+1):
        noise = torch.randn([1] + list(latent_image.size())[1:], dtype=latent_image.dtype, layout=latent_image.layout, generator=generator, device="cpu")
        if i in unique_inds:
            noises.append(noise)
    noises = [noises[i] for i in inverse]
    noises = torch.cat(noises, axis=0)
    return noises

def prepare_mask(noise_mask, shape, device):
    """ensures noise mask is of proper dimensions"""
    noise_mask = torch.nn.functional.interpolate(noise_mask.reshape((-1, 1, noise_mask.shape[-2], noise_mask.shape[-1])), size=(shape[2], shape[3]), mode="bilinear")
    noise_mask = noise_mask.round()
    noise_mask = torch.cat([noise_mask] * shape[1], dim=1)
    noise_mask = comfy.utils.repeat_to_batch_size(noise_mask, shape[0])
    noise_mask = noise_mask.to(device)
    return noise_mask

def broadcast_cond(cond, batch, device):
    """broadcasts conditioning to the batch size"""
    copy = []
    for p in cond:
        t = comfy.utils.repeat_to_batch_size(p[0], batch)
        t = t.to(device)
        copy += [[t] + p[1:]]
    return copy

def get_models_from_cond(cond, model_type):
    models = []
    for c in cond:
        if model_type in c[1]:
            models += [c[1][model_type]]
    return models

def get_additional_models(positive, negative, dtype):
    """loads additional models in positive and negative conditioning"""
    control_nets = set(get_models_from_cond(positive, "control") + get_models_from_cond(negative, "control"))

    inference_memory = 0
    control_models = []
    for m in control_nets:
        control_models += m.get_models()
        inference_memory += m.inference_memory_requirements(dtype)

    gligen = get_models_from_cond(positive, "gligen") + get_models_from_cond(negative, "gligen")
    gligen = [x[1] for x in gligen]
    models = control_models + gligen
    return models, inference_memory

def cleanup_additional_models(models):
    """cleanup additional models that were loaded"""
    for m in models:
        if hasattr(m, 'cleanup'):
            m.cleanup()

<<<<<<< HEAD
def sample(model, noise, steps, cfg, sampler_name, scheduler, positive, negative, latent_image, denoise=1.0, disable_noise=False, start_step=None, last_step=None, force_full_denoise=False, noise_mask=None, sigmas=None, callback=None, disable_pbar=False, seed=None):
    device = model_management.get_torch_device()
=======
def prepare_sampling(model, noise_shape, positive, negative, noise_mask):
    device = model.load_device
>>>>>>> ae3e4e9a

    if noise_mask is not None:
        noise_mask = prepare_mask(noise_mask, noise_shape, device)

    real_model = None
    models, inference_memory = get_additional_models(positive, negative, model.model_dtype())
<<<<<<< HEAD
    model_management.load_models_gpu([model] + models, model_management.batch_area_memory(noise.shape[0] * noise.shape[2] * noise.shape[3]) + inference_memory)
=======
    comfy.model_management.load_models_gpu([model] + models, comfy.model_management.batch_area_memory(noise_shape[0] * noise_shape[2] * noise_shape[3]) + inference_memory)
>>>>>>> ae3e4e9a
    real_model = model.model

    positive_copy = broadcast_cond(positive, noise_shape[0], device)
    negative_copy = broadcast_cond(negative, noise_shape[0], device)
    return real_model, positive_copy, negative_copy, noise_mask, models


def sample(model, noise, steps, cfg, sampler_name, scheduler, positive, negative, latent_image, denoise=1.0, disable_noise=False, start_step=None, last_step=None, force_full_denoise=False, noise_mask=None, sigmas=None, callback=None, disable_pbar=False, seed=None):
    real_model, positive_copy, negative_copy, noise_mask, models = prepare_sampling(model, noise.shape, positive, negative, noise_mask)

    noise = noise.to(model.load_device)
    latent_image = latent_image.to(model.load_device)

<<<<<<< HEAD
    sampler = samplers.KSampler(real_model, steps=steps, device=device, sampler=sampler_name, scheduler=scheduler, denoise=denoise, model_options=model.model_options)
=======
    sampler = comfy.samplers.KSampler(real_model, steps=steps, device=model.load_device, sampler=sampler_name, scheduler=scheduler, denoise=denoise, model_options=model.model_options)
>>>>>>> ae3e4e9a

    samples = sampler.sample(noise, positive_copy, negative_copy, cfg=cfg, latent_image=latent_image, start_step=start_step, last_step=last_step, force_full_denoise=force_full_denoise, denoise_mask=noise_mask, sigmas=sigmas, callback=callback, disable_pbar=disable_pbar, seed=seed)
    samples = samples.cpu()

    cleanup_additional_models(models)
    return samples

def sample_custom(model, noise, cfg, sampler, sigmas, positive, negative, latent_image, noise_mask=None, callback=None, disable_pbar=False, seed=None):
    real_model, positive_copy, negative_copy, noise_mask, models = prepare_sampling(model, noise.shape, positive, negative, noise_mask)
    noise = noise.to(model.load_device)
    latent_image = latent_image.to(model.load_device)
    sigmas = sigmas.to(model.load_device)

    samples = comfy.samplers.sample(real_model, noise, positive_copy, negative_copy, cfg, model.load_device, sampler, sigmas, model_options=model.model_options, latent_image=latent_image, denoise_mask=noise_mask, callback=callback, disable_pbar=disable_pbar, seed=seed)
    samples = samples.cpu()
    cleanup_additional_models(models)
    return samples
<|MERGE_RESOLUTION|>--- conflicted
+++ resolved
@@ -1,12 +1,7 @@
 import torch
-<<<<<<< HEAD
 from . import model_management
 from . import samplers
-=======
-import comfy.model_management
-import comfy.samplers
-import comfy.utils
->>>>>>> ae3e4e9a
+from . import utils
 import math
 import numpy as np
 
@@ -42,7 +37,7 @@
     """broadcasts conditioning to the batch size"""
     copy = []
     for p in cond:
-        t = comfy.utils.repeat_to_batch_size(p[0], batch)
+        t = utils.repeat_to_batch_size(p[0], batch)
         t = t.to(device)
         copy += [[t] + p[1:]]
     return copy
@@ -75,24 +70,15 @@
         if hasattr(m, 'cleanup'):
             m.cleanup()
 
-<<<<<<< HEAD
-def sample(model, noise, steps, cfg, sampler_name, scheduler, positive, negative, latent_image, denoise=1.0, disable_noise=False, start_step=None, last_step=None, force_full_denoise=False, noise_mask=None, sigmas=None, callback=None, disable_pbar=False, seed=None):
-    device = model_management.get_torch_device()
-=======
 def prepare_sampling(model, noise_shape, positive, negative, noise_mask):
     device = model.load_device
->>>>>>> ae3e4e9a
 
     if noise_mask is not None:
         noise_mask = prepare_mask(noise_mask, noise_shape, device)
 
     real_model = None
     models, inference_memory = get_additional_models(positive, negative, model.model_dtype())
-<<<<<<< HEAD
-    model_management.load_models_gpu([model] + models, model_management.batch_area_memory(noise.shape[0] * noise.shape[2] * noise.shape[3]) + inference_memory)
-=======
-    comfy.model_management.load_models_gpu([model] + models, comfy.model_management.batch_area_memory(noise_shape[0] * noise_shape[2] * noise_shape[3]) + inference_memory)
->>>>>>> ae3e4e9a
+    model_management.load_models_gpu([model] + models, model_management.batch_area_memory(noise_shape[0] * noise_shape[2] * noise_shape[3]) + inference_memory)
     real_model = model.model
 
     positive_copy = broadcast_cond(positive, noise_shape[0], device)
@@ -106,11 +92,7 @@
     noise = noise.to(model.load_device)
     latent_image = latent_image.to(model.load_device)
 
-<<<<<<< HEAD
-    sampler = samplers.KSampler(real_model, steps=steps, device=device, sampler=sampler_name, scheduler=scheduler, denoise=denoise, model_options=model.model_options)
-=======
-    sampler = comfy.samplers.KSampler(real_model, steps=steps, device=model.load_device, sampler=sampler_name, scheduler=scheduler, denoise=denoise, model_options=model.model_options)
->>>>>>> ae3e4e9a
+    sampler = samplers.KSampler(real_model, steps=steps, device=model.load_device, sampler=sampler_name, scheduler=scheduler, denoise=denoise, model_options=model.model_options)
 
     samples = sampler.sample(noise, positive_copy, negative_copy, cfg=cfg, latent_image=latent_image, start_step=start_step, last_step=last_step, force_full_denoise=force_full_denoise, denoise_mask=noise_mask, sigmas=sigmas, callback=callback, disable_pbar=disable_pbar, seed=seed)
     samples = samples.cpu()
@@ -124,7 +106,7 @@
     latent_image = latent_image.to(model.load_device)
     sigmas = sigmas.to(model.load_device)
 
-    samples = comfy.samplers.sample(real_model, noise, positive_copy, negative_copy, cfg, model.load_device, sampler, sigmas, model_options=model.model_options, latent_image=latent_image, denoise_mask=noise_mask, callback=callback, disable_pbar=disable_pbar, seed=seed)
+    samples = samplers.sample(real_model, noise, positive_copy, negative_copy, cfg, model.load_device, sampler, sigmas, model_options=model.model_options, latent_image=latent_image, denoise_mask=noise_mask, callback=callback, disable_pbar=disable_pbar, seed=seed)
     samples = samples.cpu()
     cleanup_additional_models(models)
     return samples
