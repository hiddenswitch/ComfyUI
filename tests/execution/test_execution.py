import time

import numpy
import pytest
from pytest import fixture

from comfy_execution.graph_utils import GraphBuilder
from .common import ComfyClient, client_fixture


async def run_warmup(client, prefix="warmup"):
    """Run a simple workflow to warm up the server."""
    warmup_g = GraphBuilder(prefix=prefix)
    warmup_image = warmup_g.node("StubImage", content="BLACK", height=32, width=32, batch_size=1)
    warmup_g.node("PreviewImage", images=warmup_image.out(0))
<<<<<<< HEAD
    await client.run(warmup_g)


=======
    client.run(warmup_g)

class RunResult:
    def __init__(self, prompt_id: str):
        self.outputs: Dict[str,Dict] = {}
        self.runs: Dict[str,bool] = {}
        self.cached: Dict[str,bool] = {}
        self.prompt_id: str = prompt_id

    def get_output(self, node: Node):
        return self.outputs.get(node.id, None)

    def did_run(self, node: Node):
        return self.runs.get(node.id, False)

    def was_cached(self, node: Node):
        return self.cached.get(node.id, False)

    def was_executed(self, node: Node):
        """Returns True if node was either run or cached"""
        return self.did_run(node) or self.was_cached(node)

    def get_images(self, node: Node):
        output = self.get_output(node)
        if output is None:
            return []
        return output.get('image_objects', [])

    def get_prompt_id(self):
        return self.prompt_id

class ComfyClient:
    def __init__(self):
        self.test_name = ""

    def connect(self,
                    listen:str = '127.0.0.1',
                    port:Union[str,int] = 8188,
                    client_id: str = str(uuid.uuid4())
                    ):
        self.client_id = client_id
        self.server_address = f"{listen}:{port}"
        ws = websocket.WebSocket()
        ws.connect("ws://{}/ws?clientId={}".format(self.server_address, self.client_id))
        self.ws = ws

    def queue_prompt(self, prompt, partial_execution_targets=None):
        p = {"prompt": prompt, "client_id": self.client_id}
        if partial_execution_targets is not None:
            p["partial_execution_targets"] = partial_execution_targets
        data = json.dumps(p).encode('utf-8')
        req =  urllib.request.Request("http://{}/prompt".format(self.server_address), data=data)
        return json.loads(urllib.request.urlopen(req).read())

    def get_image(self, filename, subfolder, folder_type):
        data = {"filename": filename, "subfolder": subfolder, "type": folder_type}
        url_values = urllib.parse.urlencode(data)
        with urllib.request.urlopen("http://{}/view?{}".format(self.server_address, url_values)) as response:
            return response.read()

    def get_history(self, prompt_id):
        with urllib.request.urlopen("http://{}/history/{}".format(self.server_address, prompt_id)) as response:
            return json.loads(response.read())

    def get_all_history(self, max_items=None, offset=None):
        url = "http://{}/history".format(self.server_address)
        params = {}
        if max_items is not None:
            params["max_items"] = max_items
        if offset is not None:
            params["offset"] = offset

        if params:
            url_values = urllib.parse.urlencode(params)
            url = "{}?{}".format(url, url_values)

        with urllib.request.urlopen(url) as response:
            return json.loads(response.read())

    def get_jobs(self, status=None, limit=None, offset=None, sort_by=None, sort_order=None):
        url = "http://{}/api/jobs".format(self.server_address)
        params = {}
        if status is not None:
            params["status"] = status
        if limit is not None:
            params["limit"] = limit
        if offset is not None:
            params["offset"] = offset
        if sort_by is not None:
            params["sort_by"] = sort_by
        if sort_order is not None:
            params["sort_order"] = sort_order

        if params:
            url_values = urllib.parse.urlencode(params)
            url = "{}?{}".format(url, url_values)

        with urllib.request.urlopen(url) as response:
            return json.loads(response.read())

    def get_job(self, job_id):
        url = "http://{}/api/jobs/{}".format(self.server_address, job_id)
        try:
            with urllib.request.urlopen(url) as response:
                return json.loads(response.read())
        except urllib.error.HTTPError as e:
            if e.code == 404:
                return None
            raise

    def set_test_name(self, name):
        self.test_name = name

    def run(self, graph, partial_execution_targets=None):
        prompt = graph.finalize()
        for node in graph.nodes.values():
            if node.class_type == 'SaveImage':
                node.inputs['filename_prefix'] = self.test_name

        prompt_id = self.queue_prompt(prompt, partial_execution_targets)['prompt_id']
        result = RunResult(prompt_id)
        while True:
            out = self.ws.recv()
            if isinstance(out, str):
                message = json.loads(out)
                if message['type'] == 'executing':
                    data = message['data']
                    if data['prompt_id'] != prompt_id:
                        continue
                    if data['node'] is None:
                        break
                    result.runs[data['node']] = True
                elif message['type'] == 'execution_error':
                    raise Exception(message['data'])
                elif message['type'] == 'execution_cached':
                    if message['data']['prompt_id'] == prompt_id:
                        cached_nodes = message['data'].get('nodes', [])
                        for node_id in cached_nodes:
                            result.cached[node_id] = True

        history = self.get_history(prompt_id)[prompt_id]
        for node_id in history['outputs']:
            node_output = history['outputs'][node_id]
            result.outputs[node_id] = node_output
            images_output = []
            if 'images' in node_output:
                for image in node_output['images']:
                    image_data = self.get_image(image['filename'], image['subfolder'], image['type'])
                    image_obj = Image.open(BytesIO(image_data))
                    images_output.append(image_obj)
                node_output['image_objects'] = images_output

        return result

#
>>>>>>> d9a76cf6
# Loop through these variables
@pytest.mark.execution
class TestExecution:
    # Initialize server and client
    client = fixture(client_fixture, scope="class", autouse=True, params=[
        {"extra_args": {}, "should_cache_results": True},
        {"extra_args": {"cache_lru": 0}, "should_cache_results": True},
        {"extra_args": {"cache_lru": 100}, "should_cache_results": True},
        {"extra_args": {"cache_none": True}, "should_cache_results": False},
    ])

    @fixture
    def builder(self, request):
        yield GraphBuilder(prefix=request.node.name)

    async def test_lazy_input(self, client: ComfyClient, builder: GraphBuilder):
        g = builder
        input1 = g.node("StubImage", content="BLACK", height=512, width=512, batch_size=1)
        input2 = g.node("StubImage", content="WHITE", height=512, width=512, batch_size=1)
        mask = g.node("StubMask", value=0.0, height=512, width=512, batch_size=1)

        lazy_mix = g.node("TestLazyMixImages", image1=input1.out(0), image2=input2.out(0), mask=mask.out(0))
        output = g.node("SaveImage", images=lazy_mix.out(0))
        result = await client.run(g)

        result_image = result.get_images(output)[0]
        assert numpy.array(result_image).any() == 0, "Image should be black"
        assert result.did_run(input1)
        assert not result.did_run(input2)
        assert result.did_run(mask)
        assert result.did_run(lazy_mix)

    async def test_full_cache(self, client: ComfyClient, builder: GraphBuilder):
        g = builder
        input1 = g.node("StubImage", content="BLACK", height=512, width=512, batch_size=1)
        input2 = g.node("StubImage", content="NOISE", height=512, width=512, batch_size=1)
        mask = g.node("StubMask", value=0.5, height=512, width=512, batch_size=1)

        lazy_mix = g.node("TestLazyMixImages", image1=input1.out(0), image2=input2.out(0), mask=mask.out(0))
        g.node("SaveImage", images=lazy_mix.out(0))

        await client.run(g)
        result2 = await client.run(g)
        for node_id, node in g.nodes.items():
            if client.should_cache_results:
                assert not result2.did_run(node), f"Node {node_id} ran, but should have been cached"
            else:
                assert result2.did_run(node), f"Node {node_id} was cached, but should have been run"

    async def test_partial_cache(self, client: ComfyClient, builder: GraphBuilder):
        g = builder
        input1 = g.node("StubImage", content="BLACK", height=512, width=512, batch_size=1)
        input2 = g.node("StubImage", content="NOISE", height=512, width=512, batch_size=1)
        mask = g.node("StubMask", value=0.5, height=512, width=512, batch_size=1)

        lazy_mix = g.node("TestLazyMixImages", image1=input1.out(0), image2=input2.out(0), mask=mask.out(0))
        g.node("SaveImage", images=lazy_mix.out(0))

        await client.run(g)
        mask.inputs['value'] = 0.4
        result2 = await client.run(g)
        if client.should_cache_results:
            assert not result2.did_run(input1), "Input1 should have been cached"
            assert not result2.did_run(input2), "Input2 should have been cached"
        else:
            assert result2.did_run(input1), "Input1 should have been rerun"
            assert result2.did_run(input2), "Input2 should have been rerun"

    async def test_error(self, client: ComfyClient, builder: GraphBuilder):
        g = builder
        input1 = g.node("StubImage", content="BLACK", height=512, width=512, batch_size=1)
        # Different size of the two images
        input2 = g.node("StubImage", content="NOISE", height=256, width=256, batch_size=1)
        mask = g.node("StubMask", value=0.5, height=512, width=512, batch_size=1)

        lazy_mix = g.node("TestLazyMixImages", image1=input1.out(0), image2=input2.out(0), mask=mask.out(0))
        g.node("SaveImage", images=lazy_mix.out(0))

        try:
            await client.run(g)
            assert False, "Should have raised an error"
        except Exception as e:
            assert 'prompt_id' in e.args[0], f"Did not get back a proper error message: {e}"

    @pytest.mark.parametrize("test_value, expect_error", [
        (5, True),
        ("foo", True),
        (5.0, False),
    ])
    async def test_validation_error_literal(self, test_value, expect_error, client: ComfyClient, builder: GraphBuilder):
        g = builder
        validation1 = g.node("TestCustomValidation1", input1=test_value, input2=3.0)
        g.node("SaveImage", images=validation1.out(0))

        if expect_error:
            with pytest.raises(ValueError):
                await client.run(g)
        else:
            await client.run(g)

    @pytest.mark.parametrize("test_type, test_value", [
        ("StubInt", 5),
        ("StubMask", 5.0)
    ])
    async def test_validation_error_edge1(self, test_type, test_value, client: ComfyClient, builder: GraphBuilder):
        g = builder
        stub = g.node(test_type, value=test_value)
        validation1 = g.node("TestCustomValidation1", input1=stub.out(0), input2=3.0)
        g.node("SaveImage", images=validation1.out(0))

        with pytest.raises(ValueError):
            await client.run(g)

    @pytest.mark.parametrize("test_type, test_value, expect_error", [
        ("StubInt", 5, True),
        ("StubFloat", 5.0, False)
    ])
    async def test_validation_error_edge2(self, test_type, test_value, expect_error, client: ComfyClient, builder: GraphBuilder):
        g = builder
        stub = g.node(test_type, value=test_value)
        validation2 = g.node("TestCustomValidation2", input1=stub.out(0), input2=3.0)
        g.node("SaveImage", images=validation2.out(0))

        if expect_error:
            with pytest.raises(ValueError):
                await client.run(g)
        else:
            await client.run(g)

    @pytest.mark.parametrize("test_type, test_value, expect_error", [
        ("StubInt", 5, True),
        ("StubFloat", 5.0, False)
    ])
    async def test_validation_error_edge3(self, test_type, test_value, expect_error, client: ComfyClient, builder: GraphBuilder):
        g = builder
        stub = g.node(test_type, value=test_value)
        validation3 = g.node("TestCustomValidation3", input1=stub.out(0), input2=3.0)
        g.node("SaveImage", images=validation3.out(0))

        if expect_error:
            with pytest.raises(ValueError):
                await client.run(g)
        else:
            await client.run(g)

    @pytest.mark.parametrize("test_type, test_value, expect_error", [
        ("StubInt", 5, True),
        ("StubFloat", 5.0, False)
    ])
    async def test_validation_error_edge4(self, test_type, test_value, expect_error, client: ComfyClient, builder: GraphBuilder):
        g = builder
        stub = g.node(test_type, value=test_value)
        validation4 = g.node("TestCustomValidation4", input1=stub.out(0), input2=3.0)
        g.node("SaveImage", images=validation4.out(0))

        if expect_error:
            with pytest.raises(ValueError):
                await client.run(g)
        else:
            await client.run(g)

    async def test_cycle_error(self, client: ComfyClient, builder: GraphBuilder):
        g = builder
        input1 = g.node("StubImage", content="BLACK", height=512, width=512, batch_size=1)
        input2 = g.node("StubImage", content="WHITE", height=512, width=512, batch_size=1)
        mask = g.node("StubMask", value=0.5, height=512, width=512, batch_size=1)

        lazy_mix1 = g.node("TestLazyMixImages", image1=input1.out(0), mask=mask.out(0))
        lazy_mix2 = g.node("TestLazyMixImages", image1=lazy_mix1.out(0), image2=input2.out(0), mask=mask.out(0))
        g.node("SaveImage", images=lazy_mix2.out(0))

        # When the cycle exists on initial submission, it should raise a validation error
        with pytest.raises(ValueError):
            await client.run(g)

    async def test_dynamic_cycle_error(self, client: ComfyClient, builder: GraphBuilder):
        g = builder
        input1 = g.node("StubImage", content="BLACK", height=512, width=512, batch_size=1)
        input2 = g.node("StubImage", content="WHITE", height=512, width=512, batch_size=1)
        generator = g.node("TestDynamicDependencyCycle", input1=input1.out(0), input2=input2.out(0))
        g.node("SaveImage", images=generator.out(0))

        # When the cycle is in a graph that is generated dynamically, it should raise a runtime error
        try:
            await client.run(g)
            assert False, "Should have raised an error"
        except Exception as e:
            assert 'prompt_id' in e.args[0], f"Did not get back a proper error message: {e}"
            assert e.args[0]['node_id'] == generator.id, "Error should have been on the generator node"

    async def test_custom_is_changed(self, client: ComfyClient, builder: GraphBuilder):
        g = builder
        # Creating the nodes in this specific order previously caused a bug
        save = g.node("SaveImage")
        is_changed = g.node("TestCustomIsChanged", should_change=False)
        input1 = g.node("StubImage", content="BLACK", height=512, width=512, batch_size=1)

        save.set_input('images', is_changed.out(0))
        is_changed.set_input('image', input1.out(0))

        result1 = await client.run(g)
        result2 = await client.run(g)
        is_changed.set_input('should_change', True)
        result3 = await client.run(g)
        result4 = await client.run(g)
        assert result1.did_run(is_changed), "is_changed should have been run"
        if client.should_cache_results:
            assert not result2.did_run(is_changed), "is_changed should have been cached"
        else:
            assert result2.did_run(is_changed), "is_changed should have been re-run"
        assert result3.did_run(is_changed), "is_changed should have been re-run"
        assert result4.did_run(is_changed), "is_changed should not have been cached"

    async def test_undeclared_inputs(self, client: ComfyClient, builder: GraphBuilder):
        g = builder
        input1 = g.node("StubImage", content="BLACK", height=512, width=512, batch_size=1)
        input2 = g.node("StubImage", content="WHITE", height=512, width=512, batch_size=1)
        input3 = g.node("StubImage", content="BLACK", height=512, width=512, batch_size=1)
        input4 = g.node("StubImage", content="BLACK", height=512, width=512, batch_size=1)
        average = g.node("TestVariadicAverage", input1=input1.out(0), input2=input2.out(0), input3=input3.out(0), input4=input4.out(0))
        output = g.node("SaveImage", images=average.out(0))

        result = await client.run(g)
        result_image = result.get_images(output)[0]
        expected = 255 // 4
        assert numpy.array(result_image).min() == expected and numpy.array(result_image).max() == expected, "Image should be grey"

    async def test_for_loop(self, client: ComfyClient, builder: GraphBuilder):
        g = builder
        iterations = 4
        input1 = g.node("StubImage", content="BLACK", height=512, width=512, batch_size=1)
        input2 = g.node("StubImage", content="WHITE", height=512, width=512, batch_size=1)
        is_changed = g.node("TestCustomIsChanged", should_change=True, image=input2.out(0))
        for_open = g.node("TestForLoopOpen", remaining=iterations, initial_value1=is_changed.out(0))
        average = g.node("TestVariadicAverage", input1=input1.out(0), input2=for_open.out(2))
        for_close = g.node("TestForLoopClose", flow_control=for_open.out(0), initial_value1=average.out(0))
        output = g.node("SaveImage", images=for_close.out(0))

        for iterations in range(1, 5):
            for_open.set_input('remaining', iterations)
            result = await client.run(g)
            result_image = result.get_images(output)[0]
            expected = 255 // (2 ** iterations)
            assert numpy.array(result_image).min() == expected and numpy.array(result_image).max() == expected, "Image should be grey"
            assert result.did_run(is_changed)

    async def test_mixed_expansion_returns(self, client: ComfyClient, builder: GraphBuilder):
        g = builder
        val_list = g.node("TestMakeListNode", value1=0.1, value2=0.2, value3=0.3)
        mixed = g.node("TestMixedExpansionReturns", input1=val_list.out(0))
        output_dynamic = g.node("SaveImage", images=mixed.out(0))
        output_literal = g.node("SaveImage", images=mixed.out(1))

        result = await client.run(g)
        images_dynamic = result.get_images(output_dynamic)
        assert len(images_dynamic) == 3, "Should have 2 images"
        assert numpy.array(images_dynamic[0]).min() == 25 and numpy.array(images_dynamic[0]).max() == 25, "First image should be 0.1"
        assert numpy.array(images_dynamic[1]).min() == 51 and numpy.array(images_dynamic[1]).max() == 51, "Second image should be 0.2"
        assert numpy.array(images_dynamic[2]).min() == 76 and numpy.array(images_dynamic[2]).max() == 76, "Third image should be 0.3"

        images_literal = result.get_images(output_literal)
        assert len(images_literal) == 3, "Should have 2 images"
        for i in range(3):
            assert numpy.array(images_literal[i]).min() == 255 and numpy.array(images_literal[i]).max() == 255, "All images should be white"

    async def test_mixed_lazy_results(self, client: ComfyClient, builder: GraphBuilder):
        g = builder
        val_list = g.node("TestMakeListNode", value1=0.0, value2=0.5, value3=1.0)
        mask = g.node("StubMask", value=val_list.out(0), height=512, width=512, batch_size=1)
        input1 = g.node("StubImage", content="BLACK", height=512, width=512, batch_size=1)
        input2 = g.node("StubImage", content="WHITE", height=512, width=512, batch_size=1)
        mix = g.node("TestLazyMixImages", image1=input1.out(0), image2=input2.out(0), mask=mask.out(0))
        rebatch = g.node("RebatchImages", images=mix.out(0), batch_size=3)
        output = g.node("SaveImage", images=rebatch.out(0))

        result = await client.run(g)
        images = result.get_images(output)
        assert len(images) == 3, "Should have 3 image"
        assert numpy.array(images[0]).min() == 0 and numpy.array(images[0]).max() == 0, "First image should be 0.0"
        assert numpy.array(images[1]).min() == 127 and numpy.array(images[1]).max() == 127, "Second image should be 0.5"
        assert numpy.array(images[2]).min() == 255 and numpy.array(images[2]).max() == 255, "Third image should be 1.0"

    async def test_missing_node_error(self, client: ComfyClient, builder: GraphBuilder):
        g = builder
        input1 = g.node("StubImage", content="BLACK", height=512, width=512, batch_size=1)
        input2 = g.node("StubImage", id="removeme", content="WHITE", height=512, width=512, batch_size=1)
        input3 = g.node("StubImage", content="WHITE", height=512, width=512, batch_size=1)
        mask = g.node("StubMask", value=0.5, height=512, width=512, batch_size=1)
        mix1 = g.node("TestLazyMixImages", image1=input1.out(0), image2=input2.out(0), mask=mask.out(0))
        mix2 = g.node("TestLazyMixImages", image1=input1.out(0), image2=input3.out(0), mask=mask.out(0))
        # We have multiple outputs. The first is invalid, but the second is valid
        g.node("SaveImage", images=mix1.out(0))
        g.node("SaveImage", images=mix2.out(0))
        g.remove_node("removeme")

        await client.run(g)

        # Add back in the missing node to make sure the error doesn't break the server
        input2 = g.node("StubImage", id="removeme", content="WHITE", height=512, width=512, batch_size=1)
        await client.run(g)

    async def test_output_reuse(self, client: ComfyClient, builder: GraphBuilder):
        g = builder
        input1 = g.node("StubImage", content="BLACK", height=512, width=512, batch_size=1)

        output1 = g.node("SaveImage", images=input1.out(0))
        output2 = g.node("SaveImage", images=input1.out(0))

        result = await client.run(g)
        images1 = result.get_images(output1)
        images2 = result.get_images(output2)
        assert len(images1) == 1, "Should have 1 image"
        assert len(images2) == 1, "Should have 1 image"

    # This tests that only constant outputs are used in the call to `IS_CHANGED`
    async def test_is_changed_with_outputs(self, client: ComfyClient, builder: GraphBuilder):
        g = builder
        input1 = g.node("StubConstantImage", value=0.5, height=512, width=512, batch_size=1)
        test_node = g.node("TestIsChangedWithConstants", image=input1.out(0), value=0.5)

        output = g.node("PreviewImage", images=test_node.out(0))

        result = await client.run(g)
        images = result.get_images(output)
        assert len(images) == 1, "Should have 1 image"
        assert numpy.array(images[0]).min() == 63 and numpy.array(images[0]).max() == 63, "Image should have value 0.25"

        result = await client.run(g)
        images = result.get_images(output)
        assert len(images) == 1, "Should have 1 image"
        assert numpy.array(images[0]).min() == 63 and numpy.array(images[0]).max() == 63, "Image should have value 0.25"
        if client.should_cache_results:
            assert not result.did_run(test_node), "The execution should have been cached"
        else:
            assert result.did_run(test_node), "The execution should have been re-run"

    async def test_parallel_sleep_nodes(self, client: ComfyClient, builder: GraphBuilder, skip_timing_checks):
        # Warmup execution to ensure server is fully initialized
        await run_warmup(client)
        g = builder
        image = g.node("StubImage", content="BLACK", height=512, width=512, batch_size=1)

        # Create sleep nodes for each duration
        sleep_node1 = g.node("TestSleep", value=image.out(0), seconds=2.9)
        sleep_node2 = g.node("TestSleep", value=image.out(0), seconds=3.1)
        sleep_node3 = g.node("TestSleep", value=image.out(0), seconds=3.0)

        # Add outputs to verify the execution
        _output1 = g.node("PreviewImage", images=sleep_node1.out(0))
        _output2 = g.node("PreviewImage", images=sleep_node2.out(0))
        _output3 = g.node("PreviewImage", images=sleep_node3.out(0))

        start_time = time.time()
        result = await client.run(g)
        elapsed_time = time.time() - start_time

        # The test should take around 3.0 seconds (the longest sleep duration)
        # plus some overhead, but definitely less than the sum of all sleeps (9.0s)
        if not skip_timing_checks:
            assert elapsed_time < 8.9, f"Parallel execution took {elapsed_time}s, expected less than 8.9s"

        # Verify that all nodes executed
        assert result.did_run(sleep_node1), "Sleep node 1 should have run"
        assert result.did_run(sleep_node2), "Sleep node 2 should have run"
        assert result.did_run(sleep_node3), "Sleep node 3 should have run"

    async def test_parallel_sleep_expansion(self, client: ComfyClient, builder: GraphBuilder, skip_timing_checks):
        # Warmup execution to ensure server is fully initialized
        await run_warmup(client)
        g = builder
        # Create input images with different values
        image1 = g.node("StubImage", content="BLACK", height=512, width=512, batch_size=1)
        image2 = g.node("StubImage", content="WHITE", height=512, width=512, batch_size=1)
        image3 = g.node("StubImage", content="WHITE", height=512, width=512, batch_size=1)

        # Create a TestParallelSleep node that expands into multiple TestSleep nodes
        parallel_sleep = g.node("TestParallelSleep",
                                image1=image1.out(0),
                                image2=image2.out(0),
                                image3=image3.out(0),
                                sleep1=4.8,
                                sleep2=4.9,
                                sleep3=5.0)
        output = g.node("SaveImage", images=parallel_sleep.out(0))

        start_time = time.time()
        result = await client.run(g)
        elapsed_time = time.time() - start_time

        # Similar to the previous test, expect parallel execution of the sleep nodes
        # which should complete in less than the sum of all sleeps
        # Lots of leeway here since Windows CI is slow
        if not skip_timing_checks:
            assert elapsed_time < 13.0, f"Expansion execution took {elapsed_time}s"

        # Verify the parallel sleep node executed
        assert result.did_run(parallel_sleep), "ParallelSleep node should have run"

        # Verify we get an image as output (blend of the three input images)
        result_images = result.get_images(output)
        assert len(result_images) == 1, "Should have 1 image"
        # Average pixel value should be around 170 (255 * 2 // 3)
        avg_value = numpy.array(result_images[0]).mean()
        assert avg_value == 170, f"Image average value {avg_value} should be 170"

    # This tests that nodes with OUTPUT_IS_LIST function correctly when they receive an ExecutionBlocker
    # as input. We also test that when that list (containing an ExecutionBlocker) is passed to a node,
    # only that one entry in the list is blocked.
    async def test_execution_block_list_output(self, client: ComfyClient, builder: GraphBuilder):
        g = builder
        image1 = g.node("StubImage", content="BLACK", height=512, width=512, batch_size=1)
        image2 = g.node("StubImage", content="WHITE", height=512, width=512, batch_size=1)
        image3 = g.node("StubImage", content="BLACK", height=512, width=512, batch_size=1)
        image_list = g.node("TestMakeListNode", value1=image1.out(0), value2=image2.out(0), value3=image3.out(0))
        int1 = g.node("StubInt", value=1)
        int2 = g.node("StubInt", value=2)
        int3 = g.node("StubInt", value=3)
        int_list = g.node("TestMakeListNode", value1=int1.out(0), value2=int2.out(0), value3=int3.out(0))
        compare = g.node("TestIntConditions", a=int_list.out(0), b=2, operation="==")
        blocker = g.node("TestExecutionBlocker", input=image_list.out(0), block=compare.out(0), verbose=False)

        list_output = g.node("TestMakeListNode", value1=blocker.out(0))
        output = g.node("PreviewImage", images=list_output.out(0))

        result = await client.run(g)
        assert result.did_run(output), "The execution should have run"
        images = result.get_images(output)
        assert len(images) == 2, "Should have 2 images"
        assert numpy.array(images[0]).min() == 0 and numpy.array(images[0]).max() == 0, "First image should be black"
        assert numpy.array(images[1]).min() == 0 and numpy.array(images[1]).max() == 0, "Second image should also be black"

    # Output nodes included in the partial execution list are executed
    async def test_partial_execution_included_outputs(self, client: ComfyClient, builder: GraphBuilder):
        g = builder
        input1 = g.node("StubImage", content="BLACK", height=512, width=512, batch_size=1)
        input2 = g.node("StubImage", content="WHITE", height=512, width=512, batch_size=1)

        # Create two separate output nodes
        output1 = g.node("SaveImage", images=input1.out(0))
        output2 = g.node("SaveImage", images=input2.out(0))

        # Run with partial execution targeting only output1
        result = await client.run(g, partial_execution_targets=[output1.id])

        assert result.was_executed(input1), "Input1 should have been executed (run or cached)"
        assert result.was_executed(output1), "Output1 should have been executed (run or cached)"
        assert not result.did_run(input2), "Input2 should not have run"
        assert not result.did_run(output2), "Output2 should not have run"

        # Verify only output1 produced results
        assert len(result.get_images(output1)) == 1, "Output1 should have produced an image"
        assert len(result.get_images(output2)) == 0, "Output2 should not have produced an image"

    # Output nodes NOT included in the partial execution list are NOT executed
    async def test_partial_execution_excluded_outputs(self, client: ComfyClient, builder: GraphBuilder):
        g = builder
        input1 = g.node("StubImage", content="BLACK", height=512, width=512, batch_size=1)
        input2 = g.node("StubImage", content="WHITE", height=512, width=512, batch_size=1)
        input3 = g.node("StubImage", content="NOISE", height=512, width=512, batch_size=1)

        # Create three output nodes
        output1 = g.node("SaveImage", images=input1.out(0))
        output2 = g.node("SaveImage", images=input2.out(0))
        output3 = g.node("SaveImage", images=input3.out(0))

        # Run with partial execution targeting only output1 and output3
        result = await client.run(g, partial_execution_targets=[output1.id, output3.id])

        assert result.was_executed(input1), "Input1 should have been executed"
        assert result.was_executed(input3), "Input3 should have been executed"
        assert result.was_executed(output1), "Output1 should have been executed"
        assert result.was_executed(output3), "Output3 should have been executed"
        assert not result.did_run(input2), "Input2 should not have run"
        assert not result.did_run(output2), "Output2 should not have run"

    # Output nodes NOT in list ARE executed if necessary for nodes that are in the list
    async def test_partial_execution_dependencies(self, client: ComfyClient, builder: GraphBuilder):
        g = builder
        input1 = g.node("StubImage", content="BLACK", height=512, width=512, batch_size=1)

        # Create a processing chain with an OUTPUT_NODE that has socket outputs
        output_with_socket = g.node("TestOutputNodeWithSocketOutput", image=input1.out(0), value=2.0)

        # Create another node that depends on the output_with_socket
        dependent_node = g.node("TestLazyMixImages",
                                image1=output_with_socket.out(0),
                                image2=input1.out(0),
                                mask=g.node("StubMask", value=0.5, height=512, width=512, batch_size=1).out(0))

        # Create the final output
        final_output = g.node("SaveImage", images=dependent_node.out(0))

        # Run with partial execution targeting only the final output
        result = await client.run(g, partial_execution_targets=[final_output.id])

        # All nodes should have been executed because they're dependencies
        assert result.was_executed(input1), "Input1 should have been executed"
        assert result.was_executed(output_with_socket), "Output with socket should have been executed (dependency)"
        assert result.was_executed(dependent_node), "Dependent node should have been executed"
        assert result.was_executed(final_output), "Final output should have been executed"

    # Lazy execution works with partial execution
    async def test_partial_execution_with_lazy_nodes(self, client: ComfyClient, builder: GraphBuilder):
        g = builder
        input1 = g.node("StubImage", content="BLACK", height=512, width=512, batch_size=1)
        input2 = g.node("StubImage", content="WHITE", height=512, width=512, batch_size=1)
        input3 = g.node("StubImage", content="NOISE", height=512, width=512, batch_size=1)

        # Create masks that will trigger different lazy execution paths
        mask1 = g.node("StubMask", value=0.0, height=512, width=512, batch_size=1)  # Will only need image1
        mask2 = g.node("StubMask", value=0.5, height=512, width=512, batch_size=1)  # Will need both images

        # Create two lazy mix nodes
        lazy_mix1 = g.node("TestLazyMixImages", image1=input1.out(0), image2=input2.out(0), mask=mask1.out(0))
        lazy_mix2 = g.node("TestLazyMixImages", image1=input2.out(0), image2=input3.out(0), mask=mask2.out(0))

        output1 = g.node("SaveImage", images=lazy_mix1.out(0))
        output2 = g.node("SaveImage", images=lazy_mix2.out(0))

        # Run with partial execution targeting only output1
        result = await client.run(g, partial_execution_targets=[output1.id])

        # For output1 path - only input1 should run due to lazy evaluation (mask=0.0)
        assert result.was_executed(input1), "Input1 should have been executed"
        assert not result.did_run(input2), "Input2 should not have run (lazy evaluation)"
        assert result.was_executed(mask1), "Mask1 should have been executed"
        assert result.was_executed(lazy_mix1), "Lazy mix1 should have been executed"
        assert result.was_executed(output1), "Output1 should have been executed"

        # Nothing from output2 path should run
        assert not result.did_run(input3), "Input3 should not have run"
        assert not result.did_run(mask2), "Mask2 should not have run"
        assert not result.did_run(lazy_mix2), "Lazy mix2 should not have run"
        assert not result.did_run(output2), "Output2 should not have run"

    # Multiple OUTPUT_NODEs with dependencies
    async def test_partial_execution_multiple_output_nodes(self, client: ComfyClient, builder: GraphBuilder):
        g = builder
        input1 = g.node("StubImage", content="BLACK", height=512, width=512, batch_size=1)
        input2 = g.node("StubImage", content="WHITE", height=512, width=512, batch_size=1)

        # Create a chain of OUTPUT_NODEs
        output_node1 = g.node("TestOutputNodeWithSocketOutput", image=input1.out(0), value=1.5)
        output_node2 = g.node("TestOutputNodeWithSocketOutput", image=output_node1.out(0), value=2.0)

        # Create regular output nodes
        save1 = g.node("SaveImage", images=output_node1.out(0))
        save2 = g.node("SaveImage", images=output_node2.out(0))
        save3 = g.node("SaveImage", images=input2.out(0))

        # Run targeting only save2
        result = await client.run(g, partial_execution_targets=[save2.id])

        # Should run: input1, output_node1, output_node2, save2
        assert result.was_executed(input1), "Input1 should have been executed"
        assert result.was_executed(output_node1), "Output node 1 should have been executed (dependency)"
        assert result.was_executed(output_node2), "Output node 2 should have been executed (dependency)"
        assert result.was_executed(save2), "Save2 should have been executed"

        # Should NOT run: input2, save1, save3
        assert not result.did_run(input2), "Input2 should not have run"
        assert not result.did_run(save1), "Save1 should not have run"
        assert not result.did_run(save3), "Save3 should not have run"

    # Empty partial execution list (should execute nothing)
    async def test_partial_execution_empty_list(self, client: ComfyClient, builder: GraphBuilder):
        g = builder
        input1 = g.node("StubImage", content="BLACK", height=512, width=512, batch_size=1)
        _output1 = g.node("SaveImage", images=input1.out(0))

        # Run with empty partial execution list
        try:
            _result = await client.run(g, partial_execution_targets=[])
            # Should get an error because no outputs are selected
            assert False, "Should have raised an error for empty partial execution list"
        except Exception:
            pass  # Expected behavior

    async def _create_history_item(self, client, builder):
        g = GraphBuilder(prefix="offset_test")
        input_node = g.node(
            "StubImage", content="BLACK", height=32, width=32, batch_size=1
        )
        g.node("SaveImage", images=input_node.out(0))
        return await client.run(g)

    async def test_offset_returns_different_items_than_beginning_of_history(
            self, client: ComfyClient, builder: GraphBuilder
    ):
        """Test that offset skips items at the beginning"""
        for _ in range(5):
            await self._create_history_item(client, builder)

        first_two = client.get_all_history(max_items=2, offset=0)
        next_two = client.get_all_history(max_items=2, offset=2)

        assert set(first_two.keys()).isdisjoint(
            set(next_two.keys())
        ), "Offset should skip initial items"

    async def test_offset_beyond_history_length_returns_empty(
            self, client: ComfyClient, builder: GraphBuilder
    ):
        """Test offset larger than total history returns empty result"""
        await self._create_history_item(client, builder)

        result = client.get_all_history(offset=100)
        assert len(result) == 0, "Large offset should return no items"

    async def test_offset_at_exact_history_length_returns_empty(
            self, client: ComfyClient, builder: GraphBuilder
    ):
        """Test offset equal to history length returns empty"""
        for _ in range(3):
            await self._create_history_item(client, builder)

        all_history = client.get_all_history()
        result = client.get_all_history(offset=len(all_history))
        assert len(result) == 0, "Offset at history length should return empty"

    async def test_offset_zero_equals_no_offset_parameter(
            self, client: ComfyClient, builder: GraphBuilder
    ):
        """Test offset=0 behaves same as omitting offset"""
        await self._create_history_item(client, builder)

        with_zero = client.get_all_history(offset=0)
        without_offset = client.get_all_history()

        assert with_zero == without_offset, "offset=0 should equal no offset"

    async def test_offset_without_max_items_skips_from_beginning(
            self, client: ComfyClient, builder: GraphBuilder
    ):
        """Test offset alone (no max_items) returns remaining items"""
        for _ in range(4):
            await self._create_history_item(client, builder)

        all_items = client.get_all_history()
        offset_items = client.get_all_history(offset=2)

        assert (
                len(offset_items) == len(all_items) - 2
        ), "Offset should skip specified number of items"

    async def test_offset_with_max_items_returns_correct_window(
            self, client: ComfyClient, builder: GraphBuilder
    ):
        """Test offset + max_items returns correct slice of history"""
        for _ in range(6):
            await self._create_history_item(client, builder)

        window = client.get_all_history(max_items=2, offset=1)
        assert len(window) <= 2, "Should respect max_items limit"

    async def test_offset_near_end_returns_remaining_items_only(
            self, client: ComfyClient, builder: GraphBuilder
    ):
        """Test offset near end of history returns only remaining items"""
        for _ in range(3):
            await self._create_history_item(client, builder)

        all_history = client.get_all_history()
        # Offset to near the end
        result = client.get_all_history(max_items=5, offset=len(all_history) - 1)

        assert len(result) <= 1, "Should return at most 1 item when offset is near end"

<<<<<<< HEAD
    async def test_lazy_switch_true_branch(self, client: ComfyClient, builder: GraphBuilder):
        await client.embedded_client.clear_cache()
        g = builder
        # Create a "True" boolean value
        true_int = g.node("StubInt", value=1)
        true_bool = g.node("TestIntConditions", a=true_int.out(0), b=1, operation="==")  # 1 == 1 -> True

        # Create nodes for branches
        node_true = g.node("StubImage", content="WHITE", height=32, width=32, batch_size=1)
        node_false = g.node("StubImage", content="BLACK", height=32, width=32, batch_size=1)

        # Create lazy switch
        # Note: LazySwitch is imported at the top of the file
        switch = g.node("LazySwitch", switch=true_bool.out(0), on_true=node_true.out(0), on_false=node_false.out(0))
        output = g.node("SaveImage", images=switch.out(0))

        result = await client.run(g)

        # Check execution
        assert result.did_run(true_int), "True stub int should run"
        assert result.did_run(true_bool), "Boolean condition node should run"
        assert result.did_run(node_true), "on_true node should run"
        assert not result.did_run(node_false), "on_false node should NOT run"
        assert result.did_run(switch), "LazySwitch node should run"
        assert result.did_run(output), "SaveImage node should run"

        # Check output
        result_image = result.get_images(output)[0]
        assert numpy.array(result_image).mean() == 255, "Image should be white"

    async def test_lazy_switch_false_branch(self, client: ComfyClient, builder: GraphBuilder):
        await client.embedded_client.clear_cache()
        g = builder
        # Create a "False" boolean value
        false_int = g.node("StubInt", value=0)
        false_bool = g.node("TestIntConditions", a=false_int.out(0), b=1, operation="==")  # 0 == 1 -> False

        # Create nodes for branches
        node_true = g.node("StubImage", content="WHITE", height=32, width=32, batch_size=1)
        node_false = g.node("StubImage", content="BLACK", height=32, width=32, batch_size=1)

        # Create lazy switch
        switch = g.node("LazySwitch", switch=false_bool.out(0), on_true=node_true.out(0), on_false=node_false.out(0))
        output = g.node("SaveImage", images=switch.out(0))

        result = await client.run(g)

        # Check execution
        assert result.did_run(false_int), "False stub int should run"
        assert result.did_run(false_bool), "Boolean condition node should run"
        assert not result.did_run(node_true), "on_true node should NOT run"
        assert result.did_run(node_false), "on_false node should run"
        assert result.did_run(switch), "LazySwitch node should run"
        assert result.did_run(output), "SaveImage node should run"

        # Check output
        result_image = result.get_images(output)[0]
        assert numpy.array(result_image).mean() == 0, "Image should be black"

    async def test_lazy_binary_op_and_short_circuit(self, client: ComfyClient, builder: GraphBuilder):
        await client.embedded_client.clear_cache()
        g = builder
        # Create a "False" boolean value
        false_int = g.node("StubInt", value=0)
        lhs_bool = g.node("TestIntConditions", a=false_int.out(0), b=1, operation="==")  # 0 == 1 -> False

        # Create a "True" boolean value for RHS (this node should not run)
        true_int_rhs = g.node("StubInt", value=1)
        rhs_bool = g.node("TestIntConditions", a=true_int_rhs.out(0), b=1, operation="==")  # 1 == 1 -> True

        # Create binary op
        # Note: BinaryOperation is imported at the top of the file
        binary_op = g.node("BinaryOperation", lhs=lhs_bool.out(0), op="and", rhs=rhs_bool.out(0))

        # Create lazy switch to check result
        node_true = g.node("StubImage", content="WHITE", height=32, width=32, batch_size=1)
        node_false = g.node("StubImage", content="BLACK", height=32, width=32, batch_size=1)
        switch = g.node("LazySwitch", switch=binary_op.out(0), on_true=node_true.out(0), on_false=node_false.out(0))
        output = g.node("SaveImage", images=switch.out(0))

        result = await client.run(g)

        # Check execution
        assert result.did_run(false_int), "LHS int node should run"
        assert result.did_run(lhs_bool), "LHS bool node should run"
        assert not result.did_run(true_int_rhs), "RHS int node should NOT run (short-circuit)"
        assert not result.did_run(rhs_bool), "RHS bool node should NOT run (short-circuit)"
        assert result.did_run(binary_op), "BinaryOp should run"
        assert not result.did_run(node_true), "on_true node should NOT run"
        assert result.did_run(node_false), "on_false node should run"

        # Check output
        result_image = result.get_images(output)[0]
        assert numpy.array(result_image).mean() == 0, "Image should be black (result of 'and' was False)"

    async def test_lazy_binary_op_or_short_circuit(self, client: ComfyClient, builder: GraphBuilder):
        await client.embedded_client.clear_cache()
        g = builder
        # Create a "True" boolean value
        true_int = g.node("StubInt", value=1)
        lhs_bool = g.node("TestIntConditions", a=true_int.out(0), b=1, operation="==")  # 1 == 1 -> True

        # Create a "False" boolean value for RHS (this node should not run)
        false_int_rhs = g.node("StubInt", value=0)
        rhs_bool = g.node("TestIntConditions", a=false_int_rhs.out(0), b=1, operation="==")  # 0 == 1 -> False

        # Create binary op
        binary_op = g.node("BinaryOperation", lhs=lhs_bool.out(0), op="or", rhs=rhs_bool.out(0))

        # Create lazy switch to check result
        node_true = g.node("StubImage", content="WHITE", height=32, width=32, batch_size=1)
        node_false = g.node("StubImage", content="BLACK", height=32, width=32, batch_size=1)
        switch = g.node("LazySwitch", switch=binary_op.out(0), on_true=node_true.out(0), on_false=node_false.out(0))
        output = g.node("SaveImage", images=switch.out(0))

        result = await client.run(g)

        # Check execution
        assert result.did_run(true_int), "LHS int node should run"
        assert result.did_run(lhs_bool), "LHS bool node should run"
        assert not result.did_run(false_int_rhs), "RHS int node should NOT run (short-circuit)"
        assert not result.did_run(rhs_bool), "RHS bool node should NOT run (short-circuit)"
        assert result.did_run(binary_op), "BinaryOp should run"
        assert result.did_run(node_true), "on_true node should run"
        assert not result.did_run(node_false), "on_false node should NOT run"

        # Check output
        result_image = result.get_images(output)[0]
        assert numpy.array(result_image).mean() == 255, "Image should be white (result of 'or' was True)"

    async def test_lazy_switch_with_none_input(self, client: ComfyClient, builder: GraphBuilder):
        await client.embedded_client.clear_cache()
        g = builder
        # Create a "False" boolean value
        false_int = g.node("StubInt", value=0)
        false_bool = g.node("TestIntConditions", a=false_int.out(0), b=1, operation="==")  # 0 == 1 -> False

        # Create nodes for branches
        # This node will return None as its value is empty and default_if_empty is not set
        node_true_image = g.node("ImageRequestParameter", value="", description="1")
        node_false_image = g.node("StubImage", content="BLACK", height=32, width=32, batch_size=1)

        # Create lazy switch
        switch = g.node("LazySwitch", switch=false_bool.out(0), on_true=node_true_image.out(0), on_false=node_false_image.out(0))
        output = g.node("SaveImage", images=switch.out(0))

        result = await client.run(g)

        # Check execution
        assert result.did_run(false_int), "False stub int should run"
        assert result.did_run(false_bool), "Boolean condition node should run"
        assert not result.did_run(node_true_image), "on_true (ImageRequestParameter) node should NOT run"
        assert result.did_run(node_false_image), "on_false node should run"
        assert result.did_run(switch), "LazySwitch node should run"
        assert result.did_run(output), "SaveImage node should run"

        # Check output
        result_image = result.get_images(output)[0]
        assert numpy.array(result_image).mean() == 0, "Image should be black"
=======
    # Jobs API tests
    def test_jobs_api_job_structure(
        self, client: ComfyClient, builder: GraphBuilder
    ):
        """Test that job objects have required fields"""
        self._create_history_item(client, builder)

        jobs_response = client.get_jobs(status="completed", limit=1)
        assert len(jobs_response["jobs"]) > 0, "Should have at least one job"

        job = jobs_response["jobs"][0]
        assert "id" in job, "Job should have id"
        assert "status" in job, "Job should have status"
        assert "create_time" in job, "Job should have create_time"
        assert "outputs_count" in job, "Job should have outputs_count"
        assert "preview_output" in job, "Job should have preview_output"

    def test_jobs_api_preview_output_structure(
        self, client: ComfyClient, builder: GraphBuilder
    ):
        """Test that preview_output has correct structure"""
        self._create_history_item(client, builder)

        jobs_response = client.get_jobs(status="completed", limit=1)
        job = jobs_response["jobs"][0]

        if job["preview_output"] is not None:
            preview = job["preview_output"]
            assert "filename" in preview, "Preview should have filename"
            assert "nodeId" in preview, "Preview should have nodeId"
            assert "mediaType" in preview, "Preview should have mediaType"

    def test_jobs_api_pagination(
        self, client: ComfyClient, builder: GraphBuilder
    ):
        """Test jobs API pagination"""
        for _ in range(5):
            self._create_history_item(client, builder)

        first_page = client.get_jobs(limit=2, offset=0)
        second_page = client.get_jobs(limit=2, offset=2)

        assert len(first_page["jobs"]) <= 2, "First page should have at most 2 jobs"
        assert len(second_page["jobs"]) <= 2, "Second page should have at most 2 jobs"

        first_ids = {j["id"] for j in first_page["jobs"]}
        second_ids = {j["id"] for j in second_page["jobs"]}
        assert first_ids.isdisjoint(second_ids), "Pages should have different jobs"

    def test_jobs_api_sorting(
        self, client: ComfyClient, builder: GraphBuilder
    ):
        """Test jobs API sorting"""
        for _ in range(3):
            self._create_history_item(client, builder)

        desc_jobs = client.get_jobs(sort_order="desc")
        asc_jobs = client.get_jobs(sort_order="asc")

        if len(desc_jobs["jobs"]) >= 2:
            desc_times = [j["create_time"] for j in desc_jobs["jobs"] if j["create_time"]]
            asc_times = [j["create_time"] for j in asc_jobs["jobs"] if j["create_time"]]
            if len(desc_times) >= 2:
                assert desc_times == sorted(desc_times, reverse=True), "Desc should be newest first"
            if len(asc_times) >= 2:
                assert asc_times == sorted(asc_times), "Asc should be oldest first"

    def test_jobs_api_status_filter(
        self, client: ComfyClient, builder: GraphBuilder
    ):
        """Test jobs API status filtering"""
        self._create_history_item(client, builder)

        completed_jobs = client.get_jobs(status="completed")
        assert len(completed_jobs["jobs"]) > 0, "Should have completed jobs from history"

        for job in completed_jobs["jobs"]:
            assert job["status"] == "completed", "Should only return completed jobs"

        # Pending jobs are transient - just verify filter doesn't error
        pending_jobs = client.get_jobs(status="pending")
        for job in pending_jobs["jobs"]:
            assert job["status"] == "pending", "Should only return pending jobs"

    def test_get_job_by_id(
        self, client: ComfyClient, builder: GraphBuilder
    ):
        """Test getting a single job by ID"""
        result = self._create_history_item(client, builder)
        prompt_id = result.get_prompt_id()

        job = client.get_job(prompt_id)
        assert job is not None, "Should find the job"
        assert job["id"] == prompt_id, "Job ID should match"
        assert "outputs" in job, "Single job should include outputs"

    def test_get_job_not_found(
        self, client: ComfyClient, builder: GraphBuilder
    ):
        """Test getting a non-existent job returns 404"""
        job = client.get_job("nonexistent-job-id")
        assert job is None, "Non-existent job should return None"
>>>>>>> d9a76cf6
<|MERGE_RESOLUTION|>--- conflicted
+++ resolved
@@ -13,167 +13,9 @@
     warmup_g = GraphBuilder(prefix=prefix)
     warmup_image = warmup_g.node("StubImage", content="BLACK", height=32, width=32, batch_size=1)
     warmup_g.node("PreviewImage", images=warmup_image.out(0))
-<<<<<<< HEAD
     await client.run(warmup_g)
 
 
-=======
-    client.run(warmup_g)
-
-class RunResult:
-    def __init__(self, prompt_id: str):
-        self.outputs: Dict[str,Dict] = {}
-        self.runs: Dict[str,bool] = {}
-        self.cached: Dict[str,bool] = {}
-        self.prompt_id: str = prompt_id
-
-    def get_output(self, node: Node):
-        return self.outputs.get(node.id, None)
-
-    def did_run(self, node: Node):
-        return self.runs.get(node.id, False)
-
-    def was_cached(self, node: Node):
-        return self.cached.get(node.id, False)
-
-    def was_executed(self, node: Node):
-        """Returns True if node was either run or cached"""
-        return self.did_run(node) or self.was_cached(node)
-
-    def get_images(self, node: Node):
-        output = self.get_output(node)
-        if output is None:
-            return []
-        return output.get('image_objects', [])
-
-    def get_prompt_id(self):
-        return self.prompt_id
-
-class ComfyClient:
-    def __init__(self):
-        self.test_name = ""
-
-    def connect(self,
-                    listen:str = '127.0.0.1',
-                    port:Union[str,int] = 8188,
-                    client_id: str = str(uuid.uuid4())
-                    ):
-        self.client_id = client_id
-        self.server_address = f"{listen}:{port}"
-        ws = websocket.WebSocket()
-        ws.connect("ws://{}/ws?clientId={}".format(self.server_address, self.client_id))
-        self.ws = ws
-
-    def queue_prompt(self, prompt, partial_execution_targets=None):
-        p = {"prompt": prompt, "client_id": self.client_id}
-        if partial_execution_targets is not None:
-            p["partial_execution_targets"] = partial_execution_targets
-        data = json.dumps(p).encode('utf-8')
-        req =  urllib.request.Request("http://{}/prompt".format(self.server_address), data=data)
-        return json.loads(urllib.request.urlopen(req).read())
-
-    def get_image(self, filename, subfolder, folder_type):
-        data = {"filename": filename, "subfolder": subfolder, "type": folder_type}
-        url_values = urllib.parse.urlencode(data)
-        with urllib.request.urlopen("http://{}/view?{}".format(self.server_address, url_values)) as response:
-            return response.read()
-
-    def get_history(self, prompt_id):
-        with urllib.request.urlopen("http://{}/history/{}".format(self.server_address, prompt_id)) as response:
-            return json.loads(response.read())
-
-    def get_all_history(self, max_items=None, offset=None):
-        url = "http://{}/history".format(self.server_address)
-        params = {}
-        if max_items is not None:
-            params["max_items"] = max_items
-        if offset is not None:
-            params["offset"] = offset
-
-        if params:
-            url_values = urllib.parse.urlencode(params)
-            url = "{}?{}".format(url, url_values)
-
-        with urllib.request.urlopen(url) as response:
-            return json.loads(response.read())
-
-    def get_jobs(self, status=None, limit=None, offset=None, sort_by=None, sort_order=None):
-        url = "http://{}/api/jobs".format(self.server_address)
-        params = {}
-        if status is not None:
-            params["status"] = status
-        if limit is not None:
-            params["limit"] = limit
-        if offset is not None:
-            params["offset"] = offset
-        if sort_by is not None:
-            params["sort_by"] = sort_by
-        if sort_order is not None:
-            params["sort_order"] = sort_order
-
-        if params:
-            url_values = urllib.parse.urlencode(params)
-            url = "{}?{}".format(url, url_values)
-
-        with urllib.request.urlopen(url) as response:
-            return json.loads(response.read())
-
-    def get_job(self, job_id):
-        url = "http://{}/api/jobs/{}".format(self.server_address, job_id)
-        try:
-            with urllib.request.urlopen(url) as response:
-                return json.loads(response.read())
-        except urllib.error.HTTPError as e:
-            if e.code == 404:
-                return None
-            raise
-
-    def set_test_name(self, name):
-        self.test_name = name
-
-    def run(self, graph, partial_execution_targets=None):
-        prompt = graph.finalize()
-        for node in graph.nodes.values():
-            if node.class_type == 'SaveImage':
-                node.inputs['filename_prefix'] = self.test_name
-
-        prompt_id = self.queue_prompt(prompt, partial_execution_targets)['prompt_id']
-        result = RunResult(prompt_id)
-        while True:
-            out = self.ws.recv()
-            if isinstance(out, str):
-                message = json.loads(out)
-                if message['type'] == 'executing':
-                    data = message['data']
-                    if data['prompt_id'] != prompt_id:
-                        continue
-                    if data['node'] is None:
-                        break
-                    result.runs[data['node']] = True
-                elif message['type'] == 'execution_error':
-                    raise Exception(message['data'])
-                elif message['type'] == 'execution_cached':
-                    if message['data']['prompt_id'] == prompt_id:
-                        cached_nodes = message['data'].get('nodes', [])
-                        for node_id in cached_nodes:
-                            result.cached[node_id] = True
-
-        history = self.get_history(prompt_id)[prompt_id]
-        for node_id in history['outputs']:
-            node_output = history['outputs'][node_id]
-            result.outputs[node_id] = node_output
-            images_output = []
-            if 'images' in node_output:
-                for image in node_output['images']:
-                    image_data = self.get_image(image['filename'], image['subfolder'], image['type'])
-                    image_obj = Image.open(BytesIO(image_data))
-                    images_output.append(image_obj)
-                node_output['image_objects'] = images_output
-
-        return result
-
-#
->>>>>>> d9a76cf6
 # Loop through these variables
 @pytest.mark.execution
 class TestExecution:
@@ -842,7 +684,6 @@
 
         assert len(result) <= 1, "Should return at most 1 item when offset is near end"
 
-<<<<<<< HEAD
     async def test_lazy_switch_true_branch(self, client: ComfyClient, builder: GraphBuilder):
         await client.embedded_client.clear_cache()
         g = builder
@@ -1002,7 +843,7 @@
         # Check output
         result_image = result.get_images(output)[0]
         assert numpy.array(result_image).mean() == 0, "Image should be black"
-=======
+
     # Jobs API tests
     def test_jobs_api_job_structure(
         self, client: ComfyClient, builder: GraphBuilder
@@ -1104,5 +945,4 @@
     ):
         """Test getting a non-existent job returns 404"""
         job = client.get_job("nonexistent-job-id")
-        assert job is None, "Non-existent job should return None"
->>>>>>> d9a76cf6
+        assert job is None, "Non-existent job should return None"