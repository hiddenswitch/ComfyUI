import json
import logging
import time
import urllib.request
import uuid
from typing import Dict, Optional, AsyncGenerator

import numpy
import pytest
from PIL import Image
from pytest import fixture

from comfy.cli_args import default_configuration
from comfy.client.embedded_comfy_client import Comfy
from comfy.component_model.executor_types import SendSyncEvent, SendSyncData, ExecutingMessage, ExecutionErrorMessage, \
    DependencyCycleError
from comfy.distributed.server_stub import ServerStub
from comfy.execution_context import context_add_custom_nodes
from comfy.nodes.package_typing import ExportedNodes
from comfy_execution.graph_utils import GraphBuilder, Node
from ..conftest import current_test_name


async def run_warmup(client, prefix="warmup"):
    """Run a simple workflow to warm up the server."""
    warmup_g = GraphBuilder(prefix=prefix)
    warmup_image = warmup_g.node("StubImage", content="BLACK", height=32, width=32, batch_size=1)
    warmup_g.node("PreviewImage", images=warmup_image.out(0))
    await client.run(warmup_g)


class RunResult:
    def __init__(self, prompt_id: str):
        self.outputs: Dict[str, Dict] = {}
        self.runs: Dict[str, bool] = {}
        self.cached: Dict[str, bool] = {}
        self.prompt_id: str = prompt_id

    def get_output(self, node: Node):
        return self.outputs.get(node.id, None)

    def did_run(self, node: Node):
        return self.runs.get(node.id, False)

    def was_cached(self, node: Node):
        return self.cached.get(node.id, False)

    def was_executed(self, node: Node):
        """Returns True if node was either run or cached"""
        return self.did_run(node) or self.was_cached(node)

    def get_images(self, node: Node):
        output = self.get_output(node)
        if output is None:
            return []
        return output.get('image_objects', [])

    def get_prompt_id(self):
        return self.prompt_id


class _ProgressHandler(ServerStub):
    def __init__(self):
        super().__init__()
        self.tuples: list[tuple[SendSyncEvent, SendSyncData, str]] = []

    def send_sync(self,
                  event: SendSyncEvent,
                  data: SendSyncData,
                  sid: Optional[str] = None):
        self.tuples.append((event, data, sid))


class ComfyClient:
    def __init__(self, embedded_client: Comfy, progress_handler: _ProgressHandler):
        self.embedded_client = embedded_client
        self.progress_handler = progress_handler

    async def run(self, graph: GraphBuilder, partial_execution_targets=None) -> RunResult:
        self.progress_handler.tuples = []
        # todo: what is a partial_execution_targets ???
        for node in graph.nodes.values():
            if node.class_type == 'SaveImage':
                node.inputs['filename_prefix'] = current_test_name.get()

        prompt_id = str(uuid.uuid4())
        try:
            outputs = await self.embedded_client.queue_prompt(graph.finalize(), prompt_id=prompt_id, partial_execution_targets=partial_execution_targets)
        except (RuntimeError, DependencyCycleError) as exc_info:
            logging.warning("error when queueing prompt", exc_info=exc_info)
            outputs = {}
        result = RunResult(prompt_id=prompt_id)
        result.outputs = outputs
        result.runs = {}
        send_sync_event: SendSyncEvent
        send_sync_data: SendSyncData
        for send_sync_event, send_sync_data, _ in self.progress_handler.tuples:
            if send_sync_event == "executing":
                send_sync_data: ExecutingMessage
                result.runs[send_sync_data["node"]] = True
            elif send_sync_event == "execution_error":
                send_sync_data: ExecutionErrorMessage
                raise Exception(send_sync_data)
            elif send_sync_event == 'execution_cached':
                if send_sync_data['prompt_id'] == prompt_id:
                    cached_nodes = send_sync_data.get('nodes', [])
                    for node_id in cached_nodes:
                        result.cached[node_id] = True

        for node in outputs.values():
            if "images" in node:
                image_objects = node["image_objects"] = []
                for image in node["images"]:
                    image_objects.append(Image.open(image["abs_path"]))
        return result

    def get_all_history(self, *args, **kwargs):
        return self.embedded_client.history.copy(*args, **kwargs)


# Loop through these variables
@pytest.mark.execution
class TestExecution:
    # Initialize server and client
<<<<<<< HEAD
    @fixture(scope="class", params=[
        # ??? no cache lru, should cache results, etc. etc.
        # (lru_size, should_cache_results)
        (0, True),
        (100, True),
    ])
    async def client(self, request):
        from ..inference.testing_pack import NODE_CLASS_MAPPINGS, NODE_DISPLAY_NAME_MAPPINGS
=======
    #
    @fixture(scope="class", autouse=True, params=[
        { "extra_args" : [], "should_cache_results" : True },
        { "extra_args" : ["--cache-lru", 0], "should_cache_results" : True },
        { "extra_args" : ["--cache-lru", 100], "should_cache_results" : True },
        { "extra_args" : ["--cache-none"], "should_cache_results" : False },
    ])
    def server(self, args_pytest, request):
        # Start server
        pargs = [
            'python','main.py',
            '--output-directory', args_pytest["output_dir"],
            '--listen', args_pytest["listen"],
            '--port', str(args_pytest["port"]),
            '--extra-model-paths-config', 'tests/execution/extra_model_paths.yaml',
            '--cpu',
        ]
        pargs += [ str(param) for param in request.param["extra_args"] ]
        print("Running server with args:", pargs)  # noqa: T201
        p = subprocess.Popen(pargs)
        yield request.param
        p.kill()
        torch.cuda.empty_cache()

    def start_client(self, listen:str, port:int):
        # Start client
        comfy_client = ComfyClient()
        # Connect to server (with retries)
        n_tries = 5
        for i in range(n_tries):
            time.sleep(4)
            try:
                comfy_client.connect(listen=listen, port=port)
            except ConnectionRefusedError as e:
                print(e)  # noqa: T201
                print(f"({i+1}/{n_tries}) Retrying...")  # noqa: T201
            else:
                break
        return comfy_client

    @fixture(scope="class", autouse=True)
    def shared_client(self, args_pytest, server):
        client = self.start_client(args_pytest["listen"], args_pytest["port"])
        yield client
        del client
        torch.cuda.empty_cache()
>>>>>>> fd271ded

        # ??? todo: we have to deal with this
        lru_size, should_cache_results = request.param
        configuration = default_configuration()
        configuration.cache_lru = lru_size

        progress_handler = _ProgressHandler()
        with context_add_custom_nodes(ExportedNodes(NODE_CLASS_MAPPINGS=NODE_CLASS_MAPPINGS, NODE_DISPLAY_NAME_MAPPINGS=NODE_DISPLAY_NAME_MAPPINGS)):
            async with Comfy(configuration, progress_handler=progress_handler) as embedded_client:
                yield ComfyClient(embedded_client, progress_handler)

    @fixture
    def builder(self, request):
        yield GraphBuilder(prefix=request.node.name)

    async def test_lazy_input(self, client: ComfyClient, builder: GraphBuilder):
        g = builder
        input1 = g.node("StubImage", content="BLACK", height=512, width=512, batch_size=1)
        input2 = g.node("StubImage", content="WHITE", height=512, width=512, batch_size=1)
        mask = g.node("StubMask", value=0.0, height=512, width=512, batch_size=1)

        lazy_mix = g.node("TestLazyMixImages", image1=input1.out(0), image2=input2.out(0), mask=mask.out(0))
        output = g.node("SaveImage", images=lazy_mix.out(0))
        result = await client.run(g)

        result_image = result.get_images(output)[0]
        assert numpy.array(result_image).any() == 0, "Image should be black"
        assert result.did_run(input1)
        assert not result.did_run(input2)
        assert result.did_run(mask)
        assert result.did_run(lazy_mix)

<<<<<<< HEAD
    async def test_full_cache(self, client: ComfyClient, builder: GraphBuilder):
=======
    def test_full_cache(self, client: ComfyClient, builder: GraphBuilder, server):
>>>>>>> fd271ded
        g = builder
        input1 = g.node("StubImage", content="BLACK", height=512, width=512, batch_size=1)
        input2 = g.node("StubImage", content="NOISE", height=512, width=512, batch_size=1)
        mask = g.node("StubMask", value=0.5, height=512, width=512, batch_size=1)

        lazy_mix = g.node("TestLazyMixImages", image1=input1.out(0), image2=input2.out(0), mask=mask.out(0))
        g.node("SaveImage", images=lazy_mix.out(0))

        await client.run(g)
        result2 = await client.run(g)
        for node_id, node in g.nodes.items():
            if server["should_cache_results"]:
                assert not result2.did_run(node), f"Node {node_id} ran, but should have been cached"
            else:
                assert result2.did_run(node), f"Node {node_id} was cached, but should have been run"

<<<<<<< HEAD
    async def test_partial_cache(self, client: ComfyClient, builder: GraphBuilder):
=======
    def test_partial_cache(self, client: ComfyClient, builder: GraphBuilder, server):
>>>>>>> fd271ded
        g = builder
        input1 = g.node("StubImage", content="BLACK", height=512, width=512, batch_size=1)
        input2 = g.node("StubImage", content="NOISE", height=512, width=512, batch_size=1)
        mask = g.node("StubMask", value=0.5, height=512, width=512, batch_size=1)

        lazy_mix = g.node("TestLazyMixImages", image1=input1.out(0), image2=input2.out(0), mask=mask.out(0))
        g.node("SaveImage", images=lazy_mix.out(0))

        await client.run(g)
        mask.inputs['value'] = 0.4
<<<<<<< HEAD
        result2 = await client.run(g)
        assert not result2.did_run(input1), "Input1 should have been cached"
        assert not result2.did_run(input2), "Input2 should have been cached"
=======
        result2 = client.run(g)
        if server["should_cache_results"]:
            assert not result2.did_run(input1), "Input1 should have been cached"
            assert not result2.did_run(input2), "Input2 should have been cached"
        else:
            assert result2.did_run(input1), "Input1 should have been rerun"
            assert result2.did_run(input2), "Input2 should have been rerun"
>>>>>>> fd271ded

    async def test_error(self, client: ComfyClient, builder: GraphBuilder):
        g = builder
        input1 = g.node("StubImage", content="BLACK", height=512, width=512, batch_size=1)
        # Different size of the two images
        input2 = g.node("StubImage", content="NOISE", height=256, width=256, batch_size=1)
        mask = g.node("StubMask", value=0.5, height=512, width=512, batch_size=1)

        lazy_mix = g.node("TestLazyMixImages", image1=input1.out(0), image2=input2.out(0), mask=mask.out(0))
        g.node("SaveImage", images=lazy_mix.out(0))

        try:
            await client.run(g)
            assert False, "Should have raised an error"
        except Exception as e:
            assert 'prompt_id' in e.args[0], f"Did not get back a proper error message: {e}"

    @pytest.mark.parametrize("test_value, expect_error", [
        (5, True),
        ("foo", True),
        (5.0, False),
    ])
    async def test_validation_error_literal(self, test_value, expect_error, client: ComfyClient, builder: GraphBuilder):
        g = builder
        validation1 = g.node("TestCustomValidation1", input1=test_value, input2=3.0)
        g.node("SaveImage", images=validation1.out(0))

        if expect_error:
            with pytest.raises(ValueError):
                await client.run(g)
        else:
            await client.run(g)

    @pytest.mark.parametrize("test_type, test_value", [
        ("StubInt", 5),
        ("StubMask", 5.0)
    ])
    async def test_validation_error_edge1(self, test_type, test_value, client: ComfyClient, builder: GraphBuilder):
        g = builder
        stub = g.node(test_type, value=test_value)
        validation1 = g.node("TestCustomValidation1", input1=stub.out(0), input2=3.0)
        g.node("SaveImage", images=validation1.out(0))

        with pytest.raises(ValueError):
            await client.run(g)

    @pytest.mark.parametrize("test_type, test_value, expect_error", [
        ("StubInt", 5, True),
        ("StubFloat", 5.0, False)
    ])
    async def test_validation_error_edge2(self, test_type, test_value, expect_error, client: ComfyClient, builder: GraphBuilder):
        g = builder
        stub = g.node(test_type, value=test_value)
        validation2 = g.node("TestCustomValidation2", input1=stub.out(0), input2=3.0)
        g.node("SaveImage", images=validation2.out(0))

        if expect_error:
            with pytest.raises(ValueError):
                await client.run(g)
        else:
            await client.run(g)

    @pytest.mark.parametrize("test_type, test_value, expect_error", [
        ("StubInt", 5, True),
        ("StubFloat", 5.0, False)
    ])
    async def test_validation_error_edge3(self, test_type, test_value, expect_error, client: ComfyClient, builder: GraphBuilder):
        g = builder
        stub = g.node(test_type, value=test_value)
        validation3 = g.node("TestCustomValidation3", input1=stub.out(0), input2=3.0)
        g.node("SaveImage", images=validation3.out(0))

        if expect_error:
            with pytest.raises(ValueError):
                await client.run(g)
        else:
            await client.run(g)

    @pytest.mark.parametrize("test_type, test_value, expect_error", [
        ("StubInt", 5, True),
        ("StubFloat", 5.0, False)
    ])
    async def test_validation_error_edge4(self, test_type, test_value, expect_error, client: ComfyClient, builder: GraphBuilder):
        g = builder
        stub = g.node(test_type, value=test_value)
        validation4 = g.node("TestCustomValidation4", input1=stub.out(0), input2=3.0)
        g.node("SaveImage", images=validation4.out(0))

        if expect_error:
            with pytest.raises(ValueError):
                await client.run(g)
        else:
            await client.run(g)

    async def test_cycle_error(self, client: ComfyClient, builder: GraphBuilder):
        g = builder
        input1 = g.node("StubImage", content="BLACK", height=512, width=512, batch_size=1)
        input2 = g.node("StubImage", content="WHITE", height=512, width=512, batch_size=1)
        mask = g.node("StubMask", value=0.5, height=512, width=512, batch_size=1)

        lazy_mix1 = g.node("TestLazyMixImages", image1=input1.out(0), mask=mask.out(0))
        lazy_mix2 = g.node("TestLazyMixImages", image1=lazy_mix1.out(0), image2=input2.out(0), mask=mask.out(0))
        g.node("SaveImage", images=lazy_mix2.out(0))

        # When the cycle exists on initial submission, it should raise a validation error
        with pytest.raises(ValueError):
            await client.run(g)

    async def test_dynamic_cycle_error(self, client: ComfyClient, builder: GraphBuilder):
        g = builder
        input1 = g.node("StubImage", content="BLACK", height=512, width=512, batch_size=1)
        input2 = g.node("StubImage", content="WHITE", height=512, width=512, batch_size=1)
        generator = g.node("TestDynamicDependencyCycle", input1=input1.out(0), input2=input2.out(0))
        g.node("SaveImage", images=generator.out(0))

        # When the cycle is in a graph that is generated dynamically, it should raise a runtime error
        try:
            await client.run(g)
            assert False, "Should have raised an error"
        except Exception as e:
            assert 'prompt_id' in e.args[0], f"Did not get back a proper error message: {e}"
            assert e.args[0]['node_id'] == generator.id, "Error should have been on the generator node"

<<<<<<< HEAD
    async def test_custom_is_changed(self, client: ComfyClient, builder: GraphBuilder):
=======
    def test_missing_node_error(self, client: ComfyClient, builder: GraphBuilder):
        g = builder
        input1 = g.node("StubImage", content="BLACK", height=512, width=512, batch_size=1)
        input2 = g.node("StubImage", id="removeme", content="WHITE", height=512, width=512, batch_size=1)
        input3 = g.node("StubImage", content="WHITE", height=512, width=512, batch_size=1)
        mask = g.node("StubMask", value=0.5, height=512, width=512, batch_size=1)
        mix1 = g.node("TestLazyMixImages", image1=input1.out(0), image2=input2.out(0), mask=mask.out(0))
        mix2 = g.node("TestLazyMixImages", image1=input1.out(0), image2=input3.out(0), mask=mask.out(0))
        # We have multiple outputs. The first is invalid, but the second is valid
        g.node("SaveImage", images=mix1.out(0))
        g.node("SaveImage", images=mix2.out(0))
        g.remove_node("removeme")

        client.run(g)

        # Add back in the missing node to make sure the error doesn't break the server
        input2 = g.node("StubImage", id="removeme", content="WHITE", height=512, width=512, batch_size=1)
        client.run(g)

    def test_custom_is_changed(self, client: ComfyClient, builder: GraphBuilder, server):
>>>>>>> fd271ded
        g = builder
        # Creating the nodes in this specific order previously caused a bug
        save = g.node("SaveImage")
        is_changed = g.node("TestCustomIsChanged", should_change=False)
        input1 = g.node("StubImage", content="BLACK", height=512, width=512, batch_size=1)

        save.set_input('images', is_changed.out(0))
        is_changed.set_input('image', input1.out(0))

        result1 = await client.run(g)
        result2 = await client.run(g)
        is_changed.set_input('should_change', True)
        result3 = await client.run(g)
        result4 = await client.run(g)
        assert result1.did_run(is_changed), "is_changed should have been run"
        if server["should_cache_results"]:
            assert not result2.did_run(is_changed), "is_changed should have been cached"
        else:
            assert result2.did_run(is_changed), "is_changed should have been re-run"
        assert result3.did_run(is_changed), "is_changed should have been re-run"
        assert result4.did_run(is_changed), "is_changed should not have been cached"

    async def test_undeclared_inputs(self, client: ComfyClient, builder: GraphBuilder):
        g = builder
        input1 = g.node("StubImage", content="BLACK", height=512, width=512, batch_size=1)
        input2 = g.node("StubImage", content="WHITE", height=512, width=512, batch_size=1)
        input3 = g.node("StubImage", content="BLACK", height=512, width=512, batch_size=1)
        input4 = g.node("StubImage", content="BLACK", height=512, width=512, batch_size=1)
        average = g.node("TestVariadicAverage", input1=input1.out(0), input2=input2.out(0), input3=input3.out(0), input4=input4.out(0))
        output = g.node("SaveImage", images=average.out(0))

        result = await client.run(g)
        result_image = result.get_images(output)[0]
        expected = 255 // 4
        assert numpy.array(result_image).min() == expected and numpy.array(result_image).max() == expected, "Image should be grey"

    async def test_for_loop(self, client: ComfyClient, builder: GraphBuilder):
        g = builder
        iterations = 4
        input1 = g.node("StubImage", content="BLACK", height=512, width=512, batch_size=1)
        input2 = g.node("StubImage", content="WHITE", height=512, width=512, batch_size=1)
        is_changed = g.node("TestCustomIsChanged", should_change=True, image=input2.out(0))
        for_open = g.node("TestForLoopOpen", remaining=iterations, initial_value1=is_changed.out(0))
        average = g.node("TestVariadicAverage", input1=input1.out(0), input2=for_open.out(2))
        for_close = g.node("TestForLoopClose", flow_control=for_open.out(0), initial_value1=average.out(0))
        output = g.node("SaveImage", images=for_close.out(0))

        for iterations in range(1, 5):
            for_open.set_input('remaining', iterations)
            result = await client.run(g)
            result_image = result.get_images(output)[0]
            expected = 255 // (2 ** iterations)
            assert numpy.array(result_image).min() == expected and numpy.array(result_image).max() == expected, "Image should be grey"
            assert result.did_run(is_changed)

    async def test_mixed_expansion_returns(self, client: ComfyClient, builder: GraphBuilder):
        g = builder
        val_list = g.node("TestMakeListNode", value1=0.1, value2=0.2, value3=0.3)
        mixed = g.node("TestMixedExpansionReturns", input1=val_list.out(0))
        output_dynamic = g.node("SaveImage", images=mixed.out(0))
        output_literal = g.node("SaveImage", images=mixed.out(1))

        result = await client.run(g)
        images_dynamic = result.get_images(output_dynamic)
        assert len(images_dynamic) == 3, "Should have 2 images"
        assert numpy.array(images_dynamic[0]).min() == 25 and numpy.array(images_dynamic[0]).max() == 25, "First image should be 0.1"
        assert numpy.array(images_dynamic[1]).min() == 51 and numpy.array(images_dynamic[1]).max() == 51, "Second image should be 0.2"
        assert numpy.array(images_dynamic[2]).min() == 76 and numpy.array(images_dynamic[2]).max() == 76, "Third image should be 0.3"

        images_literal = result.get_images(output_literal)
        assert len(images_literal) == 3, "Should have 2 images"
        for i in range(3):
            assert numpy.array(images_literal[i]).min() == 255 and numpy.array(images_literal[i]).max() == 255, "All images should be white"

    async def test_mixed_lazy_results(self, client: ComfyClient, builder: GraphBuilder):
        g = builder
        val_list = g.node("TestMakeListNode", value1=0.0, value2=0.5, value3=1.0)
        mask = g.node("StubMask", value=val_list.out(0), height=512, width=512, batch_size=1)
        input1 = g.node("StubImage", content="BLACK", height=512, width=512, batch_size=1)
        input2 = g.node("StubImage", content="WHITE", height=512, width=512, batch_size=1)
        mix = g.node("TestLazyMixImages", image1=input1.out(0), image2=input2.out(0), mask=mask.out(0))
        rebatch = g.node("RebatchImages", images=mix.out(0), batch_size=3)
        output = g.node("SaveImage", images=rebatch.out(0))

        result = await client.run(g)
        images = result.get_images(output)
        assert len(images) == 3, "Should have 3 image"
        assert numpy.array(images[0]).min() == 0 and numpy.array(images[0]).max() == 0, "First image should be 0.0"
        assert numpy.array(images[1]).min() == 127 and numpy.array(images[1]).max() == 127, "Second image should be 0.5"
        assert numpy.array(images[2]).min() == 255 and numpy.array(images[2]).max() == 255, "Third image should be 1.0"

    async def test_missing_node_error(self, client: ComfyClient, builder: GraphBuilder):
        g = builder
        input1 = g.node("StubImage", content="BLACK", height=512, width=512, batch_size=1)
        input2 = g.node("StubImage", id="removeme", content="WHITE", height=512, width=512, batch_size=1)
        input3 = g.node("StubImage", content="WHITE", height=512, width=512, batch_size=1)
        mask = g.node("StubMask", value=0.5, height=512, width=512, batch_size=1)
        mix1 = g.node("TestLazyMixImages", image1=input1.out(0), image2=input2.out(0), mask=mask.out(0))
        mix2 = g.node("TestLazyMixImages", image1=input1.out(0), image2=input3.out(0), mask=mask.out(0))
        # We have multiple outputs. The first is invalid, but the second is valid
        g.node("SaveImage", images=mix1.out(0))
        g.node("SaveImage", images=mix2.out(0))
        g.remove_node("removeme")

        await client.run(g)

        # Add back in the missing node to make sure the error doesn't break the server
        input2 = g.node("StubImage", id="removeme", content="WHITE", height=512, width=512, batch_size=1)
        await client.run(g)

    async def test_output_reuse(self, client: ComfyClient, builder: GraphBuilder):
        g = builder
        input1 = g.node("StubImage", content="BLACK", height=512, width=512, batch_size=1)

        output1 = g.node("SaveImage", images=input1.out(0))
        output2 = g.node("SaveImage", images=input1.out(0))

        result = await client.run(g)
        images1 = result.get_images(output1)
        images2 = result.get_images(output2)
        assert len(images1) == 1, "Should have 1 image"
        assert len(images2) == 1, "Should have 1 image"

    # This tests that only constant outputs are used in the call to `IS_CHANGED`
<<<<<<< HEAD
    async def test_is_changed_with_outputs(self, client: ComfyClient, builder: GraphBuilder):
=======
    def test_is_changed_with_outputs(self, client: ComfyClient, builder: GraphBuilder, server):
>>>>>>> fd271ded
        g = builder
        input1 = g.node("StubConstantImage", value=0.5, height=512, width=512, batch_size=1)
        test_node = g.node("TestIsChangedWithConstants", image=input1.out(0), value=0.5)

        output = g.node("PreviewImage", images=test_node.out(0))

        result = await client.run(g)
        images = result.get_images(output)
        assert len(images) == 1, "Should have 1 image"
        assert numpy.array(images[0]).min() == 63 and numpy.array(images[0]).max() == 63, "Image should have value 0.25"

        result = await client.run(g)
        images = result.get_images(output)
        assert len(images) == 1, "Should have 1 image"
        assert numpy.array(images[0]).min() == 63 and numpy.array(images[0]).max() == 63, "Image should have value 0.25"
        if server["should_cache_results"]:
            assert not result.did_run(test_node), "The execution should have been cached"
        else:
            assert result.did_run(test_node), "The execution should have been re-run"


    async def test_parallel_sleep_nodes(self, client: ComfyClient, builder: GraphBuilder, skip_timing_checks):
        # Warmup execution to ensure server is fully initialized
        await run_warmup(client)
        g = builder
        image = g.node("StubImage", content="BLACK", height=512, width=512, batch_size=1)

        # Create sleep nodes for each duration
        sleep_node1 = g.node("TestSleep", value=image.out(0), seconds=2.9)
        sleep_node2 = g.node("TestSleep", value=image.out(0), seconds=3.1)
        sleep_node3 = g.node("TestSleep", value=image.out(0), seconds=3.0)

        # Add outputs to verify the execution
        _output1 = g.node("PreviewImage", images=sleep_node1.out(0))
        _output2 = g.node("PreviewImage", images=sleep_node2.out(0))
        _output3 = g.node("PreviewImage", images=sleep_node3.out(0))

        start_time = time.time()
        result = await client.run(g)
        elapsed_time = time.time() - start_time

        # The test should take around 3.0 seconds (the longest sleep duration)
        # plus some overhead, but definitely less than the sum of all sleeps (9.0s)
        if not skip_timing_checks:
            assert elapsed_time < 8.9, f"Parallel execution took {elapsed_time}s, expected less than 8.9s"

        # Verify that all nodes executed
        assert result.did_run(sleep_node1), "Sleep node 1 should have run"
        assert result.did_run(sleep_node2), "Sleep node 2 should have run"
        assert result.did_run(sleep_node3), "Sleep node 3 should have run"

    async def test_parallel_sleep_expansion(self, client: ComfyClient, builder: GraphBuilder, skip_timing_checks):
        # Warmup execution to ensure server is fully initialized
        await run_warmup(client)
        g = builder
        # Create input images with different values
        image1 = g.node("StubImage", content="BLACK", height=512, width=512, batch_size=1)
        image2 = g.node("StubImage", content="WHITE", height=512, width=512, batch_size=1)
        image3 = g.node("StubImage", content="WHITE", height=512, width=512, batch_size=1)

        # Create a TestParallelSleep node that expands into multiple TestSleep nodes
        parallel_sleep = g.node("TestParallelSleep",
                                image1=image1.out(0),
                                image2=image2.out(0),
                                image3=image3.out(0),
                                sleep1=4.8,
                                sleep2=4.9,
                                sleep3=5.0)
        output = g.node("SaveImage", images=parallel_sleep.out(0))

        start_time = time.time()
        result = await client.run(g)
        elapsed_time = time.time() - start_time

        # Similar to the previous test, expect parallel execution of the sleep nodes
        # which should complete in less than the sum of all sleeps
        # Lots of leeway here since Windows CI is slow
        if not skip_timing_checks:
            assert elapsed_time < 13.0, f"Expansion execution took {elapsed_time}s"

        # Verify the parallel sleep node executed
        assert result.did_run(parallel_sleep), "ParallelSleep node should have run"

        # Verify we get an image as output (blend of the three input images)
        result_images = result.get_images(output)
        assert len(result_images) == 1, "Should have 1 image"
        # Average pixel value should be around 170 (255 * 2 // 3)
        avg_value = numpy.array(result_images[0]).mean()
        assert avg_value == 170, f"Image average value {avg_value} should be 170"

    # This tests that nodes with OUTPUT_IS_LIST function correctly when they receive an ExecutionBlocker
    # as input. We also test that when that list (containing an ExecutionBlocker) is passed to a node,
    # only that one entry in the list is blocked.
    async def test_execution_block_list_output(self, client: ComfyClient, builder: GraphBuilder):
        g = builder
        image1 = g.node("StubImage", content="BLACK", height=512, width=512, batch_size=1)
        image2 = g.node("StubImage", content="WHITE", height=512, width=512, batch_size=1)
        image3 = g.node("StubImage", content="BLACK", height=512, width=512, batch_size=1)
        image_list = g.node("TestMakeListNode", value1=image1.out(0), value2=image2.out(0), value3=image3.out(0))
        int1 = g.node("StubInt", value=1)
        int2 = g.node("StubInt", value=2)
        int3 = g.node("StubInt", value=3)
        int_list = g.node("TestMakeListNode", value1=int1.out(0), value2=int2.out(0), value3=int3.out(0))
        compare = g.node("TestIntConditions", a=int_list.out(0), b=2, operation="==")
        blocker = g.node("TestExecutionBlocker", input=image_list.out(0), block=compare.out(0), verbose=False)

        list_output = g.node("TestMakeListNode", value1=blocker.out(0))
        output = g.node("PreviewImage", images=list_output.out(0))

        result = await client.run(g)
        assert result.did_run(output), "The execution should have run"
        images = result.get_images(output)
        assert len(images) == 2, "Should have 2 images"
        assert numpy.array(images[0]).min() == 0 and numpy.array(images[0]).max() == 0, "First image should be black"
        assert numpy.array(images[1]).min() == 0 and numpy.array(images[1]).max() == 0, "Second image should also be black"

    # Output nodes included in the partial execution list are executed
    async def test_partial_execution_included_outputs(self, client: ComfyClient, builder: GraphBuilder):
        g = builder
        input1 = g.node("StubImage", content="BLACK", height=512, width=512, batch_size=1)
        input2 = g.node("StubImage", content="WHITE", height=512, width=512, batch_size=1)

        # Create two separate output nodes
        output1 = g.node("SaveImage", images=input1.out(0))
        output2 = g.node("SaveImage", images=input2.out(0))

        # Run with partial execution targeting only output1
        result = await client.run(g, partial_execution_targets=[output1.id])

        assert result.was_executed(input1), "Input1 should have been executed (run or cached)"
        assert result.was_executed(output1), "Output1 should have been executed (run or cached)"
        assert not result.did_run(input2), "Input2 should not have run"
        assert not result.did_run(output2), "Output2 should not have run"

        # Verify only output1 produced results
        assert len(result.get_images(output1)) == 1, "Output1 should have produced an image"
        assert len(result.get_images(output2)) == 0, "Output2 should not have produced an image"

    # Output nodes NOT included in the partial execution list are NOT executed
    async def test_partial_execution_excluded_outputs(self, client: ComfyClient, builder: GraphBuilder):
        g = builder
        input1 = g.node("StubImage", content="BLACK", height=512, width=512, batch_size=1)
        input2 = g.node("StubImage", content="WHITE", height=512, width=512, batch_size=1)
        input3 = g.node("StubImage", content="NOISE", height=512, width=512, batch_size=1)

        # Create three output nodes
        output1 = g.node("SaveImage", images=input1.out(0))
        output2 = g.node("SaveImage", images=input2.out(0))
        output3 = g.node("SaveImage", images=input3.out(0))

        # Run with partial execution targeting only output1 and output3
        result = await client.run(g, partial_execution_targets=[output1.id, output3.id])

        assert result.was_executed(input1), "Input1 should have been executed"
        assert result.was_executed(input3), "Input3 should have been executed"
        assert result.was_executed(output1), "Output1 should have been executed"
        assert result.was_executed(output3), "Output3 should have been executed"
        assert not result.did_run(input2), "Input2 should not have run"
        assert not result.did_run(output2), "Output2 should not have run"

    # Output nodes NOT in list ARE executed if necessary for nodes that are in the list
    async def test_partial_execution_dependencies(self, client: ComfyClient, builder: GraphBuilder):
        g = builder
        input1 = g.node("StubImage", content="BLACK", height=512, width=512, batch_size=1)

        # Create a processing chain with an OUTPUT_NODE that has socket outputs
        output_with_socket = g.node("TestOutputNodeWithSocketOutput", image=input1.out(0), value=2.0)

        # Create another node that depends on the output_with_socket
        dependent_node = g.node("TestLazyMixImages",
                                image1=output_with_socket.out(0),
                                image2=input1.out(0),
                                mask=g.node("StubMask", value=0.5, height=512, width=512, batch_size=1).out(0))

        # Create the final output
        final_output = g.node("SaveImage", images=dependent_node.out(0))

        # Run with partial execution targeting only the final output
        result = await client.run(g, partial_execution_targets=[final_output.id])

        # All nodes should have been executed because they're dependencies
        assert result.was_executed(input1), "Input1 should have been executed"
        assert result.was_executed(output_with_socket), "Output with socket should have been executed (dependency)"
        assert result.was_executed(dependent_node), "Dependent node should have been executed"
        assert result.was_executed(final_output), "Final output should have been executed"

    # Lazy execution works with partial execution
    async def test_partial_execution_with_lazy_nodes(self, client: ComfyClient, builder: GraphBuilder):
        g = builder
        input1 = g.node("StubImage", content="BLACK", height=512, width=512, batch_size=1)
        input2 = g.node("StubImage", content="WHITE", height=512, width=512, batch_size=1)
        input3 = g.node("StubImage", content="NOISE", height=512, width=512, batch_size=1)

        # Create masks that will trigger different lazy execution paths
        mask1 = g.node("StubMask", value=0.0, height=512, width=512, batch_size=1)  # Will only need image1
        mask2 = g.node("StubMask", value=0.5, height=512, width=512, batch_size=1)  # Will need both images

        # Create two lazy mix nodes
        lazy_mix1 = g.node("TestLazyMixImages", image1=input1.out(0), image2=input2.out(0), mask=mask1.out(0))
        lazy_mix2 = g.node("TestLazyMixImages", image1=input2.out(0), image2=input3.out(0), mask=mask2.out(0))

        output1 = g.node("SaveImage", images=lazy_mix1.out(0))
        output2 = g.node("SaveImage", images=lazy_mix2.out(0))

        # Run with partial execution targeting only output1
        result = await client.run(g, partial_execution_targets=[output1.id])

        # For output1 path - only input1 should run due to lazy evaluation (mask=0.0)
        assert result.was_executed(input1), "Input1 should have been executed"
        assert not result.did_run(input2), "Input2 should not have run (lazy evaluation)"
        assert result.was_executed(mask1), "Mask1 should have been executed"
        assert result.was_executed(lazy_mix1), "Lazy mix1 should have been executed"
        assert result.was_executed(output1), "Output1 should have been executed"

        # Nothing from output2 path should run
        assert not result.did_run(input3), "Input3 should not have run"
        assert not result.did_run(mask2), "Mask2 should not have run"
        assert not result.did_run(lazy_mix2), "Lazy mix2 should not have run"
        assert not result.did_run(output2), "Output2 should not have run"

    # Multiple OUTPUT_NODEs with dependencies
    async def test_partial_execution_multiple_output_nodes(self, client: ComfyClient, builder: GraphBuilder):
        g = builder
        input1 = g.node("StubImage", content="BLACK", height=512, width=512, batch_size=1)
        input2 = g.node("StubImage", content="WHITE", height=512, width=512, batch_size=1)

        # Create a chain of OUTPUT_NODEs
        output_node1 = g.node("TestOutputNodeWithSocketOutput", image=input1.out(0), value=1.5)
        output_node2 = g.node("TestOutputNodeWithSocketOutput", image=output_node1.out(0), value=2.0)

        # Create regular output nodes
        save1 = g.node("SaveImage", images=output_node1.out(0))
        save2 = g.node("SaveImage", images=output_node2.out(0))
        save3 = g.node("SaveImage", images=input2.out(0))

        # Run targeting only save2
        result = await client.run(g, partial_execution_targets=[save2.id])

        # Should run: input1, output_node1, output_node2, save2
        assert result.was_executed(input1), "Input1 should have been executed"
        assert result.was_executed(output_node1), "Output node 1 should have been executed (dependency)"
        assert result.was_executed(output_node2), "Output node 2 should have been executed (dependency)"
        assert result.was_executed(save2), "Save2 should have been executed"

        # Should NOT run: input2, save1, save3
        assert not result.did_run(input2), "Input2 should not have run"
        assert not result.did_run(save1), "Save1 should not have run"
        assert not result.did_run(save3), "Save3 should not have run"

    # Empty partial execution list (should execute nothing)
    async def test_partial_execution_empty_list(self, client: ComfyClient, builder: GraphBuilder):
        g = builder
        input1 = g.node("StubImage", content="BLACK", height=512, width=512, batch_size=1)
        _output1 = g.node("SaveImage", images=input1.out(0))

        # Run with empty partial execution list
        try:
            _result = await client.run(g, partial_execution_targets=[])
            # Should get an error because no outputs are selected
            assert False, "Should have raised an error for empty partial execution list"
        except Exception:
            pass  # Expected behavior

    async def _create_history_item(self, client, builder):
        g = GraphBuilder(prefix="offset_test")
        input_node = g.node(
            "StubImage", content="BLACK", height=32, width=32, batch_size=1
        )
        g.node("SaveImage", images=input_node.out(0))
        return await client.run(g)

    async def test_offset_returns_different_items_than_beginning_of_history(
            self, client: ComfyClient, builder: GraphBuilder
    ):
        """Test that offset skips items at the beginning"""
        for _ in range(5):
            await self._create_history_item(client, builder)

        first_two = client.get_all_history(max_items=2, offset=0)
        next_two = client.get_all_history(max_items=2, offset=2)

        assert set(first_two.keys()).isdisjoint(
            set(next_two.keys())
        ), "Offset should skip initial items"

    async def test_offset_beyond_history_length_returns_empty(
            self, client: ComfyClient, builder: GraphBuilder
    ):
        """Test offset larger than total history returns empty result"""
        await self._create_history_item(client, builder)

        result = client.get_all_history(offset=100)
        assert len(result) == 0, "Large offset should return no items"

    async def test_offset_at_exact_history_length_returns_empty(
            self, client: ComfyClient, builder: GraphBuilder
    ):
        """Test offset equal to history length returns empty"""
        for _ in range(3):
            await self._create_history_item(client, builder)

        all_history = client.get_all_history()
        result = client.get_all_history(offset=len(all_history))
        assert len(result) == 0, "Offset at history length should return empty"

    async def test_offset_zero_equals_no_offset_parameter(
            self, client: ComfyClient, builder: GraphBuilder
    ):
        """Test offset=0 behaves same as omitting offset"""
        await self._create_history_item(client, builder)

        with_zero = client.get_all_history(offset=0)
        without_offset = client.get_all_history()

        assert with_zero == without_offset, "offset=0 should equal no offset"

    async def test_offset_without_max_items_skips_from_beginning(
            self, client: ComfyClient, builder: GraphBuilder
    ):
        """Test offset alone (no max_items) returns remaining items"""
        for _ in range(4):
            await self._create_history_item(client, builder)

        all_items = client.get_all_history()
        offset_items = client.get_all_history(offset=2)

        assert (
                len(offset_items) == len(all_items) - 2
        ), "Offset should skip specified number of items"

    async def test_offset_with_max_items_returns_correct_window(
            self, client: ComfyClient, builder: GraphBuilder
    ):
        """Test offset + max_items returns correct slice of history"""
        for _ in range(6):
            await self._create_history_item(client, builder)

        window = client.get_all_history(max_items=2, offset=1)
        assert len(window) <= 2, "Should respect max_items limit"

    async def test_offset_near_end_returns_remaining_items_only(
            self, client: ComfyClient, builder: GraphBuilder
    ):
        """Test offset near end of history returns only remaining items"""
        for _ in range(3):
            await self._create_history_item(client, builder)

        all_history = client.get_all_history()
        # Offset to near the end
        result = client.get_all_history(max_items=5, offset=len(all_history) - 1)

        assert len(result) <= 1, "Should return at most 1 item when offset is near end"

    async def test_lazy_switch_true_branch(self, client: ComfyClient, builder: GraphBuilder):
        await client.embedded_client.clear_cache()
        g = builder
        # Create a "True" boolean value
        true_int = g.node("StubInt", value=1)
        true_bool = g.node("TestIntConditions", a=true_int.out(0), b=1, operation="==")  # 1 == 1 -> True

        # Create nodes for branches
        node_true = g.node("StubImage", content="WHITE", height=32, width=32, batch_size=1)
        node_false = g.node("StubImage", content="BLACK", height=32, width=32, batch_size=1)

        # Create lazy switch
        # Note: LazySwitch is imported at the top of the file
        switch = g.node("LazySwitch", switch=true_bool.out(0), on_true=node_true.out(0), on_false=node_false.out(0))
        output = g.node("SaveImage", images=switch.out(0))

        result = await client.run(g)

        # Check execution
        assert result.did_run(true_int), "True stub int should run"
        assert result.did_run(true_bool), "Boolean condition node should run"
        assert result.did_run(node_true), "on_true node should run"
        assert not result.did_run(node_false), "on_false node should NOT run"
        assert result.did_run(switch), "LazySwitch node should run"
        assert result.did_run(output), "SaveImage node should run"

        # Check output
        result_image = result.get_images(output)[0]
        assert numpy.array(result_image).mean() == 255, "Image should be white"

    async def test_lazy_switch_false_branch(self, client: ComfyClient, builder: GraphBuilder):
        await client.embedded_client.clear_cache()
        g = builder
        # Create a "False" boolean value
        false_int = g.node("StubInt", value=0)
        false_bool = g.node("TestIntConditions", a=false_int.out(0), b=1, operation="==")  # 0 == 1 -> False

        # Create nodes for branches
        node_true = g.node("StubImage", content="WHITE", height=32, width=32, batch_size=1)
        node_false = g.node("StubImage", content="BLACK", height=32, width=32, batch_size=1)

        # Create lazy switch
        switch = g.node("LazySwitch", switch=false_bool.out(0), on_true=node_true.out(0), on_false=node_false.out(0))
        output = g.node("SaveImage", images=switch.out(0))

        result = await client.run(g)

        # Check execution
        assert result.did_run(false_int), "False stub int should run"
        assert result.did_run(false_bool), "Boolean condition node should run"
        assert not result.did_run(node_true), "on_true node should NOT run"
        assert result.did_run(node_false), "on_false node should run"
        assert result.did_run(switch), "LazySwitch node should run"
        assert result.did_run(output), "SaveImage node should run"

        # Check output
        result_image = result.get_images(output)[0]
        assert numpy.array(result_image).mean() == 0, "Image should be black"

    async def test_lazy_binary_op_and_short_circuit(self, client: ComfyClient, builder: GraphBuilder):
        await client.embedded_client.clear_cache()
        g = builder
        # Create a "False" boolean value
        false_int = g.node("StubInt", value=0)
        lhs_bool = g.node("TestIntConditions", a=false_int.out(0), b=1, operation="==")  # 0 == 1 -> False

        # Create a "True" boolean value for RHS (this node should not run)
        true_int_rhs = g.node("StubInt", value=1)
        rhs_bool = g.node("TestIntConditions", a=true_int_rhs.out(0), b=1, operation="==")  # 1 == 1 -> True

        # Create binary op
        # Note: BinaryOperation is imported at the top of the file
        binary_op = g.node("BinaryOperation", lhs=lhs_bool.out(0), op="and", rhs=rhs_bool.out(0))

        # Create lazy switch to check result
        node_true = g.node("StubImage", content="WHITE", height=32, width=32, batch_size=1)
        node_false = g.node("StubImage", content="BLACK", height=32, width=32, batch_size=1)
        switch = g.node("LazySwitch", switch=binary_op.out(0), on_true=node_true.out(0), on_false=node_false.out(0))
        output = g.node("SaveImage", images=switch.out(0))

        result = await client.run(g)

        # Check execution
        assert result.did_run(false_int), "LHS int node should run"
        assert result.did_run(lhs_bool), "LHS bool node should run"
        assert not result.did_run(true_int_rhs), "RHS int node should NOT run (short-circuit)"
        assert not result.did_run(rhs_bool), "RHS bool node should NOT run (short-circuit)"
        assert result.did_run(binary_op), "BinaryOp should run"
        assert not result.did_run(node_true), "on_true node should NOT run"
        assert result.did_run(node_false), "on_false node should run"

        # Check output
        result_image = result.get_images(output)[0]
        assert numpy.array(result_image).mean() == 0, "Image should be black (result of 'and' was False)"

    async def test_lazy_binary_op_or_short_circuit(self, client: ComfyClient, builder: GraphBuilder):
        await client.embedded_client.clear_cache()
        g = builder
        # Create a "True" boolean value
        true_int = g.node("StubInt", value=1)
        lhs_bool = g.node("TestIntConditions", a=true_int.out(0), b=1, operation="==")  # 1 == 1 -> True

        # Create a "False" boolean value for RHS (this node should not run)
        false_int_rhs = g.node("StubInt", value=0)
        rhs_bool = g.node("TestIntConditions", a=false_int_rhs.out(0), b=1, operation="==")  # 0 == 1 -> False

        # Create binary op
        binary_op = g.node("BinaryOperation", lhs=lhs_bool.out(0), op="or", rhs=rhs_bool.out(0))

        # Create lazy switch to check result
        node_true = g.node("StubImage", content="WHITE", height=32, width=32, batch_size=1)
        node_false = g.node("StubImage", content="BLACK", height=32, width=32, batch_size=1)
        switch = g.node("LazySwitch", switch=binary_op.out(0), on_true=node_true.out(0), on_false=node_false.out(0))
        output = g.node("SaveImage", images=switch.out(0))

        result = await client.run(g)

        # Check execution
        assert result.did_run(true_int), "LHS int node should run"
        assert result.did_run(lhs_bool), "LHS bool node should run"
        assert not result.did_run(false_int_rhs), "RHS int node should NOT run (short-circuit)"
        assert not result.did_run(rhs_bool), "RHS bool node should NOT run (short-circuit)"
        assert result.did_run(binary_op), "BinaryOp should run"
        assert result.did_run(node_true), "on_true node should run"
        assert not result.did_run(node_false), "on_false node should NOT run"

        # Check output
        result_image = result.get_images(output)[0]
        assert numpy.array(result_image).mean() == 255, "Image should be white (result of 'or' was True)"

    async def test_lazy_switch_with_none_input(self, client: ComfyClient, builder: GraphBuilder):
        await client.embedded_client.clear_cache()
        g = builder
        # Create a "False" boolean value
        false_int = g.node("StubInt", value=0)
        false_bool = g.node("TestIntConditions", a=false_int.out(0), b=1, operation="==")  # 0 == 1 -> False

        # Create nodes for branches
        # This node will return None as its value is empty and default_if_empty is not set
        node_true_image = g.node("ImageRequestParameter", value="", description="1")
        node_false_image = g.node("StubImage", content="BLACK", height=32, width=32, batch_size=1)

        # Create lazy switch
        switch = g.node("LazySwitch", switch=false_bool.out(0), on_true=node_true_image.out(0), on_false=node_false_image.out(0))
        output = g.node("SaveImage", images=switch.out(0))

        result = await client.run(g)

        # Check execution
        assert result.did_run(false_int), "False stub int should run"
        assert result.did_run(false_bool), "Boolean condition node should run"
        assert not result.did_run(node_true_image), "on_true (ImageRequestParameter) node should NOT run"
        assert result.did_run(node_false_image), "on_false node should run"
        assert result.did_run(switch), "LazySwitch node should run"
        assert result.did_run(output), "SaveImage node should run"

        # Check output
        result_image = result.get_images(output)[0]
        assert numpy.array(result_image).mean() == 0, "Image should be black"<|MERGE_RESOLUTION|>--- conflicted
+++ resolved
@@ -122,68 +122,17 @@
 @pytest.mark.execution
 class TestExecution:
     # Initialize server and client
-<<<<<<< HEAD
-    @fixture(scope="class", params=[
-        # ??? no cache lru, should cache results, etc. etc.
-        # (lru_size, should_cache_results)
-        (0, True),
-        (100, True),
-    ])
-    async def client(self, request):
-        from ..inference.testing_pack import NODE_CLASS_MAPPINGS, NODE_DISPLAY_NAME_MAPPINGS
-=======
-    #
     @fixture(scope="class", autouse=True, params=[
         { "extra_args" : [], "should_cache_results" : True },
         { "extra_args" : ["--cache-lru", 0], "should_cache_results" : True },
         { "extra_args" : ["--cache-lru", 100], "should_cache_results" : True },
         { "extra_args" : ["--cache-none"], "should_cache_results" : False },
     ])
-    def server(self, args_pytest, request):
-        # Start server
-        pargs = [
-            'python','main.py',
-            '--output-directory', args_pytest["output_dir"],
-            '--listen', args_pytest["listen"],
-            '--port', str(args_pytest["port"]),
-            '--extra-model-paths-config', 'tests/execution/extra_model_paths.yaml',
-            '--cpu',
-        ]
-        pargs += [ str(param) for param in request.param["extra_args"] ]
-        print("Running server with args:", pargs)  # noqa: T201
-        p = subprocess.Popen(pargs)
-        yield request.param
-        p.kill()
-        torch.cuda.empty_cache()
-
-    def start_client(self, listen:str, port:int):
-        # Start client
-        comfy_client = ComfyClient()
-        # Connect to server (with retries)
-        n_tries = 5
-        for i in range(n_tries):
-            time.sleep(4)
-            try:
-                comfy_client.connect(listen=listen, port=port)
-            except ConnectionRefusedError as e:
-                print(e)  # noqa: T201
-                print(f"({i+1}/{n_tries}) Retrying...")  # noqa: T201
-            else:
-                break
-        return comfy_client
-
-    @fixture(scope="class", autouse=True)
-    def shared_client(self, args_pytest, server):
-        client = self.start_client(args_pytest["listen"], args_pytest["port"])
-        yield client
-        del client
-        torch.cuda.empty_cache()
->>>>>>> fd271ded
-
-        # ??? todo: we have to deal with this
-        lru_size, should_cache_results = request.param
+    async def client(self, request):
+        from ..inference.testing_pack import NODE_CLASS_MAPPINGS, NODE_DISPLAY_NAME_MAPPINGS
+
         configuration = default_configuration()
-        configuration.cache_lru = lru_size
+        configuration.update(request.param["extra_args"])
 
         progress_handler = _ProgressHandler()
         with context_add_custom_nodes(ExportedNodes(NODE_CLASS_MAPPINGS=NODE_CLASS_MAPPINGS, NODE_DISPLAY_NAME_MAPPINGS=NODE_DISPLAY_NAME_MAPPINGS)):
@@ -211,11 +160,7 @@
         assert result.did_run(mask)
         assert result.did_run(lazy_mix)
 
-<<<<<<< HEAD
-    async def test_full_cache(self, client: ComfyClient, builder: GraphBuilder):
-=======
-    def test_full_cache(self, client: ComfyClient, builder: GraphBuilder, server):
->>>>>>> fd271ded
+    async def test_full_cache(self, client: ComfyClient, builder: GraphBuilder, server):
         g = builder
         input1 = g.node("StubImage", content="BLACK", height=512, width=512, batch_size=1)
         input2 = g.node("StubImage", content="NOISE", height=512, width=512, batch_size=1)
@@ -232,11 +177,7 @@
             else:
                 assert result2.did_run(node), f"Node {node_id} was cached, but should have been run"
 
-<<<<<<< HEAD
-    async def test_partial_cache(self, client: ComfyClient, builder: GraphBuilder):
-=======
-    def test_partial_cache(self, client: ComfyClient, builder: GraphBuilder, server):
->>>>>>> fd271ded
+    async def test_partial_cache(self, client: ComfyClient, builder: GraphBuilder, server):
         g = builder
         input1 = g.node("StubImage", content="BLACK", height=512, width=512, batch_size=1)
         input2 = g.node("StubImage", content="NOISE", height=512, width=512, batch_size=1)
@@ -247,19 +188,13 @@
 
         await client.run(g)
         mask.inputs['value'] = 0.4
-<<<<<<< HEAD
         result2 = await client.run(g)
-        assert not result2.did_run(input1), "Input1 should have been cached"
-        assert not result2.did_run(input2), "Input2 should have been cached"
-=======
-        result2 = client.run(g)
         if server["should_cache_results"]:
             assert not result2.did_run(input1), "Input1 should have been cached"
             assert not result2.did_run(input2), "Input2 should have been cached"
         else:
             assert result2.did_run(input1), "Input1 should have been rerun"
             assert result2.did_run(input2), "Input2 should have been rerun"
->>>>>>> fd271ded
 
     async def test_error(self, client: ComfyClient, builder: GraphBuilder):
         g = builder
@@ -383,30 +318,7 @@
             assert 'prompt_id' in e.args[0], f"Did not get back a proper error message: {e}"
             assert e.args[0]['node_id'] == generator.id, "Error should have been on the generator node"
 
-<<<<<<< HEAD
-    async def test_custom_is_changed(self, client: ComfyClient, builder: GraphBuilder):
-=======
-    def test_missing_node_error(self, client: ComfyClient, builder: GraphBuilder):
-        g = builder
-        input1 = g.node("StubImage", content="BLACK", height=512, width=512, batch_size=1)
-        input2 = g.node("StubImage", id="removeme", content="WHITE", height=512, width=512, batch_size=1)
-        input3 = g.node("StubImage", content="WHITE", height=512, width=512, batch_size=1)
-        mask = g.node("StubMask", value=0.5, height=512, width=512, batch_size=1)
-        mix1 = g.node("TestLazyMixImages", image1=input1.out(0), image2=input2.out(0), mask=mask.out(0))
-        mix2 = g.node("TestLazyMixImages", image1=input1.out(0), image2=input3.out(0), mask=mask.out(0))
-        # We have multiple outputs. The first is invalid, but the second is valid
-        g.node("SaveImage", images=mix1.out(0))
-        g.node("SaveImage", images=mix2.out(0))
-        g.remove_node("removeme")
-
-        client.run(g)
-
-        # Add back in the missing node to make sure the error doesn't break the server
-        input2 = g.node("StubImage", id="removeme", content="WHITE", height=512, width=512, batch_size=1)
-        client.run(g)
-
-    def test_custom_is_changed(self, client: ComfyClient, builder: GraphBuilder, server):
->>>>>>> fd271ded
+    async def test_custom_is_changed(self, client: ComfyClient, builder: GraphBuilder, server):
         g = builder
         # Creating the nodes in this specific order previously caused a bug
         save = g.node("SaveImage")
@@ -531,11 +443,7 @@
         assert len(images2) == 1, "Should have 1 image"
 
     # This tests that only constant outputs are used in the call to `IS_CHANGED`
-<<<<<<< HEAD
-    async def test_is_changed_with_outputs(self, client: ComfyClient, builder: GraphBuilder):
-=======
-    def test_is_changed_with_outputs(self, client: ComfyClient, builder: GraphBuilder, server):
->>>>>>> fd271ded
+    async def test_is_changed_with_outputs(self, client: ComfyClient, builder: GraphBuilder, server):
         g = builder
         input1 = g.node("StubConstantImage", value=0.5, height=512, width=512, batch_size=1)
         test_node = g.node("TestIsChangedWithConstants", image=input1.out(0), value=0.5)
