import time
import urllib.error
from typing import Any, AsyncGenerator

import numpy as np
import pytest
import torch
from pytest import fixture

from comfy.cli_args import default_configuration
from comfy.cli_args_types import Configuration
from comfy.client.embedded_comfy_client import Comfy
from comfy.execution_context import context_add_custom_nodes
from comfy.nodes.package_typing import ExportedNodes
from comfy_execution.graph_utils import GraphBuilder
<<<<<<< HEAD
from tests.inference.test_execution import ComfyClient
from .test_execution import ComfyClient, _ProgressHandler
from ..conftest import comfy_background_server_from_config
=======
from tests.inference.test_execution import ComfyClient, run_warmup
>>>>>>> 1e638a14


@pytest.mark.execution
class TestAsyncNodes:
    # Initialize server and client
    @fixture(scope="class", params=[
        # (lru_size)
        (0,),
        (100,),
    ])
<<<<<<< HEAD
    async def shared_client(self, request) -> AsyncGenerator[ComfyClient, Any]:
        from .testing_pack import NODE_CLASS_MAPPINGS, NODE_DISPLAY_NAME_MAPPINGS

        lru_size, = request.param
        configuration = default_configuration()
        configuration.cache_lru = lru_size
        progress_handler = _ProgressHandler()
        with context_add_custom_nodes(ExportedNodes(NODE_CLASS_MAPPINGS=NODE_CLASS_MAPPINGS, NODE_DISPLAY_NAME_MAPPINGS=NODE_DISPLAY_NAME_MAPPINGS)):
            async with Comfy(configuration, progress_handler=progress_handler) as embedded_client:
                yield ComfyClient(embedded_client, progress_handler)
    
=======
    def _server(self, args_pytest, request):
        pargs = [
            'python','main.py',
            '--output-directory', args_pytest["output_dir"],
            '--listen', args_pytest["listen"],
            '--port', str(args_pytest["port"]),
            '--extra-model-paths-config', 'tests/inference/extra_model_paths.yaml',
            '--cpu',
        ]
        use_lru, lru_size = request.param
        if use_lru:
            pargs += ['--cache-lru', str(lru_size)]
        # Running server with args: pargs
        p = subprocess.Popen(pargs)
        yield
        p.kill()
        torch.cuda.empty_cache()

    @fixture(scope="class", autouse=True)
    def shared_client(self, args_pytest, _server):
        client = ComfyClient()
        n_tries = 5
        for i in range(n_tries):
            time.sleep(4)
            try:
                client.connect(listen=args_pytest["listen"], port=args_pytest["port"])
            except ConnectionRefusedError:
                # Retrying...
                pass
            else:
                break
        yield client
        del client
        torch.cuda.empty_cache()

>>>>>>> 1e638a14
    @fixture
    async def client(self, shared_client: ComfyClient, request, set_test_name):
        yield shared_client

    @fixture
    def builder(self, request):
        yield GraphBuilder(prefix=request.node.name)

    # Happy Path Tests

    async def test_basic_async_execution(self, client: ComfyClient, builder: GraphBuilder):
        """Test that a basic async node executes correctly."""
        g = builder
        image = g.node("StubImage", content="BLACK", height=512, width=512, batch_size=1)
        sleep_node = g.node("TestSleep", value=image.out(0), seconds=0.1)
        output = g.node("SaveImage", images=sleep_node.out(0))

        result = await client.run(g)

        # Verify execution completed
        assert result.did_run(sleep_node), "Async sleep node should have executed"
        assert result.did_run(output), "Output node should have executed"

        # Verify the image passed through correctly
        result_images = result.get_images(output)
        assert len(result_images) == 1, "Should have 1 image"
        assert np.array(result_images[0]).min() == 0 and np.array(result_images[0]).max() == 0, "Image should be black"

    async def test_multiple_async_parallel_execution(self, client: ComfyClient, builder: GraphBuilder):
        """Test that multiple async nodes execute in parallel."""
        # Warmup execution to ensure server is fully initialized
        run_warmup(client)

        g = builder
        image = g.node("StubImage", content="BLACK", height=512, width=512, batch_size=1)

        # Create multiple async sleep nodes with different durations
        sleep1 = g.node("TestSleep", value=image.out(0), seconds=0.3)
        sleep2 = g.node("TestSleep", value=image.out(0), seconds=0.4)
        sleep3 = g.node("TestSleep", value=image.out(0), seconds=0.5)

        # Add outputs for each
        _output1 = g.node("PreviewImage", images=sleep1.out(0))
        _output2 = g.node("PreviewImage", images=sleep2.out(0))
        _output3 = g.node("PreviewImage", images=sleep3.out(0))

        start_time = time.time()
        result = await client.run(g)
        elapsed_time = time.time() - start_time

        # Should take ~0.5s (max duration) not 1.2s (sum of durations)
        assert elapsed_time < 0.8, f"Parallel execution took {elapsed_time}s, expected < 0.8s"

        # Verify all nodes executed
        assert result.did_run(sleep1) and result.did_run(sleep2) and result.did_run(sleep3)

    async def test_async_with_dependencies(self, client: ComfyClient, builder: GraphBuilder):
        """Test async nodes with proper dependency handling."""
        g = builder
        image1 = g.node("StubImage", content="BLACK", height=512, width=512, batch_size=1)
        image2 = g.node("StubImage", content="WHITE", height=512, width=512, batch_size=1)

        # Chain of async operations
        sleep1 = g.node("TestSleep", value=image1.out(0), seconds=0.2)
        sleep2 = g.node("TestSleep", value=image2.out(0), seconds=0.2)

        # Average depends on both async results
        average = g.node("TestVariadicAverage", input1=sleep1.out(0), input2=sleep2.out(0))
        output = g.node("SaveImage", images=average.out(0))

        result = await client.run(g)

        # Verify execution order
        assert result.did_run(sleep1) and result.did_run(sleep2)
        assert result.did_run(average) and result.did_run(output)

        # Verify averaged result
        result_images = result.get_images(output)
        avg_value = np.array(result_images[0]).mean()
        assert abs(avg_value - 127.5) < 1, f"Average value {avg_value} should be ~127.5"

    async def test_async_validate_inputs(self, client: ComfyClient, builder: GraphBuilder):
        """Test async VALIDATE_INPUTS function."""
        g = builder
        # Create a test node with async validation
        validation_node = g.node("TestAsyncValidation", value=5.0, threshold=10.0)
        g.node("SaveImage", images=validation_node.out(0))

        # Should pass validation
        result = await client.run(g)
        assert result.did_run(validation_node)

        # Test validation failure
        validation_node.inputs['threshold'] = 3.0  # Will fail since value > threshold
        with pytest.raises(ValueError):
            await client.run(g)

    async def test_async_lazy_evaluation(self, client: ComfyClient, builder: GraphBuilder):
        """Test async nodes with lazy evaluation."""
        # Warmup execution to ensure server is fully initialized
        run_warmup(client, prefix="warmup_lazy")

        g = builder
        input1 = g.node("StubImage", content="BLACK", height=512, width=512, batch_size=1)
        input2 = g.node("StubImage", content="WHITE", height=512, width=512, batch_size=1)
        mask = g.node("StubMask", value=0.0, height=512, width=512, batch_size=1)

        # Create async nodes that will be evaluated lazily
        sleep1 = g.node("TestSleep", value=input1.out(0), seconds=0.3)
        sleep2 = g.node("TestSleep", value=input2.out(0), seconds=0.3)

        # Use lazy mix that only needs sleep1 (mask=0.0)
        lazy_mix = g.node("TestLazyMixImages", image1=sleep1.out(0), image2=sleep2.out(0), mask=mask.out(0))
        g.node("SaveImage", images=lazy_mix.out(0))

        start_time = time.time()
        result = await client.run(g)
        elapsed_time = time.time() - start_time

        # Should only execute sleep1, not sleep2
        assert elapsed_time < 0.5, f"Should skip sleep2, took {elapsed_time}s"
        assert result.did_run(sleep1), "Sleep1 should have executed"
        assert not result.did_run(sleep2), "Sleep2 should have been skipped"

    async def test_async_check_lazy_status(self, client: ComfyClient, builder: GraphBuilder):
        """Test async check_lazy_status function."""
        g = builder
        # Create a node with async check_lazy_status
        lazy_node = g.node("TestAsyncLazyCheck",
                           input1="value1",
                           input2="value2",
                           condition=True)
        g.node("SaveImage", images=lazy_node.out(0))

        result = await client.run(g)
        assert result.did_run(lazy_node)

    # Error Handling Tests

    async def test_async_execution_error(self, client: ComfyClient, builder: GraphBuilder):
        """Test that async execution errors are properly handled."""
        g = builder
        image = g.node("StubImage", content="BLACK", height=512, width=512, batch_size=1)
        # Create an async node that will error
        error_node = g.node("TestAsyncError", value=image.out(0), error_after=0.1)
        g.node("SaveImage", images=error_node.out(0))

        try:
            await client.run(g)
            assert False, "Should have raised an error"
        except Exception as e:
            assert 'prompt_id' in e.args[0], f"Did not get proper error message: {e}"
            assert e.args[0]['node_id'] == error_node.id, "Error should be from async error node"

    async def test_async_validation_error(self, client: ComfyClient, builder: GraphBuilder):
        """Test async validation error handling."""
        g = builder
        # Node with async validation that will fail
        validation_node = g.node("TestAsyncValidationError", value=15.0, max_value=10.0)
        g.node("SaveImage", images=validation_node.out(0))

        with pytest.raises(ValueError) as exc_info:
            await client.run(g)

    async def test_async_timeout_handling(self, client: ComfyClient, builder: GraphBuilder):
        """Test handling of async operations that timeout."""
        g = builder
        image = g.node("StubImage", content="BLACK", height=512, width=512, batch_size=1)
        # Very long sleep that would timeout
        timeout_node = g.node("TestAsyncTimeout", value=image.out(0), timeout=0.5, operation_time=2.0)
        g.node("SaveImage", images=timeout_node.out(0))

        try:
            await client.run(g)
            assert False, "Should have raised a timeout error"
        except Exception as e:
            assert 'timeout' in str(e).lower(), f"Expected timeout error, got: {e}"

    async def test_concurrent_async_error_recovery(self, client: ComfyClient, builder: GraphBuilder):
        """Test that workflow can recover after async errors."""
        g = builder
        image = g.node("StubImage", content="BLACK", height=512, width=512, batch_size=1)

        # First run with error
        error_node = g.node("TestAsyncError", value=image.out(0), error_after=0.1)
        g.node("SaveImage", images=error_node.out(0))

        try:
            await client.run(g)
        except Exception:
            pass  # Expected

        # Second run should succeed
        g2 = GraphBuilder(prefix="recovery_test")
        image2 = g2.node("StubImage", content="WHITE", height=512, width=512, batch_size=1)
        sleep_node = g2.node("TestSleep", value=image2.out(0), seconds=0.1)
        g2.node("SaveImage", images=sleep_node.out(0))

        result = await client.run(g2)
        assert result.did_run(sleep_node), "Should be able to run after error"

    async def test_sync_error_during_async_execution(self, client: ComfyClient, builder: GraphBuilder):
        """Test handling when sync node errors while async node is executing."""
        g = builder
        image = g.node("StubImage", content="BLACK", height=512, width=512, batch_size=1)

        # Async node that takes time
        sleep_node = g.node("TestSleep", value=image.out(0), seconds=0.5)

        # Sync node that will error immediately
        error_node = g.node("TestSyncError", value=image.out(0))

        # Both feed into output
        g.node("PreviewImage", images=sleep_node.out(0))
        g.node("PreviewImage", images=error_node.out(0))

        try:
            await client.run(g)
            assert False, "Should have raised an error"
        except Exception as e:
            # Verify the sync error was caught even though async was running
            assert 'prompt_id' in e.args[0]

    # Edge Cases

    async def test_async_with_execution_blocker(self, client: ComfyClient, builder: GraphBuilder):
        """Test async nodes with execution blockers."""
        g = builder
        image1 = g.node("StubImage", content="BLACK", height=512, width=512, batch_size=1)
        image2 = g.node("StubImage", content="WHITE", height=512, width=512, batch_size=1)

        # Async sleep nodes
        sleep1 = g.node("TestSleep", value=image1.out(0), seconds=0.2)
        sleep2 = g.node("TestSleep", value=image2.out(0), seconds=0.2)

        # Create list of images
        image_list = g.node("TestMakeListNode", value1=sleep1.out(0), value2=sleep2.out(0))

        # Create list of blocking conditions - [False, True] to block only the second item
        int1 = g.node("StubInt", value=1)
        int2 = g.node("StubInt", value=2)
        block_list = g.node("TestMakeListNode", value1=int1.out(0), value2=int2.out(0))

        # Compare each value against 2, so first is False (1 != 2) and second is True (2 == 2)
        compare = g.node("TestIntConditions", a=block_list.out(0), b=2, operation="==")

        # Block based on the comparison results
        blocker = g.node("TestExecutionBlocker", input=image_list.out(0), block=compare.out(0), verbose=False)

        output = g.node("PreviewImage", images=blocker.out(0))

        result = await client.run(g)
        images = result.get_images(output)
        assert len(images) == 1, "Should have blocked second image"

    async def test_async_caching_behavior(self, client: ComfyClient, builder: GraphBuilder):
        """Test that async nodes are properly cached."""
        # Warmup execution to ensure server is fully initialized
        run_warmup(client, prefix="warmup_cache")

        g = builder
        image = g.node("StubImage", content="BLACK", height=512, width=512, batch_size=1)
        sleep_node = g.node("TestSleep", value=image.out(0), seconds=0.2)
        g.node("SaveImage", images=sleep_node.out(0))

        # First run
        result1 = await client.run(g)
        assert result1.did_run(sleep_node), "Should run first time"

        # Second run - should be cached
        start_time = time.time()
        result2 = await client.run(g)
        elapsed_time = time.time() - start_time

        assert not result2.did_run(sleep_node), "Should be cached"
        assert elapsed_time < 0.1, f"Cached run took {elapsed_time}s, should be instant"

    async def test_async_with_dynamic_prompts(self, client: ComfyClient, builder: GraphBuilder):
        """Test async nodes within dynamically generated prompts."""
        # Warmup execution to ensure server is fully initialized
        run_warmup(client, prefix="warmup_dynamic")

        g = builder
        image1 = g.node("StubImage", content="BLACK", height=512, width=512, batch_size=1)
        image2 = g.node("StubImage", content="WHITE", height=512, width=512, batch_size=1)

        # Node that generates async nodes dynamically
        dynamic_async = g.node("TestDynamicAsyncGeneration",
                               image1=image1.out(0),
                               image2=image2.out(0),
                               num_async_nodes=3,
                               sleep_duration=0.2)
        g.node("SaveImage", images=dynamic_async.out(0))

        start_time = time.time()
        result = await client.run(g)
        elapsed_time = time.time() - start_time

        # Should execute async nodes in parallel within dynamic prompt
        assert elapsed_time < 0.5, f"Dynamic async execution took {elapsed_time}s"
        assert result.did_run(dynamic_async)

    async def test_async_resource_cleanup(self, client: ComfyClient, builder: GraphBuilder):
        """Test that async resources are properly cleaned up."""
        g = builder
        image = g.node("StubImage", content="BLACK", height=512, width=512, batch_size=1)

        # Create multiple async nodes that use resources
        resource_nodes = []
        for i in range(5):
            node = g.node("TestAsyncResourceUser",
                          value=image.out(0),
                          resource_id=f"resource_{i}",
                          duration=0.1)
            resource_nodes.append(node)
            g.node("PreviewImage", images=node.out(0))

        result = await client.run(g)

        # Verify all nodes executed
        for node in resource_nodes:
            assert result.did_run(node)

        # Run again to ensure resources were cleaned up
        result2 = await client.run(g)
        # Should be cached but not error due to resource conflicts
        for node in resource_nodes:
            assert not result2.did_run(node), "Should be cached"

    async def test_async_cancellation(self, client: ComfyClient, builder: GraphBuilder):
        """Test cancellation of async operations."""
        # This would require implementing cancellation in the client
        # For now, we'll test that long-running async operations can be interrupted
        pass  # TODO: Implement when cancellation API is available

    async def test_mixed_sync_async_execution(self, client: ComfyClient, builder: GraphBuilder):
        """Test workflows with both sync and async nodes."""
        g = builder
        image1 = g.node("StubImage", content="BLACK", height=512, width=512, batch_size=1)
        image2 = g.node("StubImage", content="WHITE", height=512, width=512, batch_size=1)
        mask = g.node("StubMask", value=0.5, height=512, width=512, batch_size=1)

        # Mix of sync and async operations
        # Sync: lazy mix images
        sync_op1 = g.node("TestLazyMixImages", image1=image1.out(0), image2=image2.out(0), mask=mask.out(0))
        # Async: sleep
        async_op1 = g.node("TestSleep", value=sync_op1.out(0), seconds=0.2)
        # Sync: custom validation
        sync_op2 = g.node("TestCustomValidation1", input1=async_op1.out(0), input2=0.5)
        # Async: sleep again
        async_op2 = g.node("TestSleep", value=sync_op2.out(0), seconds=0.2)

        output = g.node("SaveImage", images=async_op2.out(0))

        result = await client.run(g)

        # Verify all nodes executed in correct order
        assert result.did_run(sync_op1)
        assert result.did_run(async_op1)
        assert result.did_run(sync_op2)
        assert result.did_run(async_op2)

        # Image should be a mix of black and white (gray)
        result_images = result.get_images(output)
        avg_value = np.array(result_images[0]).mean()
        assert abs(avg_value - 63.75) < 5, f"Average value {avg_value} should be ~63.75"<|MERGE_RESOLUTION|>--- conflicted
+++ resolved
@@ -1,25 +1,17 @@
 import time
-import urllib.error
 from typing import Any, AsyncGenerator
 
 import numpy as np
 import pytest
-import torch
 from pytest import fixture
 
 from comfy.cli_args import default_configuration
-from comfy.cli_args_types import Configuration
 from comfy.client.embedded_comfy_client import Comfy
 from comfy.execution_context import context_add_custom_nodes
 from comfy.nodes.package_typing import ExportedNodes
 from comfy_execution.graph_utils import GraphBuilder
-<<<<<<< HEAD
-from tests.inference.test_execution import ComfyClient
+from tests.inference.test_execution import run_warmup
 from .test_execution import ComfyClient, _ProgressHandler
-from ..conftest import comfy_background_server_from_config
-=======
-from tests.inference.test_execution import ComfyClient, run_warmup
->>>>>>> 1e638a14
 
 
 @pytest.mark.execution
@@ -30,7 +22,6 @@
         (0,),
         (100,),
     ])
-<<<<<<< HEAD
     async def shared_client(self, request) -> AsyncGenerator[ComfyClient, Any]:
         from .testing_pack import NODE_CLASS_MAPPINGS, NODE_DISPLAY_NAME_MAPPINGS
 
@@ -41,44 +32,7 @@
         with context_add_custom_nodes(ExportedNodes(NODE_CLASS_MAPPINGS=NODE_CLASS_MAPPINGS, NODE_DISPLAY_NAME_MAPPINGS=NODE_DISPLAY_NAME_MAPPINGS)):
             async with Comfy(configuration, progress_handler=progress_handler) as embedded_client:
                 yield ComfyClient(embedded_client, progress_handler)
-    
-=======
-    def _server(self, args_pytest, request):
-        pargs = [
-            'python','main.py',
-            '--output-directory', args_pytest["output_dir"],
-            '--listen', args_pytest["listen"],
-            '--port', str(args_pytest["port"]),
-            '--extra-model-paths-config', 'tests/inference/extra_model_paths.yaml',
-            '--cpu',
-        ]
-        use_lru, lru_size = request.param
-        if use_lru:
-            pargs += ['--cache-lru', str(lru_size)]
-        # Running server with args: pargs
-        p = subprocess.Popen(pargs)
-        yield
-        p.kill()
-        torch.cuda.empty_cache()
-
-    @fixture(scope="class", autouse=True)
-    def shared_client(self, args_pytest, _server):
-        client = ComfyClient()
-        n_tries = 5
-        for i in range(n_tries):
-            time.sleep(4)
-            try:
-                client.connect(listen=args_pytest["listen"], port=args_pytest["port"])
-            except ConnectionRefusedError:
-                # Retrying...
-                pass
-            else:
-                break
-        yield client
-        del client
-        torch.cuda.empty_cache()
-
->>>>>>> 1e638a14
+
     @fixture
     async def client(self, shared_client: ComfyClient, request, set_test_name):
         yield shared_client
@@ -110,7 +64,7 @@
     async def test_multiple_async_parallel_execution(self, client: ComfyClient, builder: GraphBuilder):
         """Test that multiple async nodes execute in parallel."""
         # Warmup execution to ensure server is fully initialized
-        run_warmup(client)
+        await run_warmup(client)
 
         g = builder
         image = g.node("StubImage", content="BLACK", height=512, width=512, batch_size=1)
@@ -179,7 +133,7 @@
     async def test_async_lazy_evaluation(self, client: ComfyClient, builder: GraphBuilder):
         """Test async nodes with lazy evaluation."""
         # Warmup execution to ensure server is fully initialized
-        run_warmup(client, prefix="warmup_lazy")
+        await run_warmup(client, prefix="warmup_lazy")
 
         g = builder
         input1 = g.node("StubImage", content="BLACK", height=512, width=512, batch_size=1)
@@ -337,7 +291,7 @@
     async def test_async_caching_behavior(self, client: ComfyClient, builder: GraphBuilder):
         """Test that async nodes are properly cached."""
         # Warmup execution to ensure server is fully initialized
-        run_warmup(client, prefix="warmup_cache")
+        await run_warmup(client, prefix="warmup_cache")
 
         g = builder
         image = g.node("StubImage", content="BLACK", height=512, width=512, batch_size=1)
@@ -359,7 +313,7 @@
     async def test_async_with_dynamic_prompts(self, client: ComfyClient, builder: GraphBuilder):
         """Test async nodes within dynamically generated prompts."""
         # Warmup execution to ensure server is fully initialized
-        run_warmup(client, prefix="warmup_dynamic")
+        await run_warmup(client, prefix="warmup_dynamic")
 
         g = builder
         image1 = g.node("StubImage", content="BLACK", height=512, width=512, batch_size=1)
