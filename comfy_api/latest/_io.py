--- conflicted
+++ resolved
@@ -1817,12 +1817,8 @@
             ui = data["ui"]
         if "expand" in data:
             expand = data["expand"]
-<<<<<<< HEAD
         # todo: this is being called incorrectly, but since it's untested and unused anyway, maybe we'll wait for upstream to fix it
-        return cls(args=args, ui=ui, expand=expand)  # pylint: disable=unexpected-keyword-arg
-=======
-        return cls(*args, ui=ui, expand=expand)
->>>>>>> ae65433a
+        return cls(*args, ui=ui, expand=expand)  # pylint: disable=unexpected-keyword-arg
 
     def __getitem__(self, index) -> Any:
         return self.args[index]
