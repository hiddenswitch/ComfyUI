import os
from typing import Optional

import torch
from typing_extensions import override

from comfy_api.latest import IO, ComfyExtension
from comfy_api_nodes.apis.tripo_api import (
    TripoAnimateRetargetRequest,
    TripoAnimateRigRequest,
    TripoConvertModelRequest,
    TripoFileEmptyReference,
    TripoFileReference,
    TripoImageToModelRequest,
    TripoModelVersion,
    TripoMultiviewToModelRequest,
    TripoOrientation,
    TripoRefineModelRequest,
    TripoStyle,
    TripoTaskResponse,
    TripoTaskStatus,
    TripoTaskType,
    TripoTextToModelRequest,
    TripoTextureModelRequest,
    TripoUrlReference,
)
from comfy_api_nodes.util import (
    ApiEndpoint,
    download_url_as_bytesio,
    poll_op,
    sync_op,
    upload_images_to_comfyapi,
)
from comfy.cmd.folder_paths import get_output_directory


def get_model_url_from_response(response: TripoTaskResponse) -> str:
    if response.data is not None:
        for key in ["pbr_model", "model", "base_model"]:
            if getattr(response.data.output, key, None) is not None:
                return getattr(response.data.output, key)
    raise RuntimeError(f"Failed to get model url from response: {response}")


async def poll_until_finished(
        node_cls: type[IO.ComfyNode],
        response: TripoTaskResponse,
        average_duration: Optional[int] = None,
) -> IO.NodeOutput:
    """Polls the Tripo API endpoint until the task reaches a terminal state, then returns the response."""
    if response.code != 0:
        raise RuntimeError(f"Failed to generate mesh: {response.error}")
    task_id = response.data.task_id
    response_poll = await poll_op(
        node_cls,
        poll_endpoint=ApiEndpoint(path=f"/proxy/tripo/v2/openapi/task/{task_id}"),
        response_model=TripoTaskResponse,
        completed_statuses=[TripoTaskStatus.SUCCESS],
        failed_statuses=[
            TripoTaskStatus.FAILED,
            TripoTaskStatus.CANCELLED,
            TripoTaskStatus.UNKNOWN,
            TripoTaskStatus.BANNED,
            TripoTaskStatus.EXPIRED,
        ],
        status_extractor=lambda x: x.data.status,
        progress_extractor=lambda x: x.data.progress,
        estimated_duration=average_duration,
    )
    if response_poll.data.status == TripoTaskStatus.SUCCESS:
        url = get_model_url_from_response(response_poll)
        bytesio = await download_url_as_bytesio(url)
        # Save the downloaded model file
        model_file = f"tripo_model_{task_id}.glb"
        with open(os.path.join(get_output_directory(), model_file), "wb") as f:
            f.write(bytesio.getvalue())
        return IO.NodeOutput(model_file, task_id)
    raise RuntimeError(f"Failed to generate mesh: {response_poll}")


class TripoTextToModelNode(IO.ComfyNode):
    """
    Generates 3D models synchronously based on a text prompt using Tripo's API.
    """

    @classmethod
    def define_schema(cls):
        return IO.Schema(
            node_id="TripoTextToModelNode",
            display_name="Tripo: Text to Model",
            category="api node/3d/Tripo",
            inputs=[
                IO.String.Input("prompt", multiline=True),
                IO.String.Input("negative_prompt", multiline=True, optional=True),
                IO.Combo.Input(
                    "model_version", options=TripoModelVersion, default=TripoModelVersion.v2_5_20250123, optional=True
                ),
                IO.Combo.Input("style", options=TripoStyle, default="None", optional=True),
                IO.Boolean.Input("texture", default=True, optional=True),
                IO.Boolean.Input("pbr", default=True, optional=True),
                IO.Int.Input("image_seed", default=42, optional=True),
                IO.Int.Input("model_seed", default=42, optional=True),
                IO.Int.Input("texture_seed", default=42, optional=True),
                IO.Combo.Input("texture_quality", default="standard", options=["standard", "detailed"], optional=True),
                IO.Int.Input("face_limit", default=-1, min=-1, max=2000000, optional=True),
                IO.Boolean.Input("quad", default=False, optional=True),
                IO.Combo.Input("geometry_quality", default="standard", options=["standard", "detailed"], optional=True),
            ],
            outputs=[
                IO.String.Output(display_name="model_file"),
                IO.Custom("MODEL_TASK_ID").Output(display_name="model task_id"),
            ],
            hidden=[
                IO.Hidden.auth_token_comfy_org,
                IO.Hidden.api_key_comfy_org,
                IO.Hidden.unique_id,
            ],
            is_api_node=True,
            is_output_node=True,
        )

    @classmethod
    async def execute(
<<<<<<< HEAD
            cls,
            prompt: str,
            negative_prompt: Optional[str] = None,
            model_version=None,
            style: Optional[str] = None,
            texture: Optional[bool] = None,
            pbr: Optional[bool] = None,
            image_seed: Optional[int] = None,
            model_seed: Optional[int] = None,
            texture_seed: Optional[int] = None,
            texture_quality: Optional[str] = None,
            face_limit: Optional[int] = None,
            quad: Optional[bool] = None,
=======
        cls,
        prompt: str,
        negative_prompt: Optional[str] = None,
        model_version=None,
        style: Optional[str] = None,
        texture: Optional[bool] = None,
        pbr: Optional[bool] = None,
        image_seed: Optional[int] = None,
        model_seed: Optional[int] = None,
        texture_seed: Optional[int] = None,
        texture_quality: Optional[str] = None,
        geometry_quality: Optional[str] = None,
        face_limit: Optional[int] = None,
        quad: Optional[bool] = None,
>>>>>>> 3a5f239c
    ) -> IO.NodeOutput:
        style_enum = None if style == "None" else style
        if not prompt:
            raise RuntimeError("Prompt is required")
        response = await sync_op(
            cls,
            endpoint=ApiEndpoint(path="/proxy/tripo/v2/openapi/task", method="POST"),
            response_model=TripoTaskResponse,
            data=TripoTextToModelRequest(
                type=TripoTaskType.TEXT_TO_MODEL,
                prompt=prompt,
                negative_prompt=negative_prompt if negative_prompt else None,
                model_version=model_version,
                style=style_enum,
                texture=texture,
                pbr=pbr,
                image_seed=image_seed,
                model_seed=model_seed,
                texture_seed=texture_seed,
                texture_quality=texture_quality,
                face_limit=face_limit,
                geometry_quality=geometry_quality,
                auto_size=True,
                quad=quad,
            ),
        )
        return await poll_until_finished(cls, response, average_duration=80)


class TripoImageToModelNode(IO.ComfyNode):
    """
    Generates 3D models synchronously based on a single image using Tripo's API.
    """

    @classmethod
    def define_schema(cls):
        return IO.Schema(
            node_id="TripoImageToModelNode",
            display_name="Tripo: Image to Model",
            category="api node/3d/Tripo",
            inputs=[
                IO.Image.Input("image"),
                IO.Combo.Input(
                    "model_version",
                    options=TripoModelVersion,
                    tooltip="The model version to use for generation",
                    optional=True,
                ),
                IO.Combo.Input("style", options=TripoStyle, default="None", optional=True),
                IO.Boolean.Input("texture", default=True, optional=True),
                IO.Boolean.Input("pbr", default=True, optional=True),
                IO.Int.Input("model_seed", default=42, optional=True),
                IO.Combo.Input(
                    "orientation", options=TripoOrientation, default=TripoOrientation.DEFAULT, optional=True
                ),
                IO.Int.Input("texture_seed", default=42, optional=True),
                IO.Combo.Input("texture_quality", default="standard", options=["standard", "detailed"], optional=True),
                IO.Combo.Input(
                    "texture_alignment", default="original_image", options=["original_image", "geometry"], optional=True
                ),
                IO.Int.Input("face_limit", default=-1, min=-1, max=500000, optional=True),
                IO.Boolean.Input("quad", default=False, optional=True),
                IO.Combo.Input("geometry_quality", default="standard", options=["standard", "detailed"], optional=True),
            ],
            outputs=[
                IO.String.Output(display_name="model_file"),
                IO.Custom("MODEL_TASK_ID").Output(display_name="model task_id"),
            ],
            hidden=[
                IO.Hidden.auth_token_comfy_org,
                IO.Hidden.api_key_comfy_org,
                IO.Hidden.unique_id,
            ],
            is_api_node=True,
            is_output_node=True,
        )

    @classmethod
    async def execute(
<<<<<<< HEAD
            cls,
            image: torch.Tensor,
            model_version: Optional[str] = None,
            style: Optional[str] = None,
            texture: Optional[bool] = None,
            pbr: Optional[bool] = None,
            model_seed: Optional[int] = None,
            orientation=None,
            texture_seed: Optional[int] = None,
            texture_quality: Optional[str] = None,
            texture_alignment: Optional[str] = None,
            face_limit: Optional[int] = None,
            quad: Optional[bool] = None,
=======
        cls,
        image: torch.Tensor,
        model_version: Optional[str] = None,
        style: Optional[str] = None,
        texture: Optional[bool] = None,
        pbr: Optional[bool] = None,
        model_seed: Optional[int] = None,
        orientation=None,
        texture_seed: Optional[int] = None,
        texture_quality: Optional[str] = None,
        geometry_quality: Optional[str] = None,
        texture_alignment: Optional[str] = None,
        face_limit: Optional[int] = None,
        quad: Optional[bool] = None,
>>>>>>> 3a5f239c
    ) -> IO.NodeOutput:
        style_enum = None if style == "None" else style
        if image is None:
            raise RuntimeError("Image is required")
        tripo_file = TripoFileReference(
            root=TripoUrlReference(
                url=(await upload_images_to_comfyapi(cls, image, max_images=1))[0],
                type="jpeg",
            )
        )
        response = await sync_op(
            cls,
            endpoint=ApiEndpoint(path="/proxy/tripo/v2/openapi/task", method="POST"),
            response_model=TripoTaskResponse,
            data=TripoImageToModelRequest(
                type=TripoTaskType.IMAGE_TO_MODEL,
                file=tripo_file,
                model_version=model_version,
                style=style_enum,
                texture=texture,
                pbr=pbr,
                model_seed=model_seed,
                orientation=orientation,
                geometry_quality=geometry_quality,
                texture_alignment=texture_alignment,
                texture_seed=texture_seed,
                texture_quality=texture_quality,
                face_limit=face_limit,
                auto_size=True,
                quad=quad,
            ),
        )
        return await poll_until_finished(cls, response, average_duration=80)


class TripoMultiviewToModelNode(IO.ComfyNode):
    """
    Generates 3D models synchronously based on up to four images (front, left, back, right) using Tripo's API.
    """

    @classmethod
    def define_schema(cls):
        return IO.Schema(
            node_id="TripoMultiviewToModelNode",
            display_name="Tripo: Multiview to Model",
            category="api node/3d/Tripo",
            inputs=[
                IO.Image.Input("image"),
                IO.Image.Input("image_left", optional=True),
                IO.Image.Input("image_back", optional=True),
                IO.Image.Input("image_right", optional=True),
                IO.Combo.Input(
                    "model_version",
                    options=TripoModelVersion,
                    optional=True,
                    tooltip="The model version to use for generation",
                ),
                IO.Combo.Input(
                    "orientation",
                    options=TripoOrientation,
                    default=TripoOrientation.DEFAULT,
                    optional=True,
                ),
                IO.Boolean.Input("texture", default=True, optional=True),
                IO.Boolean.Input("pbr", default=True, optional=True),
                IO.Int.Input("model_seed", default=42, optional=True),
                IO.Int.Input("texture_seed", default=42, optional=True),
                IO.Combo.Input("texture_quality", default="standard", options=["standard", "detailed"], optional=True),
                IO.Combo.Input(
                    "texture_alignment", default="original_image", options=["original_image", "geometry"], optional=True
                ),
                IO.Int.Input("face_limit", default=-1, min=-1, max=500000, optional=True),
                IO.Boolean.Input("quad", default=False, optional=True),
                IO.Combo.Input("geometry_quality", default="standard", options=["standard", "detailed"], optional=True),
            ],
            outputs=[
                IO.String.Output(display_name="model_file"),
                IO.Custom("MODEL_TASK_ID").Output(display_name="model task_id"),
            ],
            hidden=[
                IO.Hidden.auth_token_comfy_org,
                IO.Hidden.api_key_comfy_org,
                IO.Hidden.unique_id,
            ],
            is_api_node=True,
            is_output_node=True,
        )

    @classmethod
    async def execute(
<<<<<<< HEAD
            cls,
            image: torch.Tensor,
            image_left: Optional[torch.Tensor] = None,
            image_back: Optional[torch.Tensor] = None,
            image_right: Optional[torch.Tensor] = None,
            model_version: Optional[str] = None,
            orientation: Optional[str] = None,
            texture: Optional[bool] = None,
            pbr: Optional[bool] = None,
            model_seed: Optional[int] = None,
            texture_seed: Optional[int] = None,
            texture_quality: Optional[str] = None,
            texture_alignment: Optional[str] = None,
            face_limit: Optional[int] = None,
            quad: Optional[bool] = None,
=======
        cls,
        image: torch.Tensor,
        image_left: Optional[torch.Tensor] = None,
        image_back: Optional[torch.Tensor] = None,
        image_right: Optional[torch.Tensor] = None,
        model_version: Optional[str] = None,
        orientation: Optional[str] = None,
        texture: Optional[bool] = None,
        pbr: Optional[bool] = None,
        model_seed: Optional[int] = None,
        texture_seed: Optional[int] = None,
        texture_quality: Optional[str] = None,
        geometry_quality: Optional[str] = None,
        texture_alignment: Optional[str] = None,
        face_limit: Optional[int] = None,
        quad: Optional[bool] = None,
>>>>>>> 3a5f239c
    ) -> IO.NodeOutput:
        if image is None:
            raise RuntimeError("front image for multiview is required")
        images = []
        image_dict = {"image": image, "image_left": image_left, "image_back": image_back, "image_right": image_right}
        if image_left is None and image_back is None and image_right is None:
            raise RuntimeError("At least one of left, back, or right image must be provided for multiview")
        for image_name in ["image", "image_left", "image_back", "image_right"]:
            image_ = image_dict[image_name]
            if image_ is not None:
                images.append(
                    TripoFileReference(
                        root=TripoUrlReference(
                            url=(await upload_images_to_comfyapi(cls, image_, max_images=1))[0], type="jpeg"
                        )
                    )
                )
            else:
                images.append(TripoFileEmptyReference())
        response = await sync_op(
            cls,
            ApiEndpoint(path="/proxy/tripo/v2/openapi/task", method="POST"),
            response_model=TripoTaskResponse,
            data=TripoMultiviewToModelRequest(
                type=TripoTaskType.MULTIVIEW_TO_MODEL,
                files=images,
                model_version=model_version,
                orientation=orientation,
                texture=texture,
                pbr=pbr,
                model_seed=model_seed,
                texture_seed=texture_seed,
                texture_quality=texture_quality,
                geometry_quality=geometry_quality,
                texture_alignment=texture_alignment,
                face_limit=face_limit,
                quad=quad,
            ),
        )
        return await poll_until_finished(cls, response, average_duration=80)


class TripoTextureNode(IO.ComfyNode):

    @classmethod
    def define_schema(cls):
        return IO.Schema(
            node_id="TripoTextureNode",
            display_name="Tripo: Texture model",
            category="api node/3d/Tripo",
            inputs=[
                IO.Custom("MODEL_TASK_ID").Input("model_task_id"),
                IO.Boolean.Input("texture", default=True, optional=True),
                IO.Boolean.Input("pbr", default=True, optional=True),
                IO.Int.Input("texture_seed", default=42, optional=True),
                IO.Combo.Input("texture_quality", default="standard", options=["standard", "detailed"], optional=True),
                IO.Combo.Input(
                    "texture_alignment", default="original_image", options=["original_image", "geometry"], optional=True
                ),
            ],
            outputs=[
                IO.String.Output(display_name="model_file"),
                IO.Custom("MODEL_TASK_ID").Output(display_name="model task_id"),
            ],
            hidden=[
                IO.Hidden.auth_token_comfy_org,
                IO.Hidden.api_key_comfy_org,
                IO.Hidden.unique_id,
            ],
            is_api_node=True,
            is_output_node=True,
        )

    @classmethod
    async def execute(
            cls,
            model_task_id,
            texture: Optional[bool] = None,
            pbr: Optional[bool] = None,
            texture_seed: Optional[int] = None,
            texture_quality: Optional[str] = None,
            texture_alignment: Optional[str] = None,
    ) -> IO.NodeOutput:
        response = await sync_op(
            cls,
            endpoint=ApiEndpoint(path="/proxy/tripo/v2/openapi/task", method="POST"),
            response_model=TripoTaskResponse,
            data=TripoTextureModelRequest(
                original_model_task_id=model_task_id,
                texture=texture,
                pbr=pbr,
                texture_seed=texture_seed,
                texture_quality=texture_quality,
                texture_alignment=texture_alignment,
            ),
        )
        return await poll_until_finished(cls, response, average_duration=80)


class TripoRefineNode(IO.ComfyNode):

    @classmethod
    def define_schema(cls):
        return IO.Schema(
            node_id="TripoRefineNode",
            display_name="Tripo: Refine Draft model",
            category="api node/3d/Tripo",
            description="Refine a draft model created by v1.4 Tripo models only.",
            inputs=[
                IO.Custom("MODEL_TASK_ID").Input("model_task_id", tooltip="Must be a v1.4 Tripo model"),
            ],
            outputs=[
                IO.String.Output(display_name="model_file"),
                IO.Custom("MODEL_TASK_ID").Output(display_name="model task_id"),
            ],
            hidden=[
                IO.Hidden.auth_token_comfy_org,
                IO.Hidden.api_key_comfy_org,
                IO.Hidden.unique_id,
            ],
            is_api_node=True,
            is_output_node=True,
        )

    @classmethod
    async def execute(cls, model_task_id) -> IO.NodeOutput:
        response = await sync_op(
            cls,
            endpoint=ApiEndpoint(path="/proxy/tripo/v2/openapi/task", method="POST"),
            response_model=TripoTaskResponse,
            data=TripoRefineModelRequest(draft_model_task_id=model_task_id),
        )
        return await poll_until_finished(cls, response, average_duration=240)


class TripoRigNode(IO.ComfyNode):

    @classmethod
    def define_schema(cls):
        return IO.Schema(
            node_id="TripoRigNode",
            display_name="Tripo: Rig model",
            category="api node/3d/Tripo",
            inputs=[IO.Custom("MODEL_TASK_ID").Input("original_model_task_id")],
            outputs=[
                IO.String.Output(display_name="model_file"),
                IO.Custom("RIG_TASK_ID").Output(display_name="rig task_id"),
            ],
            hidden=[
                IO.Hidden.auth_token_comfy_org,
                IO.Hidden.api_key_comfy_org,
                IO.Hidden.unique_id,
            ],
            is_api_node=True,
            is_output_node=True,
        )

    @classmethod
    async def execute(cls, original_model_task_id) -> IO.NodeOutput:
        response = await sync_op(
            cls,
            endpoint=ApiEndpoint(path="/proxy/tripo/v2/openapi/task", method="POST"),
            response_model=TripoTaskResponse,
            data=TripoAnimateRigRequest(original_model_task_id=original_model_task_id, out_format="glb", spec="tripo"),
        )
        return await poll_until_finished(cls, response, average_duration=180)


class TripoRetargetNode(IO.ComfyNode):

    @classmethod
    def define_schema(cls):
        return IO.Schema(
            node_id="TripoRetargetNode",
            display_name="Tripo: Retarget rigged model",
            category="api node/3d/Tripo",
            inputs=[
                IO.Custom("RIG_TASK_ID").Input("original_model_task_id"),
                IO.Combo.Input(
                    "animation",
                    options=[
                        "preset:idle",
                        "preset:walk",
                        "preset:run",
                        "preset:dive",
                        "preset:climb",
                        "preset:jump",
                        "preset:slash",
                        "preset:shoot",
                        "preset:hurt",
                        "preset:fall",
                        "preset:turn",
                        "preset:quadruped:walk",
                        "preset:hexapod:walk",
                        "preset:octopod:walk",
                        "preset:serpentine:march",
                        "preset:aquatic:march"
                    ],
                ),
            ],
            outputs=[
                IO.String.Output(display_name="model_file"),
                IO.Custom("RETARGET_TASK_ID").Output(display_name="retarget task_id"),
            ],
            hidden=[
                IO.Hidden.auth_token_comfy_org,
                IO.Hidden.api_key_comfy_org,
                IO.Hidden.unique_id,
            ],
            is_api_node=True,
            is_output_node=True,
        )

    @classmethod
    async def execute(cls, original_model_task_id, animation: str) -> IO.NodeOutput:
        response = await sync_op(
            cls,
            endpoint=ApiEndpoint(path="/proxy/tripo/v2/openapi/task", method="POST"),
            response_model=TripoTaskResponse,
            data=TripoAnimateRetargetRequest(
                original_model_task_id=original_model_task_id,
                animation=animation,
                out_format="glb",
                bake_animation=True,
            ),
        )
        return await poll_until_finished(cls, response, average_duration=30)


class TripoConversionNode(IO.ComfyNode):

    @classmethod
    def define_schema(cls):
        return IO.Schema(
            node_id="TripoConversionNode",
            display_name="Tripo: Convert model",
            category="api node/3d/Tripo",
            inputs=[
                IO.Custom("MODEL_TASK_ID,RIG_TASK_ID,RETARGET_TASK_ID").Input("original_model_task_id"),
                IO.Combo.Input("format", options=["GLTF", "USDZ", "FBX", "OBJ", "STL", "3MF"]),
                IO.Boolean.Input("quad", default=False, optional=True),
                IO.Int.Input(
                    "face_limit",
                    default=-1,
                    min=-1,
                    max=2000000,
                    optional=True,
                ),
                IO.Int.Input(
                    "texture_size",
                    default=4096,
                    min=128,
                    max=4096,
                    optional=True,
                ),
                IO.Combo.Input(
                    "texture_format",
                    options=["BMP", "DPX", "HDR", "JPEG", "OPEN_EXR", "PNG", "TARGA", "TIFF", "WEBP"],
                    default="JPEG",
                    optional=True,
                ),
                IO.Boolean.Input("force_symmetry", default=False, optional=True),
                IO.Boolean.Input("flatten_bottom", default=False, optional=True),
                IO.Float.Input(
                    "flatten_bottom_threshold",
                    default=0.0,
                    min=0.0,
                    max=1.0,
                    optional=True,
                ),
                IO.Boolean.Input("pivot_to_center_bottom", default=False, optional=True),
                IO.Float.Input(
                    "scale_factor",
                    default=1.0,
                    min=0.0,
                    optional=True,
                ),
                IO.Boolean.Input("with_animation", default=False, optional=True),
                IO.Boolean.Input("pack_uv", default=False, optional=True),
                IO.Boolean.Input("bake", default=False, optional=True),
                IO.String.Input("part_names", default="", optional=True),  # comma-separated list
                IO.Combo.Input(
                    "fbx_preset",
                    options=["blender", "mixamo", "3dsmax"],
                    default="blender",
                    optional=True,
                ),
                IO.Boolean.Input("export_vertex_colors", default=False, optional=True),
                IO.Combo.Input(
                    "export_orientation",
                    options=["align_image", "default"],
                    default="default",
                    optional=True,
                ),
                IO.Boolean.Input("animate_in_place", default=False, optional=True),
            ],
            outputs=[],
            hidden=[
                IO.Hidden.auth_token_comfy_org,
                IO.Hidden.api_key_comfy_org,
                IO.Hidden.unique_id,
            ],
            is_api_node=True,
            is_output_node=True,
        )

    @classmethod
    def validate_inputs(cls, input_types):
        # The min and max of input1 and input2 are still validated because
        # we didn't take `input1` or `input2` as arguments
        if input_types["original_model_task_id"] not in ("MODEL_TASK_ID", "RIG_TASK_ID", "RETARGET_TASK_ID"):
            return "original_model_task_id must be MODEL_TASK_ID, RIG_TASK_ID or RETARGET_TASK_ID type"
        return True

    @classmethod
    async def execute(
<<<<<<< HEAD
            cls,
            original_model_task_id,
            format: str,
            quad: bool,
            face_limit: int,
            texture_size: int,
            texture_format: str,
=======
        cls,
        original_model_task_id,
        format: str,
        quad: bool,
        force_symmetry: bool,
        face_limit: int,
        flatten_bottom: bool,
        flatten_bottom_threshold: float,
        texture_size: int,
        texture_format: str,
        pivot_to_center_bottom: bool,
        scale_factor: float,
        with_animation: bool,
        pack_uv: bool,
        bake: bool,
        part_names: str,
        fbx_preset: str,
        export_vertex_colors: bool,
        export_orientation: str,
        animate_in_place: bool,
>>>>>>> 3a5f239c
    ) -> IO.NodeOutput:
        if not original_model_task_id:
            raise RuntimeError("original_model_task_id is required")

        # Parse part_names from comma-separated string to list
        part_names_list = None
        if part_names and part_names.strip():
            part_names_list = [name.strip() for name in part_names.split(',') if name.strip()]

        response = await sync_op(
            cls,
            endpoint=ApiEndpoint(path="/proxy/tripo/v2/openapi/task", method="POST"),
            response_model=TripoTaskResponse,
            data=TripoConvertModelRequest(
                original_model_task_id=original_model_task_id,
                format=format,
                quad=quad if quad else None,
                force_symmetry=force_symmetry if force_symmetry else None,
                face_limit=face_limit if face_limit != -1 else None,
                flatten_bottom=flatten_bottom if flatten_bottom else None,
                flatten_bottom_threshold=flatten_bottom_threshold if flatten_bottom_threshold != 0.0 else None,
                texture_size=texture_size if texture_size != 4096 else None,
                texture_format=texture_format if texture_format != "JPEG" else None,
                pivot_to_center_bottom=pivot_to_center_bottom if pivot_to_center_bottom else None,
                scale_factor=scale_factor if scale_factor != 1.0 else None,
                with_animation=with_animation if with_animation else None,
                pack_uv=pack_uv if pack_uv else None,
                bake=bake if bake else None,
                part_names=part_names_list,
                fbx_preset=fbx_preset if fbx_preset != "blender" else None,
                export_vertex_colors=export_vertex_colors if export_vertex_colors else None,
                export_orientation=export_orientation if export_orientation != "default" else None,
                animate_in_place=animate_in_place if animate_in_place else None,
            ),
        )
        return await poll_until_finished(cls, response, average_duration=30)


class TripoExtension(ComfyExtension):
    @override
    async def get_node_list(self) -> list[type[IO.ComfyNode]]:
        return [
            TripoTextToModelNode,
            TripoImageToModelNode,
            TripoMultiviewToModelNode,
            TripoTextureNode,
            TripoRefineNode,
            TripoRigNode,
            TripoRetargetNode,
            TripoConversionNode,
        ]


async def comfy_entrypoint() -> TripoExtension:
    return TripoExtension()<|MERGE_RESOLUTION|>--- conflicted
+++ resolved
@@ -121,7 +121,6 @@
 
     @classmethod
     async def execute(
-<<<<<<< HEAD
             cls,
             prompt: str,
             negative_prompt: Optional[str] = None,
@@ -133,24 +132,8 @@
             model_seed: Optional[int] = None,
             texture_seed: Optional[int] = None,
             texture_quality: Optional[str] = None,
-            face_limit: Optional[int] = None,
+            geometry_quality: Optional[str] = None,face_limit: Optional[int] = None,
             quad: Optional[bool] = None,
-=======
-        cls,
-        prompt: str,
-        negative_prompt: Optional[str] = None,
-        model_version=None,
-        style: Optional[str] = None,
-        texture: Optional[bool] = None,
-        pbr: Optional[bool] = None,
-        image_seed: Optional[int] = None,
-        model_seed: Optional[int] = None,
-        texture_seed: Optional[int] = None,
-        texture_quality: Optional[str] = None,
-        geometry_quality: Optional[str] = None,
-        face_limit: Optional[int] = None,
-        quad: Optional[bool] = None,
->>>>>>> 3a5f239c
     ) -> IO.NodeOutput:
         style_enum = None if style == "None" else style
         if not prompt:
@@ -230,7 +213,6 @@
 
     @classmethod
     async def execute(
-<<<<<<< HEAD
             cls,
             image: torch.Tensor,
             model_version: Optional[str] = None,
@@ -241,25 +223,9 @@
             orientation=None,
             texture_seed: Optional[int] = None,
             texture_quality: Optional[str] = None,
-            texture_alignment: Optional[str] = None,
+            geometry_quality: Optional[str] = None,texture_alignment: Optional[str] = None,
             face_limit: Optional[int] = None,
             quad: Optional[bool] = None,
-=======
-        cls,
-        image: torch.Tensor,
-        model_version: Optional[str] = None,
-        style: Optional[str] = None,
-        texture: Optional[bool] = None,
-        pbr: Optional[bool] = None,
-        model_seed: Optional[int] = None,
-        orientation=None,
-        texture_seed: Optional[int] = None,
-        texture_quality: Optional[str] = None,
-        geometry_quality: Optional[str] = None,
-        texture_alignment: Optional[str] = None,
-        face_limit: Optional[int] = None,
-        quad: Optional[bool] = None,
->>>>>>> 3a5f239c
     ) -> IO.NodeOutput:
         style_enum = None if style == "None" else style
         if image is None:
@@ -350,7 +316,6 @@
 
     @classmethod
     async def execute(
-<<<<<<< HEAD
             cls,
             image: torch.Tensor,
             image_left: Optional[torch.Tensor] = None,
@@ -363,27 +328,9 @@
             model_seed: Optional[int] = None,
             texture_seed: Optional[int] = None,
             texture_quality: Optional[str] = None,
-            texture_alignment: Optional[str] = None,
+            geometry_quality: Optional[str] = None,texture_alignment: Optional[str] = None,
             face_limit: Optional[int] = None,
             quad: Optional[bool] = None,
-=======
-        cls,
-        image: torch.Tensor,
-        image_left: Optional[torch.Tensor] = None,
-        image_back: Optional[torch.Tensor] = None,
-        image_right: Optional[torch.Tensor] = None,
-        model_version: Optional[str] = None,
-        orientation: Optional[str] = None,
-        texture: Optional[bool] = None,
-        pbr: Optional[bool] = None,
-        model_seed: Optional[int] = None,
-        texture_seed: Optional[int] = None,
-        texture_quality: Optional[str] = None,
-        geometry_quality: Optional[str] = None,
-        texture_alignment: Optional[str] = None,
-        face_limit: Optional[int] = None,
-        quad: Optional[bool] = None,
->>>>>>> 3a5f239c
     ) -> IO.NodeOutput:
         if image is None:
             raise RuntimeError("front image for multiview is required")
@@ -700,26 +647,16 @@
 
     @classmethod
     async def execute(
-<<<<<<< HEAD
             cls,
             original_model_task_id,
             format: str,
             quad: bool,
-            face_limit: int,
-            texture_size: int,
-            texture_format: str,
-=======
-        cls,
-        original_model_task_id,
-        format: str,
-        quad: bool,
-        force_symmetry: bool,
+            force_symmetry: bool,
         face_limit: int,
         flatten_bottom: bool,
         flatten_bottom_threshold: float,
-        texture_size: int,
-        texture_format: str,
-        pivot_to_center_bottom: bool,
+            texture_size: int,
+            texture_format: str,pivot_to_center_bottom: bool,
         scale_factor: float,
         with_animation: bool,
         pack_uv: bool,
@@ -729,7 +666,6 @@
         export_vertex_colors: bool,
         export_orientation: str,
         animate_in_place: bool,
->>>>>>> 3a5f239c
     ) -> IO.NodeOutput:
         if not original_model_task_id:
             raise RuntimeError("original_model_task_id is required")
