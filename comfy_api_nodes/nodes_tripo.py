import os
<<<<<<< HEAD
from comfy.cmd.folder_paths import get_output_directory
from comfy_api_nodes.mapper_utils import model_field_to_node_input
from comfy.comfy_types.node_typing import IO
from comfy_api_nodes.apis import (
    TripoOrientation,
    TripoModelVersion,
)
=======
from typing import Optional

import torch
from typing_extensions import override

from comfy_api.latest import IO, ComfyExtension
>>>>>>> fd271ded
from comfy_api_nodes.apis.tripo_api import (
    TripoAnimateRetargetRequest,
    TripoAnimateRigRequest,
    TripoConvertModelRequest,
    TripoFileEmptyReference,
    TripoFileReference,
    TripoImageToModelRequest,
    TripoModelVersion,
    TripoMultiviewToModelRequest,
    TripoOrientation,
    TripoRefineModelRequest,
    TripoStyle,
    TripoTaskResponse,
    TripoTaskStatus,
    TripoTaskType,
    TripoTextToModelRequest,
    TripoTextureModelRequest,
    TripoUrlReference,
)
from comfy_api_nodes.util import (
    ApiEndpoint,
    download_url_as_bytesio,
    poll_op,
    sync_op,
    upload_images_to_comfyapi,
)
from folder_paths import get_output_directory


def get_model_url_from_response(response: TripoTaskResponse) -> str:
    if response.data is not None:
        for key in ["pbr_model", "model", "base_model"]:
            if getattr(response.data.output, key, None) is not None:
                return getattr(response.data.output, key)
    raise RuntimeError(f"Failed to get model url from response: {response}")


async def poll_until_finished(
    node_cls: type[IO.ComfyNode],
    response: TripoTaskResponse,
    average_duration: Optional[int] = None,
) -> IO.NodeOutput:
    """Polls the Tripo API endpoint until the task reaches a terminal state, then returns the response."""
    if response.code != 0:
        raise RuntimeError(f"Failed to generate mesh: {response.error}")
    task_id = response.data.task_id
    response_poll = await poll_op(
        node_cls,
        poll_endpoint=ApiEndpoint(path=f"/proxy/tripo/v2/openapi/task/{task_id}"),
        response_model=TripoTaskResponse,
        completed_statuses=[TripoTaskStatus.SUCCESS],
        failed_statuses=[
            TripoTaskStatus.FAILED,
            TripoTaskStatus.CANCELLED,
            TripoTaskStatus.UNKNOWN,
            TripoTaskStatus.BANNED,
            TripoTaskStatus.EXPIRED,
        ],
        status_extractor=lambda x: x.data.status,
        progress_extractor=lambda x: x.data.progress,
        estimated_duration=average_duration,
    )
    if response_poll.data.status == TripoTaskStatus.SUCCESS:
        url = get_model_url_from_response(response_poll)
        bytesio = await download_url_as_bytesio(url)
        # Save the downloaded model file
        model_file = f"tripo_model_{task_id}.glb"
        with open(os.path.join(get_output_directory(), model_file), "wb") as f:
            f.write(bytesio.getvalue())
        return IO.NodeOutput(model_file, task_id)
    raise RuntimeError(f"Failed to generate mesh: {response_poll}")


class TripoTextToModelNode(IO.ComfyNode):
    """
    Generates 3D models synchronously based on a text prompt using Tripo's API.
    """

    @classmethod
    def define_schema(cls):
        return IO.Schema(
            node_id="TripoTextToModelNode",
            display_name="Tripo: Text to Model",
            category="api node/3d/Tripo",
            inputs=[
                IO.String.Input("prompt", multiline=True),
                IO.String.Input("negative_prompt", multiline=True, optional=True),
                IO.Combo.Input(
                    "model_version", options=TripoModelVersion, default=TripoModelVersion.v2_5_20250123, optional=True
                ),
                IO.Combo.Input("style", options=TripoStyle, default="None", optional=True),
                IO.Boolean.Input("texture", default=True, optional=True),
                IO.Boolean.Input("pbr", default=True, optional=True),
                IO.Int.Input("image_seed", default=42, optional=True),
                IO.Int.Input("model_seed", default=42, optional=True),
                IO.Int.Input("texture_seed", default=42, optional=True),
                IO.Combo.Input("texture_quality", default="standard", options=["standard", "detailed"], optional=True),
                IO.Int.Input("face_limit", default=-1, min=-1, max=500000, optional=True),
                IO.Boolean.Input("quad", default=False, optional=True),
            ],
            outputs=[
                IO.String.Output(display_name="model_file"),
                IO.Custom("MODEL_TASK_ID").Output(display_name="model task_id"),
            ],
            hidden=[
                IO.Hidden.auth_token_comfy_org,
                IO.Hidden.api_key_comfy_org,
                IO.Hidden.unique_id,
            ],
            is_api_node=True,
            is_output_node=True,
        )

    @classmethod
    async def execute(
        cls,
        prompt: str,
        negative_prompt: Optional[str] = None,
        model_version=None,
        style: Optional[str] = None,
        texture: Optional[bool] = None,
        pbr: Optional[bool] = None,
        image_seed: Optional[int] = None,
        model_seed: Optional[int] = None,
        texture_seed: Optional[int] = None,
        texture_quality: Optional[str] = None,
        face_limit: Optional[int] = None,
        quad: Optional[bool] = None,
    ) -> IO.NodeOutput:
        style_enum = None if style == "None" else style
        if not prompt:
            raise RuntimeError("Prompt is required")
        response = await sync_op(
            cls,
            endpoint=ApiEndpoint(path="/proxy/tripo/v2/openapi/task", method="POST"),
            response_model=TripoTaskResponse,
            data=TripoTextToModelRequest(
                type=TripoTaskType.TEXT_TO_MODEL,
                prompt=prompt,
                negative_prompt=negative_prompt if negative_prompt else None,
                model_version=model_version,
                style=style_enum,
                texture=texture,
                pbr=pbr,
                image_seed=image_seed,
                model_seed=model_seed,
                texture_seed=texture_seed,
                texture_quality=texture_quality,
                face_limit=face_limit,
                auto_size=True,
                quad=quad,
            ),
        )
        return await poll_until_finished(cls, response, average_duration=80)


class TripoImageToModelNode(IO.ComfyNode):
    """
    Generates 3D models synchronously based on a single image using Tripo's API.
    """

    @classmethod
    def define_schema(cls):
        return IO.Schema(
            node_id="TripoImageToModelNode",
            display_name="Tripo: Image to Model",
            category="api node/3d/Tripo",
            inputs=[
                IO.Image.Input("image"),
                IO.Combo.Input(
                    "model_version",
                    options=TripoModelVersion,
                    tooltip="The model version to use for generation",
                    optional=True,
                ),
                IO.Combo.Input("style", options=TripoStyle, default="None", optional=True),
                IO.Boolean.Input("texture", default=True, optional=True),
                IO.Boolean.Input("pbr", default=True, optional=True),
                IO.Int.Input("model_seed", default=42, optional=True),
                IO.Combo.Input(
                    "orientation", options=TripoOrientation, default=TripoOrientation.DEFAULT, optional=True
                ),
                IO.Int.Input("texture_seed", default=42, optional=True),
                IO.Combo.Input("texture_quality", default="standard", options=["standard", "detailed"], optional=True),
                IO.Combo.Input(
                    "texture_alignment", default="original_image", options=["original_image", "geometry"], optional=True
                ),
                IO.Int.Input("face_limit", default=-1, min=-1, max=500000, optional=True),
                IO.Boolean.Input("quad", default=False, optional=True),
            ],
            outputs=[
                IO.String.Output(display_name="model_file"),
                IO.Custom("MODEL_TASK_ID").Output(display_name="model task_id"),
            ],
            hidden=[
                IO.Hidden.auth_token_comfy_org,
                IO.Hidden.api_key_comfy_org,
                IO.Hidden.unique_id,
            ],
            is_api_node=True,
            is_output_node=True,
        )

    @classmethod
    async def execute(
        cls,
        image: torch.Tensor,
        model_version: Optional[str] = None,
        style: Optional[str] = None,
        texture: Optional[bool] = None,
        pbr: Optional[bool] = None,
        model_seed: Optional[int] = None,
        orientation=None,
        texture_seed: Optional[int] = None,
        texture_quality: Optional[str] = None,
        texture_alignment: Optional[str] = None,
        face_limit: Optional[int] = None,
        quad: Optional[bool] = None,
    ) -> IO.NodeOutput:
        style_enum = None if style == "None" else style
        if image is None:
            raise RuntimeError("Image is required")
        tripo_file = TripoFileReference(
            root=TripoUrlReference(
                url=(await upload_images_to_comfyapi(cls, image, max_images=1))[0],
                type="jpeg",
            )
        )
        response = await sync_op(
            cls,
            endpoint=ApiEndpoint(path="/proxy/tripo/v2/openapi/task", method="POST"),
            response_model=TripoTaskResponse,
            data=TripoImageToModelRequest(
                type=TripoTaskType.IMAGE_TO_MODEL,
                file=tripo_file,
                model_version=model_version,
                style=style_enum,
                texture=texture,
                pbr=pbr,
                model_seed=model_seed,
                orientation=orientation,
                texture_alignment=texture_alignment,
                texture_seed=texture_seed,
                texture_quality=texture_quality,
                face_limit=face_limit,
                auto_size=True,
                quad=quad,
            ),
        )
        return await poll_until_finished(cls, response, average_duration=80)


class TripoMultiviewToModelNode(IO.ComfyNode):
    """
    Generates 3D models synchronously based on up to four images (front, left, back, right) using Tripo's API.
    """

    @classmethod
    def define_schema(cls):
        return IO.Schema(
            node_id="TripoMultiviewToModelNode",
            display_name="Tripo: Multiview to Model",
            category="api node/3d/Tripo",
            inputs=[
                IO.Image.Input("image"),
                IO.Image.Input("image_left", optional=True),
                IO.Image.Input("image_back", optional=True),
                IO.Image.Input("image_right", optional=True),
                IO.Combo.Input(
                    "model_version",
                    options=TripoModelVersion,
                    optional=True,
                    tooltip="The model version to use for generation",
                ),
                IO.Combo.Input(
                    "orientation",
                    options=TripoOrientation,
                    default=TripoOrientation.DEFAULT,
                    optional=True,
                ),
                IO.Boolean.Input("texture", default=True, optional=True),
                IO.Boolean.Input("pbr", default=True, optional=True),
                IO.Int.Input("model_seed", default=42, optional=True),
                IO.Int.Input("texture_seed", default=42, optional=True),
                IO.Combo.Input("texture_quality", default="standard", options=["standard", "detailed"], optional=True),
                IO.Combo.Input(
                    "texture_alignment", default="original_image", options=["original_image", "geometry"], optional=True
                ),
                IO.Int.Input("face_limit", default=-1, min=-1, max=500000, optional=True),
                IO.Boolean.Input("quad", default=False, optional=True),
            ],
            outputs=[
                IO.String.Output(display_name="model_file"),
                IO.Custom("MODEL_TASK_ID").Output(display_name="model task_id"),
            ],
            hidden=[
                IO.Hidden.auth_token_comfy_org,
                IO.Hidden.api_key_comfy_org,
                IO.Hidden.unique_id,
            ],
            is_api_node=True,
            is_output_node=True,
        )

    @classmethod
    async def execute(
        cls,
        image: torch.Tensor,
        image_left: Optional[torch.Tensor] = None,
        image_back: Optional[torch.Tensor] = None,
        image_right: Optional[torch.Tensor] = None,
        model_version: Optional[str] = None,
        orientation: Optional[str] = None,
        texture: Optional[bool] = None,
        pbr: Optional[bool] = None,
        model_seed: Optional[int] = None,
        texture_seed: Optional[int] = None,
        texture_quality: Optional[str] = None,
        texture_alignment: Optional[str] = None,
        face_limit: Optional[int] = None,
        quad: Optional[bool] = None,
    ) -> IO.NodeOutput:
        if image is None:
            raise RuntimeError("front image for multiview is required")
        images = []
        image_dict = {"image": image, "image_left": image_left, "image_back": image_back, "image_right": image_right}
        if image_left is None and image_back is None and image_right is None:
            raise RuntimeError("At least one of left, back, or right image must be provided for multiview")
        for image_name in ["image", "image_left", "image_back", "image_right"]:
            image_ = image_dict[image_name]
            if image_ is not None:
                images.append(
                    TripoFileReference(
                        root=TripoUrlReference(
                            url=(await upload_images_to_comfyapi(cls, image_, max_images=1))[0], type="jpeg"
                        )
                    )
                )
            else:
                images.append(TripoFileEmptyReference())
        response = await sync_op(
            cls,
            ApiEndpoint(path="/proxy/tripo/v2/openapi/task", method="POST"),
            response_model=TripoTaskResponse,
            data=TripoMultiviewToModelRequest(
                type=TripoTaskType.MULTIVIEW_TO_MODEL,
                files=images,
                model_version=model_version,
                orientation=orientation,
                texture=texture,
                pbr=pbr,
                model_seed=model_seed,
                texture_seed=texture_seed,
                texture_quality=texture_quality,
                texture_alignment=texture_alignment,
                face_limit=face_limit,
                quad=quad,
            ),
        )
        return await poll_until_finished(cls, response, average_duration=80)


class TripoTextureNode(IO.ComfyNode):

    @classmethod
    def define_schema(cls):
        return IO.Schema(
            node_id="TripoTextureNode",
            display_name="Tripo: Texture model",
            category="api node/3d/Tripo",
            inputs=[
                IO.Custom("MODEL_TASK_ID").Input("model_task_id"),
                IO.Boolean.Input("texture", default=True, optional=True),
                IO.Boolean.Input("pbr", default=True, optional=True),
                IO.Int.Input("texture_seed", default=42, optional=True),
                IO.Combo.Input("texture_quality", default="standard", options=["standard", "detailed"], optional=True),
                IO.Combo.Input(
                    "texture_alignment", default="original_image", options=["original_image", "geometry"], optional=True
                ),
            ],
            outputs=[
                IO.String.Output(display_name="model_file"),
                IO.Custom("MODEL_TASK_ID").Output(display_name="model task_id"),
            ],
            hidden=[
                IO.Hidden.auth_token_comfy_org,
                IO.Hidden.api_key_comfy_org,
                IO.Hidden.unique_id,
            ],
            is_api_node=True,
            is_output_node=True,
        )

    @classmethod
    async def execute(
        cls,
        model_task_id,
        texture: Optional[bool] = None,
        pbr: Optional[bool] = None,
        texture_seed: Optional[int] = None,
        texture_quality: Optional[str] = None,
        texture_alignment: Optional[str] = None,
    ) -> IO.NodeOutput:
        response = await sync_op(
            cls,
            endpoint=ApiEndpoint(path="/proxy/tripo/v2/openapi/task", method="POST"),
            response_model=TripoTaskResponse,
            data=TripoTextureModelRequest(
                original_model_task_id=model_task_id,
                texture=texture,
                pbr=pbr,
                texture_seed=texture_seed,
                texture_quality=texture_quality,
                texture_alignment=texture_alignment,
            ),
        )
        return await poll_until_finished(cls, response, average_duration=80)


class TripoRefineNode(IO.ComfyNode):

    @classmethod
    def define_schema(cls):
        return IO.Schema(
            node_id="TripoRefineNode",
            display_name="Tripo: Refine Draft model",
            category="api node/3d/Tripo",
            description="Refine a draft model created by v1.4 Tripo models only.",
            inputs=[
                IO.Custom("MODEL_TASK_ID").Input("model_task_id", tooltip="Must be a v1.4 Tripo model"),
            ],
            outputs=[
                IO.String.Output(display_name="model_file"),
                IO.Custom("MODEL_TASK_ID").Output(display_name="model task_id"),
            ],
            hidden=[
                IO.Hidden.auth_token_comfy_org,
                IO.Hidden.api_key_comfy_org,
                IO.Hidden.unique_id,
            ],
            is_api_node=True,
            is_output_node=True,
        )

    @classmethod
    async def execute(cls, model_task_id) -> IO.NodeOutput:
        response = await sync_op(
            cls,
            endpoint=ApiEndpoint(path="/proxy/tripo/v2/openapi/task", method="POST"),
            response_model=TripoTaskResponse,
            data=TripoRefineModelRequest(draft_model_task_id=model_task_id),
        )
        return await poll_until_finished(cls, response, average_duration=240)


class TripoRigNode(IO.ComfyNode):

    @classmethod
    def define_schema(cls):
        return IO.Schema(
            node_id="TripoRigNode",
            display_name="Tripo: Rig model",
            category="api node/3d/Tripo",
            inputs=[IO.Custom("MODEL_TASK_ID").Input("original_model_task_id")],
            outputs=[
                IO.String.Output(display_name="model_file"),
                IO.Custom("RIG_TASK_ID").Output(display_name="rig task_id"),
            ],
            hidden=[
                IO.Hidden.auth_token_comfy_org,
                IO.Hidden.api_key_comfy_org,
                IO.Hidden.unique_id,
            ],
            is_api_node=True,
            is_output_node=True,
        )

    @classmethod
    async def execute(cls, original_model_task_id) -> IO.NodeOutput:
        response = await sync_op(
            cls,
            endpoint=ApiEndpoint(path="/proxy/tripo/v2/openapi/task", method="POST"),
            response_model=TripoTaskResponse,
            data=TripoAnimateRigRequest(original_model_task_id=original_model_task_id, out_format="glb", spec="tripo"),
        )
        return await poll_until_finished(cls, response, average_duration=180)


class TripoRetargetNode(IO.ComfyNode):

    @classmethod
    def define_schema(cls):
        return IO.Schema(
            node_id="TripoRetargetNode",
            display_name="Tripo: Retarget rigged model",
            category="api node/3d/Tripo",
            inputs=[
                IO.Custom("RIG_TASK_ID").Input("original_model_task_id"),
                IO.Combo.Input(
                    "animation",
                    options=[
                        "preset:idle",
                        "preset:walk",
                        "preset:climb",
                        "preset:jump",
                        "preset:slash",
                        "preset:shoot",
                        "preset:hurt",
                        "preset:fall",
                        "preset:turn",
                    ],
                ),
            ],
            outputs=[
                IO.String.Output(display_name="model_file"),
                IO.Custom("RETARGET_TASK_ID").Output(display_name="retarget task_id"),
            ],
            hidden=[
                IO.Hidden.auth_token_comfy_org,
                IO.Hidden.api_key_comfy_org,
                IO.Hidden.unique_id,
            ],
            is_api_node=True,
            is_output_node=True,
        )

    @classmethod
    async def execute(cls, original_model_task_id, animation: str) -> IO.NodeOutput:
        response = await sync_op(
            cls,
            endpoint=ApiEndpoint(path="/proxy/tripo/v2/openapi/task", method="POST"),
            response_model=TripoTaskResponse,
            data=TripoAnimateRetargetRequest(
                original_model_task_id=original_model_task_id,
                animation=animation,
                out_format="glb",
                bake_animation=True,
            ),
        )
        return await poll_until_finished(cls, response, average_duration=30)


class TripoConversionNode(IO.ComfyNode):

    @classmethod
    def define_schema(cls):
        return IO.Schema(
            node_id="TripoConversionNode",
            display_name="Tripo: Convert model",
            category="api node/3d/Tripo",
            inputs=[
                IO.Custom("MODEL_TASK_ID,RIG_TASK_ID,RETARGET_TASK_ID").Input("original_model_task_id"),
                IO.Combo.Input("format", options=["GLTF", "USDZ", "FBX", "OBJ", "STL", "3MF"]),
                IO.Boolean.Input("quad", default=False, optional=True),
                IO.Int.Input(
                    "face_limit",
                    default=-1,
                    min=-1,
                    max=500000,
                    optional=True,
                ),
                IO.Int.Input(
                    "texture_size",
                    default=4096,
                    min=128,
                    max=4096,
                    optional=True,
                ),
                IO.Combo.Input(
                    "texture_format",
                    options=["BMP", "DPX", "HDR", "JPEG", "OPEN_EXR", "PNG", "TARGA", "TIFF", "WEBP"],
                    default="JPEG",
                    optional=True,
                ),
            ],
            outputs=[],
            hidden=[
                IO.Hidden.auth_token_comfy_org,
                IO.Hidden.api_key_comfy_org,
                IO.Hidden.unique_id,
            ],
            is_api_node=True,
            is_output_node=True,
        )

    @classmethod
    def validate_inputs(cls, input_types):
        # The min and max of input1 and input2 are still validated because
        # we didn't take `input1` or `input2` as arguments
        if input_types["original_model_task_id"] not in ("MODEL_TASK_ID", "RIG_TASK_ID", "RETARGET_TASK_ID"):
            return "original_model_task_id must be MODEL_TASK_ID, RIG_TASK_ID or RETARGET_TASK_ID type"
        return True

    @classmethod
    async def execute(
        cls,
        original_model_task_id,
        format: str,
        quad: bool,
        face_limit: int,
        texture_size: int,
        texture_format: str,
    ) -> IO.NodeOutput:
        if not original_model_task_id:
            raise RuntimeError("original_model_task_id is required")
        response = await sync_op(
            cls,
            endpoint=ApiEndpoint(path="/proxy/tripo/v2/openapi/task", method="POST"),
            response_model=TripoTaskResponse,
            data=TripoConvertModelRequest(
                original_model_task_id=original_model_task_id,
                format=format,
                quad=quad if quad else None,
                face_limit=face_limit if face_limit != -1 else None,
                texture_size=texture_size if texture_size != 4096 else None,
                texture_format=texture_format if texture_format != "JPEG" else None,
            ),
        )
        return await poll_until_finished(cls, response, average_duration=30)


class TripoExtension(ComfyExtension):
    @override
    async def get_node_list(self) -> list[type[IO.ComfyNode]]:
        return [
            TripoTextToModelNode,
            TripoImageToModelNode,
            TripoMultiviewToModelNode,
            TripoTextureNode,
            TripoRefineNode,
            TripoRigNode,
            TripoRetargetNode,
            TripoConversionNode,
        ]


async def comfy_entrypoint() -> TripoExtension:
    return TripoExtension()<|MERGE_RESOLUTION|>--- conflicted
+++ resolved
@@ -1,20 +1,10 @@
 import os
-<<<<<<< HEAD
-from comfy.cmd.folder_paths import get_output_directory
-from comfy_api_nodes.mapper_utils import model_field_to_node_input
-from comfy.comfy_types.node_typing import IO
-from comfy_api_nodes.apis import (
-    TripoOrientation,
-    TripoModelVersion,
-)
-=======
 from typing import Optional
 
 import torch
 from typing_extensions import override
 
 from comfy_api.latest import IO, ComfyExtension
->>>>>>> fd271ded
 from comfy_api_nodes.apis.tripo_api import (
     TripoAnimateRetargetRequest,
     TripoAnimateRigRequest,
@@ -41,7 +31,7 @@
     sync_op,
     upload_images_to_comfyapi,
 )
-from folder_paths import get_output_directory
+from comfy.cmd.folder_paths import get_output_directory
 
 
 def get_model_url_from_response(response: TripoTaskResponse) -> str:
@@ -53,9 +43,9 @@
 
 
 async def poll_until_finished(
-    node_cls: type[IO.ComfyNode],
-    response: TripoTaskResponse,
-    average_duration: Optional[int] = None,
+        node_cls: type[IO.ComfyNode],
+        response: TripoTaskResponse,
+        average_duration: Optional[int] = None,
 ) -> IO.NodeOutput:
     """Polls the Tripo API endpoint until the task reaches a terminal state, then returns the response."""
     if response.code != 0:
@@ -130,19 +120,19 @@
 
     @classmethod
     async def execute(
-        cls,
-        prompt: str,
-        negative_prompt: Optional[str] = None,
-        model_version=None,
-        style: Optional[str] = None,
-        texture: Optional[bool] = None,
-        pbr: Optional[bool] = None,
-        image_seed: Optional[int] = None,
-        model_seed: Optional[int] = None,
-        texture_seed: Optional[int] = None,
-        texture_quality: Optional[str] = None,
-        face_limit: Optional[int] = None,
-        quad: Optional[bool] = None,
+            cls,
+            prompt: str,
+            negative_prompt: Optional[str] = None,
+            model_version=None,
+            style: Optional[str] = None,
+            texture: Optional[bool] = None,
+            pbr: Optional[bool] = None,
+            image_seed: Optional[int] = None,
+            model_seed: Optional[int] = None,
+            texture_seed: Optional[int] = None,
+            texture_quality: Optional[str] = None,
+            face_limit: Optional[int] = None,
+            quad: Optional[bool] = None,
     ) -> IO.NodeOutput:
         style_enum = None if style == "None" else style
         if not prompt:
@@ -220,19 +210,19 @@
 
     @classmethod
     async def execute(
-        cls,
-        image: torch.Tensor,
-        model_version: Optional[str] = None,
-        style: Optional[str] = None,
-        texture: Optional[bool] = None,
-        pbr: Optional[bool] = None,
-        model_seed: Optional[int] = None,
-        orientation=None,
-        texture_seed: Optional[int] = None,
-        texture_quality: Optional[str] = None,
-        texture_alignment: Optional[str] = None,
-        face_limit: Optional[int] = None,
-        quad: Optional[bool] = None,
+            cls,
+            image: torch.Tensor,
+            model_version: Optional[str] = None,
+            style: Optional[str] = None,
+            texture: Optional[bool] = None,
+            pbr: Optional[bool] = None,
+            model_seed: Optional[int] = None,
+            orientation=None,
+            texture_seed: Optional[int] = None,
+            texture_quality: Optional[str] = None,
+            texture_alignment: Optional[str] = None,
+            face_limit: Optional[int] = None,
+            quad: Optional[bool] = None,
     ) -> IO.NodeOutput:
         style_enum = None if style == "None" else style
         if image is None:
@@ -321,21 +311,21 @@
 
     @classmethod
     async def execute(
-        cls,
-        image: torch.Tensor,
-        image_left: Optional[torch.Tensor] = None,
-        image_back: Optional[torch.Tensor] = None,
-        image_right: Optional[torch.Tensor] = None,
-        model_version: Optional[str] = None,
-        orientation: Optional[str] = None,
-        texture: Optional[bool] = None,
-        pbr: Optional[bool] = None,
-        model_seed: Optional[int] = None,
-        texture_seed: Optional[int] = None,
-        texture_quality: Optional[str] = None,
-        texture_alignment: Optional[str] = None,
-        face_limit: Optional[int] = None,
-        quad: Optional[bool] = None,
+            cls,
+            image: torch.Tensor,
+            image_left: Optional[torch.Tensor] = None,
+            image_back: Optional[torch.Tensor] = None,
+            image_right: Optional[torch.Tensor] = None,
+            model_version: Optional[str] = None,
+            orientation: Optional[str] = None,
+            texture: Optional[bool] = None,
+            pbr: Optional[bool] = None,
+            model_seed: Optional[int] = None,
+            texture_seed: Optional[int] = None,
+            texture_quality: Optional[str] = None,
+            texture_alignment: Optional[str] = None,
+            face_limit: Optional[int] = None,
+            quad: Optional[bool] = None,
     ) -> IO.NodeOutput:
         if image is None:
             raise RuntimeError("front image for multiview is required")
@@ -410,13 +400,13 @@
 
     @classmethod
     async def execute(
-        cls,
-        model_task_id,
-        texture: Optional[bool] = None,
-        pbr: Optional[bool] = None,
-        texture_seed: Optional[int] = None,
-        texture_quality: Optional[str] = None,
-        texture_alignment: Optional[str] = None,
+            cls,
+            model_task_id,
+            texture: Optional[bool] = None,
+            pbr: Optional[bool] = None,
+            texture_seed: Optional[int] = None,
+            texture_quality: Optional[str] = None,
+            texture_alignment: Optional[str] = None,
     ) -> IO.NodeOutput:
         response = await sync_op(
             cls,
@@ -610,13 +600,13 @@
 
     @classmethod
     async def execute(
-        cls,
-        original_model_task_id,
-        format: str,
-        quad: bool,
-        face_limit: int,
-        texture_size: int,
-        texture_format: str,
+            cls,
+            original_model_task_id,
+            format: str,
+            quad: bool,
+            face_limit: int,
+            texture_size: int,
+            texture_format: str,
     ) -> IO.NodeOutput:
         if not original_model_task_id:
             raise RuntimeError("original_model_task_id is required")
