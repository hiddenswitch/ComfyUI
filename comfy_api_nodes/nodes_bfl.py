from inspect import cleandoc

import torch
from pydantic import BaseModel
from typing_extensions import override

from comfy_api.latest import IO, ComfyExtension
from comfy_api_nodes.apis.bfl_api import (
    BFLFluxExpandImageRequest,
    BFLFluxFillImageRequest,
    BFLFluxKontextProGenerateRequest,
    BFLFluxProGenerateResponse,
    BFLFluxProUltraGenerateRequest,
    BFLFluxStatusResponse,
    BFLStatus,
    Flux2ProGenerateRequest,
)
from comfy_api_nodes.util import (
    ApiEndpoint,
    download_url_to_image_tensor,
    get_number_of_images,
    poll_op,
    resize_mask_to_image,
    sync_op,
    tensor_to_base64_string,
    validate_aspect_ratio_string,
    validate_string,
)

<<<<<<< HEAD
import numpy as np
from PIL import Image
import aiohttp
import torch
import base64
import time
from comfy.cmd.server import PromptServer

=======
>>>>>>> fd271ded

def convert_mask_to_image(mask: torch.Tensor):
    """
    Make mask have the expected amount of dims (4) and channels (3) to be recognized as an image.
    """
    mask = mask.unsqueeze(-1)
    mask = torch.cat([mask] * 3, dim=-1)
    return mask


class FluxProUltraImageNode(IO.ComfyNode):
    """
    Generates images using Flux Pro 1.1 Ultra via api based on prompt and resolution.
    """

    @classmethod
    def define_schema(cls) -> IO.Schema:
        return IO.Schema(
            node_id="FluxProUltraImageNode",
            display_name="Flux 1.1 [pro] Ultra Image",
            category="api node/image/BFL",
            description=cleandoc(cls.__doc__ or ""),
            inputs=[
                IO.String.Input(
                    "prompt",
                    multiline=True,
                    default="",
                    tooltip="Prompt for the image generation",
                ),
                IO.Boolean.Input(
                    "prompt_upsampling",
                    default=False,
                    tooltip="Whether to perform upsampling on the prompt. "
                    "If active, automatically modifies the prompt for more creative generation, "
                    "but results are nondeterministic (same seed will not produce exactly the same result).",
                ),
                IO.Int.Input(
                    "seed",
                    default=0,
                    min=0,
                    max=0xFFFFFFFFFFFFFFFF,
                    control_after_generate=True,
                    tooltip="The random seed used for creating the noise.",
                ),
                IO.String.Input(
                    "aspect_ratio",
                    default="16:9",
                    tooltip="Aspect ratio of image; must be between 1:4 and 4:1.",
                ),
                IO.Boolean.Input(
                    "raw",
                    default=False,
                    tooltip="When True, generate less processed, more natural-looking images.",
                ),
                IO.Image.Input(
                    "image_prompt",
                    optional=True,
                ),
                IO.Float.Input(
                    "image_prompt_strength",
                    default=0.1,
                    min=0.0,
                    max=1.0,
                    step=0.01,
                    tooltip="Blend between the prompt and the image prompt.",
                    optional=True,
                ),
            ],
            outputs=[IO.Image.Output()],
            hidden=[
                IO.Hidden.auth_token_comfy_org,
                IO.Hidden.api_key_comfy_org,
                IO.Hidden.unique_id,
            ],
            is_api_node=True,
        )

    @classmethod
    def validate_inputs(cls, aspect_ratio: str):
        validate_aspect_ratio_string(aspect_ratio, (1, 4), (4, 1))
        return True

    @classmethod
    async def execute(
        cls,
        prompt: str,
        aspect_ratio: str,
        prompt_upsampling: bool = False,
        raw: bool = False,
        seed: int = 0,
        image_prompt: torch.Tensor | None = None,
        image_prompt_strength: float = 0.1,
    ) -> IO.NodeOutput:
        if image_prompt is None:
            validate_string(prompt, strip_whitespace=False)
        initial_response = await sync_op(
            cls,
            ApiEndpoint(path="/proxy/bfl/flux-pro-1.1-ultra/generate", method="POST"),
            response_model=BFLFluxProGenerateResponse,
            data=BFLFluxProUltraGenerateRequest(
                prompt=prompt,
                prompt_upsampling=prompt_upsampling,
                seed=seed,
                aspect_ratio=aspect_ratio,
                raw=raw,
                image_prompt=(image_prompt if image_prompt is None else tensor_to_base64_string(image_prompt)),
                image_prompt_strength=(None if image_prompt is None else round(image_prompt_strength, 2)),
            ),
        )
        response = await poll_op(
            cls,
            ApiEndpoint(initial_response.polling_url),
            response_model=BFLFluxStatusResponse,
            status_extractor=lambda r: r.status,
            progress_extractor=lambda r: r.progress,
            completed_statuses=[BFLStatus.ready],
            failed_statuses=[
                BFLStatus.request_moderated,
                BFLStatus.content_moderated,
                BFLStatus.error,
                BFLStatus.task_not_found,
            ],
            queued_statuses=[],
        )
        return IO.NodeOutput(await download_url_to_image_tensor(response.result["sample"]))


class FluxKontextProImageNode(IO.ComfyNode):
    """
    Edits images using Flux.1 Kontext [pro] via api based on prompt and aspect ratio.
    """

    @classmethod
    def define_schema(cls) -> IO.Schema:
        return IO.Schema(
            node_id=cls.NODE_ID,
            display_name=cls.DISPLAY_NAME,
            category="api node/image/BFL",
            description=cleandoc(cls.__doc__ or ""),
            inputs=[
                IO.String.Input(
                    "prompt",
                    multiline=True,
                    default="",
                    tooltip="Prompt for the image generation - specify what and how to edit.",
                ),
                IO.String.Input(
                    "aspect_ratio",
                    default="16:9",
                    tooltip="Aspect ratio of image; must be between 1:4 and 4:1.",
                ),
                IO.Float.Input(
                    "guidance",
                    default=3.0,
                    min=0.1,
                    max=99.0,
                    step=0.1,
                    tooltip="Guidance strength for the image generation process",
                ),
                IO.Int.Input(
                    "steps",
                    default=50,
                    min=1,
                    max=150,
                    tooltip="Number of steps for the image generation process",
                ),
                IO.Int.Input(
                    "seed",
                    default=1234,
                    min=0,
                    max=0xFFFFFFFFFFFFFFFF,
                    control_after_generate=True,
                    tooltip="The random seed used for creating the noise.",
                ),
                IO.Boolean.Input(
                    "prompt_upsampling",
                    default=False,
                    tooltip="Whether to perform upsampling on the prompt. If active, automatically modifies the prompt for more creative generation, but results are nondeterministic (same seed will not produce exactly the same result).",
                ),
                IO.Image.Input(
                    "input_image",
                    optional=True,
                ),
            ],
            outputs=[IO.Image.Output()],
            hidden=[
                IO.Hidden.auth_token_comfy_org,
                IO.Hidden.api_key_comfy_org,
                IO.Hidden.unique_id,
            ],
            is_api_node=True,
        )

    BFL_PATH = "/proxy/bfl/flux-kontext-pro/generate"
    NODE_ID = "FluxKontextProImageNode"
    DISPLAY_NAME = "Flux.1 Kontext [pro] Image"

    @classmethod
    async def execute(
        cls,
        prompt: str,
        aspect_ratio: str,
        guidance: float,
        steps: int,
        input_image: torch.Tensor | None = None,
        seed=0,
        prompt_upsampling=False,
    ) -> IO.NodeOutput:
        validate_aspect_ratio_string(aspect_ratio, (1, 4), (4, 1))
        if input_image is None:
            validate_string(prompt, strip_whitespace=False)
        initial_response = await sync_op(
            cls,
            ApiEndpoint(path=cls.BFL_PATH, method="POST"),
            response_model=BFLFluxProGenerateResponse,
            data=BFLFluxKontextProGenerateRequest(
                prompt=prompt,
                prompt_upsampling=prompt_upsampling,
                guidance=round(guidance, 1),
                steps=steps,
                seed=seed,
                aspect_ratio=aspect_ratio,
                input_image=(input_image if input_image is None else tensor_to_base64_string(input_image)),
            ),
        )
        response = await poll_op(
            cls,
            ApiEndpoint(initial_response.polling_url),
            response_model=BFLFluxStatusResponse,
            status_extractor=lambda r: r.status,
            progress_extractor=lambda r: r.progress,
            completed_statuses=[BFLStatus.ready],
            failed_statuses=[
                BFLStatus.request_moderated,
                BFLStatus.content_moderated,
                BFLStatus.error,
                BFLStatus.task_not_found,
            ],
            queued_statuses=[],
        )
        return IO.NodeOutput(await download_url_to_image_tensor(response.result["sample"]))


class FluxKontextMaxImageNode(FluxKontextProImageNode):
    """
    Edits images using Flux.1 Kontext [max] via api based on prompt and aspect ratio.
    """

    DESCRIPTION = cleandoc(__doc__ or "")
    BFL_PATH = "/proxy/bfl/flux-kontext-max/generate"
    NODE_ID = "FluxKontextMaxImageNode"
    DISPLAY_NAME = "Flux.1 Kontext [max] Image"


class FluxProExpandNode(IO.ComfyNode):
    """
    Outpaints image based on prompt.
    """

    @classmethod
    def define_schema(cls) -> IO.Schema:
        return IO.Schema(
            node_id="FluxProExpandNode",
            display_name="Flux.1 Expand Image",
            category="api node/image/BFL",
            description=cleandoc(cls.__doc__ or ""),
            inputs=[
                IO.Image.Input("image"),
                IO.String.Input(
                    "prompt",
                    multiline=True,
                    default="",
                    tooltip="Prompt for the image generation",
                ),
                IO.Boolean.Input(
                    "prompt_upsampling",
                    default=False,
                    tooltip="Whether to perform upsampling on the prompt. "
                    "If active, automatically modifies the prompt for more creative generation, "
                    "but results are nondeterministic (same seed will not produce exactly the same result).",
                ),
                IO.Int.Input(
                    "top",
                    default=0,
                    min=0,
                    max=2048,
                    tooltip="Number of pixels to expand at the top of the image",
                ),
                IO.Int.Input(
                    "bottom",
                    default=0,
                    min=0,
                    max=2048,
                    tooltip="Number of pixels to expand at the bottom of the image",
                ),
                IO.Int.Input(
                    "left",
                    default=0,
                    min=0,
                    max=2048,
                    tooltip="Number of pixels to expand at the left of the image",
                ),
                IO.Int.Input(
                    "right",
                    default=0,
                    min=0,
                    max=2048,
                    tooltip="Number of pixels to expand at the right of the image",
                ),
                IO.Float.Input(
                    "guidance",
                    default=60,
                    min=1.5,
                    max=100,
                    tooltip="Guidance strength for the image generation process",
                ),
                IO.Int.Input(
                    "steps",
                    default=50,
                    min=15,
                    max=50,
                    tooltip="Number of steps for the image generation process",
                ),
                IO.Int.Input(
                    "seed",
                    default=0,
                    min=0,
                    max=0xFFFFFFFFFFFFFFFF,
                    control_after_generate=True,
                    tooltip="The random seed used for creating the noise.",
                ),
            ],
            outputs=[IO.Image.Output()],
            hidden=[
                IO.Hidden.auth_token_comfy_org,
                IO.Hidden.api_key_comfy_org,
                IO.Hidden.unique_id,
            ],
            is_api_node=True,
        )

    @classmethod
    async def execute(
        cls,
        image: torch.Tensor,
        prompt: str,
        prompt_upsampling: bool,
        top: int,
        bottom: int,
        left: int,
        right: int,
        steps: int,
        guidance: float,
        seed=0,
    ) -> IO.NodeOutput:
        initial_response = await sync_op(
            cls,
            ApiEndpoint(path="/proxy/bfl/flux-pro-1.0-expand/generate", method="POST"),
            response_model=BFLFluxProGenerateResponse,
            data=BFLFluxExpandImageRequest(
                prompt=prompt,
                prompt_upsampling=prompt_upsampling,
                top=top,
                bottom=bottom,
                left=left,
                right=right,
                steps=steps,
                guidance=guidance,
                seed=seed,
                image=tensor_to_base64_string(image),
            ),
        )
        response = await poll_op(
            cls,
            ApiEndpoint(initial_response.polling_url),
            response_model=BFLFluxStatusResponse,
            status_extractor=lambda r: r.status,
            progress_extractor=lambda r: r.progress,
            completed_statuses=[BFLStatus.ready],
            failed_statuses=[
                BFLStatus.request_moderated,
                BFLStatus.content_moderated,
                BFLStatus.error,
                BFLStatus.task_not_found,
            ],
            queued_statuses=[],
        )
        return IO.NodeOutput(await download_url_to_image_tensor(response.result["sample"]))


class FluxProFillNode(IO.ComfyNode):
    """
    Inpaints image based on mask and prompt.
    """

    @classmethod
    def define_schema(cls) -> IO.Schema:
        return IO.Schema(
            node_id="FluxProFillNode",
            display_name="Flux.1 Fill Image",
            category="api node/image/BFL",
            description=cleandoc(cls.__doc__ or ""),
            inputs=[
                IO.Image.Input("image"),
                IO.Mask.Input("mask"),
                IO.String.Input(
                    "prompt",
                    multiline=True,
                    default="",
                    tooltip="Prompt for the image generation",
                ),
                IO.Boolean.Input(
                    "prompt_upsampling",
                    default=False,
                    tooltip="Whether to perform upsampling on the prompt. "
                    "If active, automatically modifies the prompt for more creative generation, "
                    "but results are nondeterministic (same seed will not produce exactly the same result).",
                ),
                IO.Float.Input(
                    "guidance",
                    default=60,
                    min=1.5,
                    max=100,
                    tooltip="Guidance strength for the image generation process",
                ),
                IO.Int.Input(
                    "steps",
                    default=50,
                    min=15,
                    max=50,
                    tooltip="Number of steps for the image generation process",
                ),
                IO.Int.Input(
                    "seed",
                    default=0,
                    min=0,
                    max=0xFFFFFFFFFFFFFFFF,
                    control_after_generate=True,
                    tooltip="The random seed used for creating the noise.",
                ),
            ],
            outputs=[IO.Image.Output()],
            hidden=[
                IO.Hidden.auth_token_comfy_org,
                IO.Hidden.api_key_comfy_org,
                IO.Hidden.unique_id,
            ],
            is_api_node=True,
        )

    @classmethod
    async def execute(
        cls,
        image: torch.Tensor,
        mask: torch.Tensor,
        prompt: str,
        prompt_upsampling: bool,
        steps: int,
        guidance: float,
        seed=0,
    ) -> IO.NodeOutput:
        # prepare mask
        mask = resize_mask_to_image(mask, image)
        mask = tensor_to_base64_string(convert_mask_to_image(mask))
        initial_response = await sync_op(
            cls,
            ApiEndpoint(path="/proxy/bfl/flux-pro-1.0-fill/generate", method="POST"),
            response_model=BFLFluxProGenerateResponse,
            data=BFLFluxFillImageRequest(
                prompt=prompt,
                prompt_upsampling=prompt_upsampling,
                steps=steps,
                guidance=guidance,
                seed=seed,
                image=tensor_to_base64_string(image[:, :, :, :3]),  # make sure image will have alpha channel removed
                mask=mask,
            ),
        )
        response = await poll_op(
            cls,
            ApiEndpoint(initial_response.polling_url),
            response_model=BFLFluxStatusResponse,
            status_extractor=lambda r: r.status,
            progress_extractor=lambda r: r.progress,
            completed_statuses=[BFLStatus.ready],
            failed_statuses=[
                BFLStatus.request_moderated,
                BFLStatus.content_moderated,
                BFLStatus.error,
                BFLStatus.task_not_found,
            ],
            queued_statuses=[],
        )
        return IO.NodeOutput(await download_url_to_image_tensor(response.result["sample"]))


class Flux2ProImageNode(IO.ComfyNode):

    @classmethod
    def define_schema(cls) -> IO.Schema:
        return IO.Schema(
            node_id="Flux2ProImageNode",
            display_name="Flux.2 [pro] Image",
            category="api node/image/BFL",
            description="Generates images synchronously based on prompt and resolution.",
            inputs=[
                IO.String.Input(
                    "prompt",
                    multiline=True,
                    default="",
                    tooltip="Prompt for the image generation or edit",
                ),
                IO.Int.Input(
                    "width",
                    default=1024,
                    min=256,
                    max=2048,
                    step=32,
                ),
                IO.Int.Input(
                    "height",
                    default=768,
                    min=256,
                    max=2048,
                    step=32,
                ),
                IO.Int.Input(
                    "seed",
                    default=0,
                    min=0,
                    max=0xFFFFFFFFFFFFFFFF,
                    control_after_generate=True,
                    tooltip="The random seed used for creating the noise.",
                ),
                IO.Boolean.Input(
                    "prompt_upsampling",
                    default=False,
                    tooltip="Whether to perform upsampling on the prompt. "
                    "If active, automatically modifies the prompt for more creative generation, "
                    "but results are nondeterministic (same seed will not produce exactly the same result).",
                ),
                IO.Image.Input("images", optional=True, tooltip="Up to 4 images to be used as references."),
            ],
            outputs=[IO.Image.Output()],
            hidden=[
                IO.Hidden.auth_token_comfy_org,
                IO.Hidden.api_key_comfy_org,
                IO.Hidden.unique_id,
            ],
            is_api_node=True,
        )

    @classmethod
    async def execute(
        cls,
        prompt: str,
        width: int,
        height: int,
        seed: int,
        prompt_upsampling: bool,
        images: torch.Tensor | None = None,
    ) -> IO.NodeOutput:
        reference_images = {}
        if images is not None:
            if get_number_of_images(images) > 9:
                raise ValueError("The current maximum number of supported images is 9.")
            for image_index in range(images.shape[0]):
                key_name = f"input_image_{image_index + 1}" if image_index else "input_image"
                reference_images[key_name] = tensor_to_base64_string(images[image_index], total_pixels=2048 * 2048)
        initial_response = await sync_op(
            cls,
            ApiEndpoint(path="/proxy/bfl/flux-2-pro/generate", method="POST"),
            response_model=BFLFluxProGenerateResponse,
            data=Flux2ProGenerateRequest(
                prompt=prompt,
                width=width,
                height=height,
                seed=seed,
                prompt_upsampling=prompt_upsampling,
                **reference_images,
            ),
        )

        def price_extractor(_r: BaseModel) -> float | None:
            return None if initial_response.cost is None else initial_response.cost / 100

        response = await poll_op(
            cls,
            ApiEndpoint(initial_response.polling_url),
            response_model=BFLFluxStatusResponse,
            status_extractor=lambda r: r.status,
            progress_extractor=lambda r: r.progress,
            price_extractor=price_extractor,
            completed_statuses=[BFLStatus.ready],
            failed_statuses=[
                BFLStatus.request_moderated,
                BFLStatus.content_moderated,
                BFLStatus.error,
                BFLStatus.task_not_found,
            ],
            queued_statuses=[],
        )
        return IO.NodeOutput(await download_url_to_image_tensor(response.result["sample"]))


class BFLExtension(ComfyExtension):
    @override
    async def get_node_list(self) -> list[type[IO.ComfyNode]]:
        return [
            FluxProUltraImageNode,
            FluxKontextProImageNode,
            FluxKontextMaxImageNode,
            FluxProExpandNode,
            FluxProFillNode,
            Flux2ProImageNode,
        ]


async def comfy_entrypoint() -> BFLExtension:
    return BFLExtension()<|MERGE_RESOLUTION|>--- conflicted
+++ resolved
@@ -27,17 +27,6 @@
     validate_string,
 )
 
-<<<<<<< HEAD
-import numpy as np
-from PIL import Image
-import aiohttp
-import torch
-import base64
-import time
-from comfy.cmd.server import PromptServer
-
-=======
->>>>>>> fd271ded
 
 def convert_mask_to_image(mask: torch.Tensor):
     """
