"""
API Nodes for Gemini Multimodal LLM Usage via Remote API
See: https://cloud.google.com/vertex-ai/generative-ai/docs/model-reference/inference
"""

import base64
import os
from enum import Enum
from io import BytesIO
from typing import Literal

import torch
from typing_extensions import override

<<<<<<< HEAD
from comfy.cmd import folder_paths
from comfy.comfy_types.node_typing import IO, ComfyNodeABC, InputTypeDict
from comfy.cmd.server import PromptServer
from comfy_api_nodes.apis import (
=======
import folder_paths
from comfy_api.latest import IO, ComfyExtension, Input, Types
from comfy_api_nodes.apis.gemini_api import (
>>>>>>> fd271ded
    GeminiContent,
    GeminiFileData,
    GeminiGenerateContentRequest,
    GeminiGenerateContentResponse,
    GeminiImageConfig,
    GeminiImageGenerateContentRequest,
    GeminiImageGenerationConfig,
    GeminiInlineData,
    GeminiMimeType,
    GeminiPart,
    GeminiRole,
    GeminiSystemInstructionContent,
    GeminiTextPart,
    Modality,
)
from comfy_api_nodes.util import (
    ApiEndpoint,
    audio_to_base64_string,
    bytesio_to_image_tensor,
    get_number_of_images,
    sync_op,
    tensor_to_base64_string,
    upload_images_to_comfyapi,
    validate_string,
    video_to_base64_string,
)

GEMINI_BASE_ENDPOINT = "/proxy/vertexai/gemini"
GEMINI_MAX_INPUT_FILE_SIZE = 20 * 1024 * 1024  # 20 MB
GEMINI_IMAGE_SYS_PROMPT = (
    "You are an expert image-generation engine. You must ALWAYS produce an image.\n"
    "Interpret all user input—regardless of "
    "format, intent, or abstraction—as literal visual directives for image composition.\n"
    "If a prompt is conversational or lacks specific visual details, "
    "you must creatively invent a concrete visual scenario that depicts the concept.\n"
    "Prioritize generating the visual representation above any text, formatting, or conversational requests."
)


class GeminiModel(str, Enum):
    """
    Gemini Model Names allowed by comfy-api
    """

    gemini_2_5_pro_preview_05_06 = "gemini-2.5-pro-preview-05-06"
    gemini_2_5_flash_preview_04_17 = "gemini-2.5-flash-preview-04-17"
    gemini_2_5_pro = "gemini-2.5-pro"
    gemini_2_5_flash = "gemini-2.5-flash"
    gemini_3_0_pro = "gemini-3-pro-preview"


class GeminiImageModel(str, Enum):
    """
    Gemini Image Model Names allowed by comfy-api
    """

    gemini_2_5_flash_image_preview = "gemini-2.5-flash-image-preview"
    gemini_2_5_flash_image = "gemini-2.5-flash-image"


async def create_image_parts(
    cls: type[IO.ComfyNode],
    images: Input.Image,
    image_limit: int = 0,
) -> list[GeminiPart]:
    image_parts: list[GeminiPart] = []
    if image_limit < 0:
        raise ValueError("image_limit must be greater than or equal to 0 when creating Gemini image parts.")
    total_images = get_number_of_images(images)
    if total_images <= 0:
        raise ValueError("No images provided to create_image_parts; at least one image is required.")

    # If image_limit == 0 --> use all images; otherwise clamp to image_limit.
    effective_max = total_images if image_limit == 0 else min(total_images, image_limit)

    # Number of images we'll send as URLs (fileData)
    num_url_images = min(effective_max, 10)  # Vertex API max number of image links
    reference_images_urls = await upload_images_to_comfyapi(
        cls,
        images,
        max_images=num_url_images,
    )
    for reference_image_url in reference_images_urls:
        image_parts.append(
            GeminiPart(
                fileData=GeminiFileData(
                    mimeType=GeminiMimeType.image_png,
                    fileUri=reference_image_url,
                )
            )
        )
    for idx in range(num_url_images, effective_max):
        image_parts.append(
            GeminiPart(
                inlineData=GeminiInlineData(
                    mimeType=GeminiMimeType.image_png,
                    data=tensor_to_base64_string(images[idx]),
                )
            )
        )
    return image_parts


def get_parts_by_type(response: GeminiGenerateContentResponse, part_type: Literal["text"] | str) -> list[GeminiPart]:
    """
    Filter response parts by their type.

    Args:
        response: The API response from Gemini.
        part_type: Type of parts to extract ("text" or a MIME type).

    Returns:
        List of response parts matching the requested type.
    """
    if response.candidates is None:
        if response.promptFeedback and response.promptFeedback.blockReason:
            feedback = response.promptFeedback
            raise ValueError(
                f"Gemini API blocked the request. Reason: {feedback.blockReason} ({feedback.blockReasonMessage})"
            )
        raise ValueError(
            "Gemini API returned no response candidates. If you are using the `IMAGE` modality, "
            "try changing it to `IMAGE+TEXT` to view the model's reasoning and understand why image generation failed."
        )
    parts = []
    for part in response.candidates[0].content.parts:
        if part_type == "text" and hasattr(part, "text") and part.text:
            parts.append(part)
        elif hasattr(part, "inlineData") and part.inlineData and part.inlineData.mimeType == part_type:
            parts.append(part)
        # Skip parts that don't match the requested type
    return parts


def get_text_from_response(response: GeminiGenerateContentResponse) -> str:
    """
    Extract and concatenate all text parts from the response.

    Args:
        response: The API response from Gemini.

    Returns:
        Combined text from all text parts in the response.
    """
    parts = get_parts_by_type(response, "text")
    return "\n".join([part.text for part in parts])


def get_image_from_response(response: GeminiGenerateContentResponse) -> Input.Image:
    image_tensors: list[Input.Image] = []
    parts = get_parts_by_type(response, "image/png")
    for part in parts:
        image_data = base64.b64decode(part.inlineData.data)
        returned_image = bytesio_to_image_tensor(BytesIO(image_data))
        image_tensors.append(returned_image)
    if len(image_tensors) == 0:
        return torch.zeros((1, 1024, 1024, 4))
    return torch.cat(image_tensors, dim=0)


def calculate_tokens_price(response: GeminiGenerateContentResponse) -> float | None:
    if not response.modelVersion:
        return None
    # Define prices (Cost per 1,000,000 tokens), see https://cloud.google.com/vertex-ai/generative-ai/pricing
    if response.modelVersion in ("gemini-2.5-pro-preview-05-06", "gemini-2.5-pro"):
        input_tokens_price = 1.25
        output_text_tokens_price = 10.0
        output_image_tokens_price = 0.0
    elif response.modelVersion in (
        "gemini-2.5-flash-preview-04-17",
        "gemini-2.5-flash",
    ):
        input_tokens_price = 0.30
        output_text_tokens_price = 2.50
        output_image_tokens_price = 0.0
    elif response.modelVersion in (
        "gemini-2.5-flash-image-preview",
        "gemini-2.5-flash-image",
    ):
        input_tokens_price = 0.30
        output_text_tokens_price = 2.50
        output_image_tokens_price = 30.0
    elif response.modelVersion == "gemini-3-pro-preview":
        input_tokens_price = 2
        output_text_tokens_price = 12.0
        output_image_tokens_price = 0.0
    elif response.modelVersion == "gemini-3-pro-image-preview":
        input_tokens_price = 2
        output_text_tokens_price = 12.0
        output_image_tokens_price = 120.0
    else:
        return None
    final_price = response.usageMetadata.promptTokenCount * input_tokens_price
    if response.usageMetadata.candidatesTokensDetails:
        for i in response.usageMetadata.candidatesTokensDetails:
            if i.modality == Modality.IMAGE:
                final_price += output_image_tokens_price * i.tokenCount  # for Nano Banana models
            else:
                final_price += output_text_tokens_price * i.tokenCount
    if response.usageMetadata.thoughtsTokenCount:
        final_price += output_text_tokens_price * response.usageMetadata.thoughtsTokenCount
    return final_price / 1_000_000.0


class GeminiNode(IO.ComfyNode):
    """
    Node to generate text responses from a Gemini model.

    This node allows users to interact with Google's Gemini AI models, providing
    multimodal inputs (text, images, audio, video, files) to generate coherent
    text responses. The node works with the latest Gemini models, handling the
    API communication and response parsing.
    """

    @classmethod
    def define_schema(cls):
        return IO.Schema(
            node_id="GeminiNode",
            display_name="Google Gemini",
            category="api node/text/Gemini",
            description="Generate text responses with Google's Gemini AI model. "
            "You can provide multiple types of inputs (text, images, audio, video) "
            "as context for generating more relevant and meaningful responses.",
            inputs=[
                IO.String.Input(
                    "prompt",
                    multiline=True,
                    default="",
                    tooltip="Text inputs to the model, used to generate a response. "
                    "You can include detailed instructions, questions, or context for the model.",
                ),
                IO.Combo.Input(
                    "model",
                    options=GeminiModel,
                    default=GeminiModel.gemini_2_5_pro,
                    tooltip="The Gemini model to use for generating responses.",
                ),
                IO.Int.Input(
                    "seed",
                    default=42,
                    min=0,
                    max=0xFFFFFFFFFFFFFFFF,
                    control_after_generate=True,
                    tooltip="When seed is fixed to a specific value, the model makes a best effort to provide "
                    "the same response for repeated requests. Deterministic output isn't guaranteed. "
                    "Also, changing the model or parameter settings, such as the temperature, "
                    "can cause variations in the response even when you use the same seed value. "
                    "By default, a random seed value is used.",
                ),
                IO.Image.Input(
                    "images",
                    optional=True,
                    tooltip="Optional image(s) to use as context for the model. "
                    "To include multiple images, you can use the Batch Images node.",
                ),
                IO.Audio.Input(
                    "audio",
                    optional=True,
                    tooltip="Optional audio to use as context for the model.",
                ),
                IO.Video.Input(
                    "video",
                    optional=True,
                    tooltip="Optional video to use as context for the model.",
                ),
                IO.Custom("GEMINI_INPUT_FILES").Input(
                    "files",
                    optional=True,
                    tooltip="Optional file(s) to use as context for the model. "
                    "Accepts inputs from the Gemini Generate Content Input Files node.",
                ),
                IO.String.Input(
                    "system_prompt",
                    multiline=True,
                    default="",
                    optional=True,
                    tooltip="Foundational instructions that dictate an AI's behavior.",
                ),
            ],
            outputs=[
                IO.String.Output(),
            ],
            hidden=[
                IO.Hidden.auth_token_comfy_org,
                IO.Hidden.api_key_comfy_org,
                IO.Hidden.unique_id,
            ],
            is_api_node=True,
        )

    @classmethod
    def create_video_parts(cls, video_input: Input.Video) -> list[GeminiPart]:
        """Convert video input to Gemini API compatible parts."""

        base_64_string = video_to_base64_string(
            video_input, container_format=Types.VideoContainer.MP4, codec=Types.VideoCodec.H264
        )
        return [
            GeminiPart(
                inlineData=GeminiInlineData(
                    mimeType=GeminiMimeType.video_mp4,
                    data=base_64_string,
                )
            )
        ]

    @classmethod
    def create_audio_parts(cls, audio_input: Input.Audio) -> list[GeminiPart]:
        """
        Convert audio input to Gemini API compatible parts.

        Args:
            audio_input: Audio input from ComfyUI, containing waveform tensor and sample rate.

        Returns:
            List of GeminiPart objects containing the encoded audio.
        """
        audio_parts: list[GeminiPart] = []
        for batch_index in range(audio_input["waveform"].shape[0]):
            # Recreate an IO.AUDIO object for the given batch dimension index
            audio_at_index = Input.Audio(
                waveform=audio_input["waveform"][batch_index].unsqueeze(0),
                sample_rate=audio_input["sample_rate"],
            )
            # Convert to MP3 format for compatibility with Gemini API
            audio_bytes = audio_to_base64_string(
                audio_at_index,
                container_format="mp3",
                codec_name="libmp3lame",
            )
            audio_parts.append(
                GeminiPart(
                    inlineData=GeminiInlineData(
                        mimeType=GeminiMimeType.audio_mp3,
                        data=audio_bytes,
                    )
                )
            )
        return audio_parts

    @classmethod
    async def execute(
        cls,
        prompt: str,
        model: str,
        seed: int,
        images: Input.Image | None = None,
        audio: Input.Audio | None = None,
        video: Input.Video | None = None,
        files: list[GeminiPart] | None = None,
        system_prompt: str = "",
    ) -> IO.NodeOutput:
        validate_string(prompt, strip_whitespace=False)

        # Create parts list with text prompt as the first part
        parts: list[GeminiPart] = [GeminiPart(text=prompt)]

        # Add other modal parts
        if images is not None:
            parts.extend(await create_image_parts(cls, images))
        if audio is not None:
            parts.extend(cls.create_audio_parts(audio))
        if video is not None:
            parts.extend(cls.create_video_parts(video))
        if files is not None:
            parts.extend(files)

        gemini_system_prompt = None
        if system_prompt:
            gemini_system_prompt = GeminiSystemInstructionContent(parts=[GeminiTextPart(text=system_prompt)], role=None)

        response = await sync_op(
            cls,
            endpoint=ApiEndpoint(path=f"{GEMINI_BASE_ENDPOINT}/{model}", method="POST"),
            data=GeminiGenerateContentRequest(
                contents=[
                    GeminiContent(
                        role=GeminiRole.user,
                        parts=parts,
                    )
                ],
                systemInstruction=gemini_system_prompt,
            ),
            response_model=GeminiGenerateContentResponse,
            price_extractor=calculate_tokens_price,
        )

        output_text = get_text_from_response(response)
        return IO.NodeOutput(output_text or "Empty response from Gemini model...")


class GeminiInputFiles(IO.ComfyNode):
    """
    Loads and formats input files for use with the Gemini API.

    This node allows users to include text (.txt) and PDF (.pdf) files as input
    context for the Gemini model. Files are converted to the appropriate format
    required by the API and can be chained together to include multiple files
    in a single request.
    """

    @classmethod
    def define_schema(cls):
        """
        For details about the supported file input types, see:
        https://cloud.google.com/vertex-ai/generative-ai/docs/model-reference/inference
        """
        input_dir = folder_paths.get_input_directory()
        input_files = [
            f
            for f in os.scandir(input_dir)
            if f.is_file()
            and (f.name.endswith(".txt") or f.name.endswith(".pdf"))
            and f.stat().st_size < GEMINI_MAX_INPUT_FILE_SIZE
        ]
        input_files = sorted(input_files, key=lambda x: x.name)
        input_files = [f.name for f in input_files]
        return IO.Schema(
            node_id="GeminiInputFiles",
            display_name="Gemini Input Files",
            category="api node/text/Gemini",
            description="Loads and prepares input files to include as inputs for Gemini LLM nodes. "
            "The files will be read by the Gemini model when generating a response. "
            "The contents of the text file count toward the token limit. "
            "🛈 TIP: Can be chained together with other Gemini Input File nodes.",
            inputs=[
                IO.Combo.Input(
                    "file",
                    options=input_files,
                    default=input_files[0] if input_files else None,
                    tooltip="Input files to include as context for the model. "
                    "Only accepts text (.txt) and PDF (.pdf) files for now.",
                ),
                IO.Custom("GEMINI_INPUT_FILES").Input(
                    "GEMINI_INPUT_FILES",
                    optional=True,
                    tooltip="An optional additional file(s) to batch together with the file loaded from this node. "
                    "Allows chaining of input files so that a single message can include multiple input files.",
                ),
            ],
            outputs=[
                IO.Custom("GEMINI_INPUT_FILES").Output(),
            ],
        )

    @classmethod
    def create_file_part(cls, file_path: str) -> GeminiPart:
        mime_type = GeminiMimeType.application_pdf if file_path.endswith(".pdf") else GeminiMimeType.text_plain
        # Use base64 string directly, not the data URI
        with open(file_path, "rb") as f:
            file_content = f.read()
        base64_str = base64.b64encode(file_content).decode("utf-8")

        return GeminiPart(
            inlineData=GeminiInlineData(
                mimeType=mime_type,
                data=base64_str,
            )
        )

    @classmethod
    def execute(cls, file: str, GEMINI_INPUT_FILES: list[GeminiPart] | None = None) -> IO.NodeOutput:
        """Loads and formats input files for Gemini API."""
        if GEMINI_INPUT_FILES is None:
            GEMINI_INPUT_FILES = []
        file_path = folder_paths.get_annotated_filepath(file)
        input_file_content = cls.create_file_part(file_path)
        return IO.NodeOutput([input_file_content] + GEMINI_INPUT_FILES)


class GeminiImage(IO.ComfyNode):

    @classmethod
    def define_schema(cls):
        return IO.Schema(
            node_id="GeminiImageNode",
            display_name="Nano Banana (Google Gemini Image)",
            category="api node/image/Gemini",
            description="Edit images synchronously via Google API.",
            inputs=[
                IO.String.Input(
                    "prompt",
                    multiline=True,
                    tooltip="Text prompt for generation",
                    default="",
                ),
                IO.Combo.Input(
                    "model",
                    options=GeminiImageModel,
                    default=GeminiImageModel.gemini_2_5_flash_image,
                    tooltip="The Gemini model to use for generating responses.",
                ),
                IO.Int.Input(
                    "seed",
                    default=42,
                    min=0,
                    max=0xFFFFFFFFFFFFFFFF,
                    control_after_generate=True,
                    tooltip="When seed is fixed to a specific value, the model makes a best effort to provide "
                    "the same response for repeated requests. Deterministic output isn't guaranteed. "
                    "Also, changing the model or parameter settings, such as the temperature, "
                    "can cause variations in the response even when you use the same seed value. "
                    "By default, a random seed value is used.",
                ),
                IO.Image.Input(
                    "images",
                    optional=True,
                    tooltip="Optional image(s) to use as context for the model. "
                    "To include multiple images, you can use the Batch Images node.",
                ),
                IO.Custom("GEMINI_INPUT_FILES").Input(
                    "files",
                    optional=True,
                    tooltip="Optional file(s) to use as context for the model. "
                    "Accepts inputs from the Gemini Generate Content Input Files node.",
                ),
                IO.Combo.Input(
                    "aspect_ratio",
                    options=["auto", "1:1", "2:3", "3:2", "3:4", "4:3", "4:5", "5:4", "9:16", "16:9", "21:9"],
                    default="auto",
                    tooltip="Defaults to matching the output image size to that of your input image, "
                    "or otherwise generates 1:1 squares.",
                    optional=True,
                ),
                IO.Combo.Input(
                    "response_modalities",
                    options=["IMAGE+TEXT", "IMAGE"],
                    tooltip="Choose 'IMAGE' for image-only output, or "
                    "'IMAGE+TEXT' to return both the generated image and a text response.",
                    optional=True,
                ),
                IO.String.Input(
                    "system_prompt",
                    multiline=True,
                    default=GEMINI_IMAGE_SYS_PROMPT,
                    optional=True,
                    tooltip="Foundational instructions that dictate an AI's behavior.",
                ),
            ],
            outputs=[
                IO.Image.Output(),
                IO.String.Output(),
            ],
            hidden=[
                IO.Hidden.auth_token_comfy_org,
                IO.Hidden.api_key_comfy_org,
                IO.Hidden.unique_id,
            ],
            is_api_node=True,
        )

    @classmethod
    async def execute(
        cls,
        prompt: str,
        model: str,
        seed: int,
        images: Input.Image | None = None,
        files: list[GeminiPart] | None = None,
        aspect_ratio: str = "auto",
        response_modalities: str = "IMAGE+TEXT",
        system_prompt: str = "",
    ) -> IO.NodeOutput:
        validate_string(prompt, strip_whitespace=True, min_length=1)
        parts: list[GeminiPart] = [GeminiPart(text=prompt)]

        if not aspect_ratio:
            aspect_ratio = "auto"  # for backward compatability with old workflows; to-do remove this in December
        image_config = GeminiImageConfig(aspectRatio=aspect_ratio)

        if images is not None:
            parts.extend(await create_image_parts(cls, images))
        if files is not None:
            parts.extend(files)

        gemini_system_prompt = None
        if system_prompt:
            gemini_system_prompt = GeminiSystemInstructionContent(parts=[GeminiTextPart(text=system_prompt)], role=None)

        response = await sync_op(
            cls,
            endpoint=ApiEndpoint(path=f"{GEMINI_BASE_ENDPOINT}/{model}", method="POST"),
            data=GeminiImageGenerateContentRequest(
                contents=[
                    GeminiContent(role=GeminiRole.user, parts=parts),
                ],
                generationConfig=GeminiImageGenerationConfig(
                    responseModalities=(["IMAGE"] if response_modalities == "IMAGE" else ["TEXT", "IMAGE"]),
                    imageConfig=None if aspect_ratio == "auto" else image_config,
                ),
                systemInstruction=gemini_system_prompt,
            ),
            response_model=GeminiGenerateContentResponse,
            price_extractor=calculate_tokens_price,
        )
        return IO.NodeOutput(get_image_from_response(response), get_text_from_response(response))


class GeminiImage2(IO.ComfyNode):

    @classmethod
    def define_schema(cls):
        return IO.Schema(
            node_id="GeminiImage2Node",
            display_name="Nano Banana Pro (Google Gemini Image)",
            category="api node/image/Gemini",
            description="Generate or edit images synchronously via Google Vertex API.",
            inputs=[
                IO.String.Input(
                    "prompt",
                    multiline=True,
                    tooltip="Text prompt describing the image to generate or the edits to apply. "
                    "Include any constraints, styles, or details the model should follow.",
                    default="",
                ),
                IO.Combo.Input(
                    "model",
                    options=["gemini-3-pro-image-preview"],
                ),
                IO.Int.Input(
                    "seed",
                    default=42,
                    min=0,
                    max=0xFFFFFFFFFFFFFFFF,
                    control_after_generate=True,
                    tooltip="When the seed is fixed to a specific value, the model makes a best effort to provide "
                    "the same response for repeated requests. Deterministic output isn't guaranteed. "
                    "Also, changing the model or parameter settings, such as the temperature, "
                    "can cause variations in the response even when you use the same seed value. "
                    "By default, a random seed value is used.",
                ),
                IO.Combo.Input(
                    "aspect_ratio",
                    options=["auto", "1:1", "2:3", "3:2", "3:4", "4:3", "4:5", "5:4", "9:16", "16:9", "21:9"],
                    default="auto",
                    tooltip="If set to 'auto', matches your input image's aspect ratio; "
                    "if no image is provided, a 16:9 square is usually generated.",
                ),
                IO.Combo.Input(
                    "resolution",
                    options=["1K", "2K", "4K"],
                    tooltip="Target output resolution. For 2K/4K the native Gemini upscaler is used.",
                ),
                IO.Combo.Input(
                    "response_modalities",
                    options=["IMAGE+TEXT", "IMAGE"],
                    tooltip="Choose 'IMAGE' for image-only output, or "
                    "'IMAGE+TEXT' to return both the generated image and a text response.",
                ),
                IO.Image.Input(
                    "images",
                    optional=True,
                    tooltip="Optional reference image(s). "
                    "To include multiple images, use the Batch Images node (up to 14).",
                ),
                IO.Custom("GEMINI_INPUT_FILES").Input(
                    "files",
                    optional=True,
                    tooltip="Optional file(s) to use as context for the model. "
                    "Accepts inputs from the Gemini Generate Content Input Files node.",
                ),
                IO.String.Input(
                    "system_prompt",
                    multiline=True,
                    default=GEMINI_IMAGE_SYS_PROMPT,
                    optional=True,
                    tooltip="Foundational instructions that dictate an AI's behavior.",
                ),
            ],
            outputs=[
                IO.Image.Output(),
                IO.String.Output(),
            ],
            hidden=[
                IO.Hidden.auth_token_comfy_org,
                IO.Hidden.api_key_comfy_org,
                IO.Hidden.unique_id,
            ],
            is_api_node=True,
        )

    @classmethod
    async def execute(
        cls,
        prompt: str,
        model: str,
        seed: int,
        aspect_ratio: str,
        resolution: str,
        response_modalities: str,
        images: Input.Image | None = None,
        files: list[GeminiPart] | None = None,
        system_prompt: str = "",
    ) -> IO.NodeOutput:
        validate_string(prompt, strip_whitespace=True, min_length=1)

        parts: list[GeminiPart] = [GeminiPart(text=prompt)]
        if images is not None:
            if get_number_of_images(images) > 14:
                raise ValueError("The current maximum number of supported images is 14.")
            parts.extend(await create_image_parts(cls, images))
        if files is not None:
            parts.extend(files)

        image_config = GeminiImageConfig(imageSize=resolution)
        if aspect_ratio != "auto":
            image_config.aspectRatio = aspect_ratio

        gemini_system_prompt = None
        if system_prompt:
            gemini_system_prompt = GeminiSystemInstructionContent(parts=[GeminiTextPart(text=system_prompt)], role=None)

        response = await sync_op(
            cls,
            ApiEndpoint(path=f"{GEMINI_BASE_ENDPOINT}/{model}", method="POST"),
            data=GeminiImageGenerateContentRequest(
                contents=[
                    GeminiContent(role=GeminiRole.user, parts=parts),
                ],
                generationConfig=GeminiImageGenerationConfig(
                    responseModalities=(["IMAGE"] if response_modalities == "IMAGE" else ["TEXT", "IMAGE"]),
                    imageConfig=image_config,
                ),
                systemInstruction=gemini_system_prompt,
            ),
            response_model=GeminiGenerateContentResponse,
            price_extractor=calculate_tokens_price,
        )
        return IO.NodeOutput(get_image_from_response(response), get_text_from_response(response))


class GeminiExtension(ComfyExtension):
    @override
    async def get_node_list(self) -> list[type[IO.ComfyNode]]:
        return [
            GeminiNode,
            GeminiImage,
            GeminiImage2,
            GeminiInputFiles,
        ]


async def comfy_entrypoint() -> GeminiExtension:
    return GeminiExtension()<|MERGE_RESOLUTION|>--- conflicted
+++ resolved
@@ -12,16 +12,9 @@
 import torch
 from typing_extensions import override
 
-<<<<<<< HEAD
 from comfy.cmd import folder_paths
-from comfy.comfy_types.node_typing import IO, ComfyNodeABC, InputTypeDict
-from comfy.cmd.server import PromptServer
-from comfy_api_nodes.apis import (
-=======
-import folder_paths
 from comfy_api.latest import IO, ComfyExtension, Input, Types
 from comfy_api_nodes.apis.gemini_api import (
->>>>>>> fd271ded
     GeminiContent,
     GeminiFileData,
     GeminiGenerateContentRequest,
@@ -83,9 +76,9 @@
 
 
 async def create_image_parts(
-    cls: type[IO.ComfyNode],
-    images: Input.Image,
-    image_limit: int = 0,
+        cls: type[IO.ComfyNode],
+        images: Input.Image,
+        image_limit: int = 0,
 ) -> list[GeminiPart]:
     image_parts: list[GeminiPart] = []
     if image_limit < 0:
@@ -191,15 +184,15 @@
         output_text_tokens_price = 10.0
         output_image_tokens_price = 0.0
     elif response.modelVersion in (
-        "gemini-2.5-flash-preview-04-17",
-        "gemini-2.5-flash",
+            "gemini-2.5-flash-preview-04-17",
+            "gemini-2.5-flash",
     ):
         input_tokens_price = 0.30
         output_text_tokens_price = 2.50
         output_image_tokens_price = 0.0
     elif response.modelVersion in (
-        "gemini-2.5-flash-image-preview",
-        "gemini-2.5-flash-image",
+            "gemini-2.5-flash-image-preview",
+            "gemini-2.5-flash-image",
     ):
         input_tokens_price = 0.30
         output_text_tokens_price = 2.50
@@ -243,15 +236,15 @@
             display_name="Google Gemini",
             category="api node/text/Gemini",
             description="Generate text responses with Google's Gemini AI model. "
-            "You can provide multiple types of inputs (text, images, audio, video) "
-            "as context for generating more relevant and meaningful responses.",
+                        "You can provide multiple types of inputs (text, images, audio, video) "
+                        "as context for generating more relevant and meaningful responses.",
             inputs=[
                 IO.String.Input(
                     "prompt",
                     multiline=True,
                     default="",
                     tooltip="Text inputs to the model, used to generate a response. "
-                    "You can include detailed instructions, questions, or context for the model.",
+                            "You can include detailed instructions, questions, or context for the model.",
                 ),
                 IO.Combo.Input(
                     "model",
@@ -266,16 +259,16 @@
                     max=0xFFFFFFFFFFFFFFFF,
                     control_after_generate=True,
                     tooltip="When seed is fixed to a specific value, the model makes a best effort to provide "
-                    "the same response for repeated requests. Deterministic output isn't guaranteed. "
-                    "Also, changing the model or parameter settings, such as the temperature, "
-                    "can cause variations in the response even when you use the same seed value. "
-                    "By default, a random seed value is used.",
+                            "the same response for repeated requests. Deterministic output isn't guaranteed. "
+                            "Also, changing the model or parameter settings, such as the temperature, "
+                            "can cause variations in the response even when you use the same seed value. "
+                            "By default, a random seed value is used.",
                 ),
                 IO.Image.Input(
                     "images",
                     optional=True,
                     tooltip="Optional image(s) to use as context for the model. "
-                    "To include multiple images, you can use the Batch Images node.",
+                            "To include multiple images, you can use the Batch Images node.",
                 ),
                 IO.Audio.Input(
                     "audio",
@@ -291,7 +284,7 @@
                     "files",
                     optional=True,
                     tooltip="Optional file(s) to use as context for the model. "
-                    "Accepts inputs from the Gemini Generate Content Input Files node.",
+                            "Accepts inputs from the Gemini Generate Content Input Files node.",
                 ),
                 IO.String.Input(
                     "system_prompt",
@@ -364,15 +357,15 @@
 
     @classmethod
     async def execute(
-        cls,
-        prompt: str,
-        model: str,
-        seed: int,
-        images: Input.Image | None = None,
-        audio: Input.Audio | None = None,
-        video: Input.Video | None = None,
-        files: list[GeminiPart] | None = None,
-        system_prompt: str = "",
+            cls,
+            prompt: str,
+            model: str,
+            seed: int,
+            images: Input.Image | None = None,
+            audio: Input.Audio | None = None,
+            video: Input.Video | None = None,
+            files: list[GeminiPart] | None = None,
+            system_prompt: str = "",
     ) -> IO.NodeOutput:
         validate_string(prompt, strip_whitespace=False)
 
@@ -434,8 +427,8 @@
             f
             for f in os.scandir(input_dir)
             if f.is_file()
-            and (f.name.endswith(".txt") or f.name.endswith(".pdf"))
-            and f.stat().st_size < GEMINI_MAX_INPUT_FILE_SIZE
+               and (f.name.endswith(".txt") or f.name.endswith(".pdf"))
+               and f.stat().st_size < GEMINI_MAX_INPUT_FILE_SIZE
         ]
         input_files = sorted(input_files, key=lambda x: x.name)
         input_files = [f.name for f in input_files]
@@ -444,22 +437,22 @@
             display_name="Gemini Input Files",
             category="api node/text/Gemini",
             description="Loads and prepares input files to include as inputs for Gemini LLM nodes. "
-            "The files will be read by the Gemini model when generating a response. "
-            "The contents of the text file count toward the token limit. "
-            "🛈 TIP: Can be chained together with other Gemini Input File nodes.",
+                        "The files will be read by the Gemini model when generating a response. "
+                        "The contents of the text file count toward the token limit. "
+                        "🛈 TIP: Can be chained together with other Gemini Input File nodes.",
             inputs=[
                 IO.Combo.Input(
                     "file",
                     options=input_files,
                     default=input_files[0] if input_files else None,
                     tooltip="Input files to include as context for the model. "
-                    "Only accepts text (.txt) and PDF (.pdf) files for now.",
+                            "Only accepts text (.txt) and PDF (.pdf) files for now.",
                 ),
                 IO.Custom("GEMINI_INPUT_FILES").Input(
                     "GEMINI_INPUT_FILES",
                     optional=True,
                     tooltip="An optional additional file(s) to batch together with the file loaded from this node. "
-                    "Allows chaining of input files so that a single message can include multiple input files.",
+                            "Allows chaining of input files so that a single message can include multiple input files.",
                 ),
             ],
             outputs=[
@@ -521,36 +514,36 @@
                     max=0xFFFFFFFFFFFFFFFF,
                     control_after_generate=True,
                     tooltip="When seed is fixed to a specific value, the model makes a best effort to provide "
-                    "the same response for repeated requests. Deterministic output isn't guaranteed. "
-                    "Also, changing the model or parameter settings, such as the temperature, "
-                    "can cause variations in the response even when you use the same seed value. "
-                    "By default, a random seed value is used.",
+                            "the same response for repeated requests. Deterministic output isn't guaranteed. "
+                            "Also, changing the model or parameter settings, such as the temperature, "
+                            "can cause variations in the response even when you use the same seed value. "
+                            "By default, a random seed value is used.",
                 ),
                 IO.Image.Input(
                     "images",
                     optional=True,
                     tooltip="Optional image(s) to use as context for the model. "
-                    "To include multiple images, you can use the Batch Images node.",
+                            "To include multiple images, you can use the Batch Images node.",
                 ),
                 IO.Custom("GEMINI_INPUT_FILES").Input(
                     "files",
                     optional=True,
                     tooltip="Optional file(s) to use as context for the model. "
-                    "Accepts inputs from the Gemini Generate Content Input Files node.",
+                            "Accepts inputs from the Gemini Generate Content Input Files node.",
                 ),
                 IO.Combo.Input(
                     "aspect_ratio",
                     options=["auto", "1:1", "2:3", "3:2", "3:4", "4:3", "4:5", "5:4", "9:16", "16:9", "21:9"],
                     default="auto",
                     tooltip="Defaults to matching the output image size to that of your input image, "
-                    "or otherwise generates 1:1 squares.",
+                            "or otherwise generates 1:1 squares.",
                     optional=True,
                 ),
                 IO.Combo.Input(
                     "response_modalities",
                     options=["IMAGE+TEXT", "IMAGE"],
                     tooltip="Choose 'IMAGE' for image-only output, or "
-                    "'IMAGE+TEXT' to return both the generated image and a text response.",
+                            "'IMAGE+TEXT' to return both the generated image and a text response.",
                     optional=True,
                 ),
                 IO.String.Input(
@@ -575,15 +568,15 @@
 
     @classmethod
     async def execute(
-        cls,
-        prompt: str,
-        model: str,
-        seed: int,
-        images: Input.Image | None = None,
-        files: list[GeminiPart] | None = None,
-        aspect_ratio: str = "auto",
-        response_modalities: str = "IMAGE+TEXT",
-        system_prompt: str = "",
+            cls,
+            prompt: str,
+            model: str,
+            seed: int,
+            images: Input.Image | None = None,
+            files: list[GeminiPart] | None = None,
+            aspect_ratio: str = "auto",
+            response_modalities: str = "IMAGE+TEXT",
+            system_prompt: str = "",
     ) -> IO.NodeOutput:
         validate_string(prompt, strip_whitespace=True, min_length=1)
         parts: list[GeminiPart] = [GeminiPart(text=prompt)]
@@ -634,7 +627,7 @@
                     "prompt",
                     multiline=True,
                     tooltip="Text prompt describing the image to generate or the edits to apply. "
-                    "Include any constraints, styles, or details the model should follow.",
+                            "Include any constraints, styles, or details the model should follow.",
                     default="",
                 ),
                 IO.Combo.Input(
@@ -648,17 +641,17 @@
                     max=0xFFFFFFFFFFFFFFFF,
                     control_after_generate=True,
                     tooltip="When the seed is fixed to a specific value, the model makes a best effort to provide "
-                    "the same response for repeated requests. Deterministic output isn't guaranteed. "
-                    "Also, changing the model or parameter settings, such as the temperature, "
-                    "can cause variations in the response even when you use the same seed value. "
-                    "By default, a random seed value is used.",
+                            "the same response for repeated requests. Deterministic output isn't guaranteed. "
+                            "Also, changing the model or parameter settings, such as the temperature, "
+                            "can cause variations in the response even when you use the same seed value. "
+                            "By default, a random seed value is used.",
                 ),
                 IO.Combo.Input(
                     "aspect_ratio",
                     options=["auto", "1:1", "2:3", "3:2", "3:4", "4:3", "4:5", "5:4", "9:16", "16:9", "21:9"],
                     default="auto",
                     tooltip="If set to 'auto', matches your input image's aspect ratio; "
-                    "if no image is provided, a 16:9 square is usually generated.",
+                            "if no image is provided, a 16:9 square is usually generated.",
                 ),
                 IO.Combo.Input(
                     "resolution",
@@ -669,19 +662,19 @@
                     "response_modalities",
                     options=["IMAGE+TEXT", "IMAGE"],
                     tooltip="Choose 'IMAGE' for image-only output, or "
-                    "'IMAGE+TEXT' to return both the generated image and a text response.",
+                            "'IMAGE+TEXT' to return both the generated image and a text response.",
                 ),
                 IO.Image.Input(
                     "images",
                     optional=True,
                     tooltip="Optional reference image(s). "
-                    "To include multiple images, use the Batch Images node (up to 14).",
+                            "To include multiple images, use the Batch Images node (up to 14).",
                 ),
                 IO.Custom("GEMINI_INPUT_FILES").Input(
                     "files",
                     optional=True,
                     tooltip="Optional file(s) to use as context for the model. "
-                    "Accepts inputs from the Gemini Generate Content Input Files node.",
+                            "Accepts inputs from the Gemini Generate Content Input Files node.",
                 ),
                 IO.String.Input(
                     "system_prompt",
@@ -705,16 +698,16 @@
 
     @classmethod
     async def execute(
-        cls,
-        prompt: str,
-        model: str,
-        seed: int,
-        aspect_ratio: str,
-        resolution: str,
-        response_modalities: str,
-        images: Input.Image | None = None,
-        files: list[GeminiPart] | None = None,
-        system_prompt: str = "",
+            cls,
+            prompt: str,
+            model: str,
+            seed: int,
+            aspect_ratio: str,
+            resolution: str,
+            response_modalities: str,
+            images: Input.Image | None = None,
+            files: list[GeminiPart] | None = None,
+            system_prompt: str = "",
     ) -> IO.NodeOutput:
         validate_string(prompt, strip_whitespace=True, min_length=1)
 
