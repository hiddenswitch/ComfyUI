--- conflicted
+++ resolved
@@ -1,12 +1,7 @@
 [project]
-<<<<<<< HEAD
 name = "comfyui"
-version = "0.3.46"
+version = "0.3.47"
 description = "An installable version of ComfyUI"
-=======
-name = "ComfyUI"
-version = "0.3.47"
->>>>>>> 1e638a14
 readme = "README.md"
 authors = [
     { name = "Contributors_of_ComfyUI" },
@@ -270,7 +265,6 @@
 
 [tool.ruff]
 lint.select = [
-<<<<<<< HEAD
     "N805", # invalid-first-argument-name-for-method
     "S307", # suspicious-eval-usage
     "S102", # exec
@@ -278,22 +272,10 @@
     "W", # pycodestyle Warnings
     "F", # Pyflakes
 ]
-exclude = ["*.ipynb"]
+exclude = ["*.ipynb", "**/generated/*.pyi"]
 
 [tool.hatch.metadata]
 allow-direct-references = true
 
 [tool.hatch.build.targets.wheel]
-packages = ["comfy/", "comfy_extras/", "comfy_api/", "comfy_api_nodes/", "comfy_config/", "comfy_execution/"]
-=======
-  "N805", # invalid-first-argument-name-for-method
-  "S307", # suspicious-eval-usage
-  "S102", # exec
-  "T",    # print-usage
-  "W",
-  # The "F" series in Ruff stands for "Pyflakes" rules, which catch various Python syntax errors and undefined names.
-  # See all rules here: https://docs.astral.sh/ruff/rules/#pyflakes-f
-  "F",
-]
-exclude = ["*.ipynb", "**/generated/*.pyi"]
->>>>>>> 1e638a14
+packages = ["comfy/", "comfy_extras/", "comfy_api/", "comfy_api_nodes/", "comfy_config/", "comfy_execution/"]