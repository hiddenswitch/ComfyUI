--- conflicted
+++ resolved
@@ -1,12 +1,7 @@
 [project]
-<<<<<<< HEAD
 name = "comfyui"
-version = "0.3.66"
+version = "0.3.76"
 description = "An installable version of ComfyUI"
-=======
-name = "ComfyUI"
-version = "0.3.76"
->>>>>>> fd271ded
 readme = "README.md"
 authors = [
     { name = "Contributors_of_ComfyUI" },
@@ -23,16 +18,16 @@
 ]
 
 dependencies = [
-    "comfyui-frontend-package>=1.28.7",
-    "comfyui-workflow-templates>=0.1.95,<0.3.0",
-    "comfyui-embedded-docs>=0.3.0",
+    "comfyui-frontend-package>=1.33.10",
+    "comfyui-workflow-templates>=0.7.51",
+    "comfyui-embedded-docs>=0.3.1",
     "torch",
     "torchvision",
     "torchdiffeq>=0.2.3",
     "torchsde>=0.2.6",
     "einops>=0.6.0",
     "open-clip-torch>=2.24.0",
-    "transformers>=4.46.0,!=4.53.0,!=4.53.1,!=4.53.2,!=4.57.0",
+    "transformers>=4.57.1",
     "tokenizers>=0.13.3",
     "sentencepiece",
     "peft>=0.10.0",
@@ -206,6 +201,8 @@
     "uv",
     "chardet",
     "pip",
+    # todo: bold move
+    "comfyui_manager==4.0.3b4",
 ]
 
 [project.scripts]
@@ -302,13 +299,12 @@
 ]
 exclude = ["*.ipynb", "**/generated/*.pyi"]
 
-<<<<<<< HEAD
 [tool.hatch.metadata]
 allow-direct-references = true
 
 [tool.hatch.build.targets.wheel]
 packages = ["comfy/", "comfy_extras/", "comfy_api/", "comfy_api_nodes/", "comfy_config/", "comfy_execution/", "comfy_compatibility/"]
-=======
+
 [tool.pylint]
 master.py-version = "3.10"
 master.extension-pkg-allow-list = [
@@ -354,5 +350,4 @@
   "unnecessary-lambda-assignment",
   "no-else-return",
   "unused-variable",
-]
->>>>>>> fd271ded
+]