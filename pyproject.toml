--- conflicted
+++ resolved
@@ -57,11 +57,7 @@
     "pyjwt[crypto]",
     "kornia>=0.7.0",
     "mpmath>=1.0,!=1.4.0a0",
-<<<<<<< HEAD
     "huggingface_hub",
-=======
-    "huggingface_hub[hf_xet]>=0.32.0",
->>>>>>> 09e4f2d1
     "lazy-object-proxy",
     "lazy_loader>=0.3",
     "can_ada",
