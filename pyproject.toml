[project]
<<<<<<< HEAD
name = "comfyui"
version = "0.3.48"
description = "An installable version of ComfyUI"
=======
name = "ComfyUI"
version = "0.3.49"
>>>>>>> 05df2df4
readme = "README.md"
authors = [
    { name = "Contributors_of_ComfyUI" },
]
requires-python = ">=3.10"
license = { text = "GPL-3.0-or-later" }
classifiers = [
    "Programming Language :: Python :: 3",
    "Programming Language :: Python :: 3.10",
    "Programming Language :: Python :: 3.11",
    "Programming Language :: Python :: 3.12",
    "Programming Language :: Python :: 3.13",
    "Operating System :: OS Independent",
]

dependencies = [
    "comfyui-frontend-package>=1.23.4",
    "comfyui-workflow-templates>=0.1.47",
    "comfyui-embedded-docs>=0.2.4",
    "torch",
    "torchvision",
    "torchdiffeq>=0.2.3",
    "torchsde>=0.2.6",
    "einops>=0.6.0",
    "open-clip-torch>=2.24.0",
    "transformers!=4.53.0,!=4.53.1,!=4.53.2",
    "tokenizers>=0.13.3",
    "sentencepiece",
    "peft>=0.10.0",
    "torchinfo",
    "safetensors>=0.4.2",
    "aiohttp>=3.11.8",
    "yarl>=1.9.4",
    "accelerate>=0.25.0",
    "pyyaml>=6.0",
    "scikit-image>=0.20.0",
    "jsonmerge>=1.9.0",
    "clean-fid>=0.1.35",
    "resize-right>=0.0.2",
    "opencv-python-headless>=4.9.0.80",
    "albumentations>=1.3.0",
    "aiofiles>=23.1.0",
    "frozendict>=2.3.6",
    "python-dateutil>=2.8.2",
    "importlib_resources",
    "Pillow",
    "scipy",
    "tqdm",
    "protobuf>=3.20.0,<5.0.0",
    "psutil",
    "ConfigArgParse",
    "aio-pika",
    "pyjwt[crypto]",
    "kornia>=0.7.0",
    "mpmath>=1.0,!=1.4.0a0",
    "huggingface_hub[hf_xet]>=0.32.0",
    "lazy-object-proxy",
    "lazy_loader>=0.3",
    "can_ada",
    "fsspec",
    "natsort",
    "OpenEXR",
    "opentelemetry-distro",
    "opentelemetry-sdk<1.34.0",
    "opentelemetry-exporter-otlp<=1.27.0",
    "opentelemetry-propagator-jaeger",
    "opentelemetry-instrumentation",
    "opentelemetry-util-http",
    "opentelemetry-instrumentation-aio-pika",
    "opentelemetry-instrumentation-requests",
    "opentelemetry-semantic-conventions",
    "wrapt>=1.16.0",
    "certifi",
    "spandrel>=0.3.4",
    # https://github.com/conda-forge/numba-feedstock/issues/158 until numba is released with support for a later version of numpy
    "numpy>=1.24.4,<2.3",
    "soundfile",
    "watchdog",
    "PySoundFile",
    "networkx>=2.6.3",
    "joblib",
    "jaxtyping",
    "spandrel_extra_arches",
    "ml_dtypes",
    "diffusers>=0.30.1",
    "vtracer",
    "skia-python",
    "pebble>=5.0.7",
    "openai",
    "anthropic",
    "humanize",
    "lightning",
    "flax",
    "jax",
    "colour",
    "av>=14.2.0",
    "pydantic~=2.0",
    "pydantic-settings~=2.0",
    "typer",
    "ijson",
    "scikit-learn>=1.4.1",
    # everything that is a torch extension will need setuptools, so just include it
    "setuptools",
    "alembic",
    "SQLAlchemy",
    "gguf",
]

[build-system]
requires = ["hatchling"]
build-backend = "hatchling.build"

[tool.setuptools.packages.find]
where = ["."]
include = ["comfy*"]
namespaces = false

[dependency-groups]
dev = [
    "pytest",
    "pytest-asyncio",
    "pytest-mock",
    "pytest-aiohttp",
    "pytest-xdist",
    "websocket-client>=1.6.1",
    "PyInstaller",
    "testcontainers",
    "testcontainers-rabbitmq",
    "mypy>=1.6.0",
    "freezegun",
    "coverage",
    "pylint",
    "astroid",
]

[project.optional-dependencies]
cpu = [
    "torch",
    "torchvision",
    "torchaudio",
]

cu126 = [
    "torch",
    "torchvision",
    "triton ; sys_platform == 'Linux'",
    "triton-windows ; sys_platform == 'win32'",
]

cu128 = [
    "torch",
    "torchvision",
    "triton ; sys_platform == 'Linux'",
    "triton-windows ; sys_platform == 'win32'",
]

rocm = [
    "torch",
    "torchvision",
    "pytorch-triton-rocm"
]

mps = [
    "torch",
    "torchvision",
]

attention = [
    "sageattention==2.2.0 ; sys_platform == 'Linux' or sys_platform == 'win32'",
    "flash_attn ; sys_platform == 'Linux'",
]

comfyui-manager = [
    "GitPython",
    "PyGithub",
    "matrix-client==0.4.0",
    "rich",
    "typing-extensions",
    "toml",
    "uv",
    "chardet",
    "pip",
]

[project.scripts]
comfyui = "comfy.cmd.main:entrypoint"
comfyui-worker = "comfy.entrypoints.worker:entrypoint"
comfyui-workflow = "comfy.entrypoints.workflow:entrypoint"

[project.urls]
Homepage = "https://github.com/comfyanonymous/ComfyUI"
Repository = "https://github.com/comfyanonymous/ComfyUI"

[tool.uv]
conflicts = [
    [{ extra = "cpu" }, { extra = "cu126" }, { extra = "cu128" }, { extra = "rocm" }, { extra = "mps" }],
]
no-build-isolation-package = [
    "sageattention",
    "sage-attention",
    "flash_attn",
]

[[tool.uv.index]]
name = "pytorch-cpu"
url = "https://download.pytorch.org/whl/cpu"
explicit = true

[[tool.uv.index]]
name = "pytorch-cu126"
url = "https://download.pytorch.org/whl/cu126"
explicit = true

[[tool.uv.index]]
name = "pytorch-cu128"
url = "https://download.pytorch.org/whl/cu128"
explicit = true

[[tool.uv.index]]
name = "pytorch-rocm"
url = "https://download.pytorch.org/whl/rocm6.3"
explicit = true

[[tool.uv.index]]
name = "pytorch-nightly-cpu"
url = "https://download.pytorch.org/whl/nightly/cpu"
explicit = true

[tool.uv.sources]
torch = [
    { index = "pytorch-cpu", extra = "cpu" },
    { index = "pytorch-cu126", extra = "cu126", marker = "sys_platform == 'Linux' or sys_platform == 'win32'" },
    { index = "pytorch-cu128", extra = "cu128", marker = "sys_platform == 'Linux' or sys_platform == 'win32'" },
    { index = "pytorch-rocm", extra = "rocm", marker = "sys_platform == 'Linux'" },
    { index = "pytorch-nightly-cpu", extra = "mps", marker = "sys_platform == 'darwin'" },
]
torchvision = [
    { index = "pytorch-cpu", extra = "cpu" },
    { index = "pytorch-cu126", extra = "cu126", marker = "sys_platform == 'Linux' or sys_platform == 'win32'" },
    { index = "pytorch-cu128", extra = "cu128", marker = "sys_platform == 'Linux' or sys_platform == 'win32'" },
    { index = "pytorch-rocm", extra = "rocm", marker = "sys_platform == 'Linux'" },
    { index = "pytorch-nightly-cpu", extra = "mps", marker = "sys_platform == 'darwin'" },
]
torchaudio = [
    { index = "pytorch-cpu", extra = "cpu" },
]
sageattention = [
    { git = "https://github.com/thu-ml/SageAttention.git", marker = "sys_platform == 'Linux'", extra = "attention" },
    { url = "https://github.com/woct0rdho/SageAttention/releases/download/v2.2.0-windows.post1/sageattention-2.2.0+cu128torch2.7.1.post1-cp39-abi3-win_amd64.whl", marker = "sys_platform == 'win32'", extra = "attention" },
]

[[tool.uv.dependency-metadata]]
name = "flash-attn"
version = "2.6.3"
requires-dist = ["torch", "einops"]

[[tool.uv.dependency-metadata]]
name = "sageattention"
version = "2.2.0"
requires-dist = ["torch"]

[tool.ruff]
lint.select = [
    "N805", # invalid-first-argument-name-for-method
    "S307", # suspicious-eval-usage
    "S102", # exec
    "T", # print-usage
    "W", # pycodestyle Warnings
    "F", # Pyflakes
]
exclude = ["*.ipynb", "**/generated/*.pyi"]

[tool.hatch.metadata]
allow-direct-references = true

[tool.hatch.build.targets.wheel]
packages = ["comfy/", "comfy_extras/", "comfy_api/", "comfy_api_nodes/", "comfy_config/", "comfy_execution/"]<|MERGE_RESOLUTION|>--- conflicted
+++ resolved
@@ -1,12 +1,7 @@
 [project]
-<<<<<<< HEAD
 name = "comfyui"
-version = "0.3.48"
+version = "0.3.49"
 description = "An installable version of ComfyUI"
-=======
-name = "ComfyUI"
-version = "0.3.49"
->>>>>>> 05df2df4
 readme = "README.md"
 authors = [
     { name = "Contributors_of_ComfyUI" },
@@ -23,8 +18,8 @@
 ]
 
 dependencies = [
-    "comfyui-frontend-package>=1.23.4",
-    "comfyui-workflow-templates>=0.1.47",
+    "comfyui-frontend-package>=1.24.4",
+    "comfyui-workflow-templates>=0.1.51",
     "comfyui-embedded-docs>=0.2.4",
     "torch",
     "torchvision",
