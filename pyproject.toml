--- conflicted
+++ resolved
@@ -1,12 +1,7 @@
 [project]
-<<<<<<< HEAD
 name = "comfyui"
-version = "0.3.45"
+version = "0.3.46"
 description = "An installable version of ComfyUI"
-=======
-name = "ComfyUI"
-version = "0.3.46"
->>>>>>> 5d4cc3ba
 readme = "README.md"
 authors = [
     { name = "Contributors_of_ComfyUI" },
@@ -24,7 +19,7 @@
 
 dependencies = [
     "comfyui-frontend-package>=1.23.4",
-    "comfyui-workflow-templates>=0.1.40",
+    "comfyui-workflow-templates>=0.1.41",
     "comfyui-embedded-docs>=0.2.4",
     "torch",
     "torchvision",
